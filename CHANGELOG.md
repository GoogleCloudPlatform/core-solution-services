--- conflicted
+++ resolved
@@ -17,12 +17,9 @@
 - Switched to using llama_index.core.node_parser.SentenceSplitter for chunking by default
 - Updated default query generation model to Gemini Flash 1.5 - was set to Palm2
 - Added Microsoft login in React frontend
-<<<<<<< HEAD
 - Add webscraping component written in Go for performance. Used for web data query engines with depth > 0.
-=======
 - Add timestamps to logging
 - New deploy script for React frontend
->>>>>>> 20aab409
 
 ### Fixes
 - Fixed download of PDFs from scraped sites
