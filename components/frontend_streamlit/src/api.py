# Copyright 2023 Google LLC
#
# Licensed under the Apache License, Version 2.0 (the "License");
# you may not use this file except in compliance with the License.
# You may obtain a copy of the License at
#
#      http://www.apache.org/licenses/LICENSE-2.0
#
# Unless required by applicable law or agreed to in writing, software
# distributed under the License is distributed on an "AS IS" BASIS,
# WITHOUT WARRANTIES OR CONDITIONS OF ANY KIND, either express or implied.
# See the License for the specific language governing permissions and
# limitations under the License.
"""
API interface for streamlit UX
"""
# pylint: disable=unused-import,unused-argument
import requests
import json
from typing import List
import streamlit as st

import logging
from common.utils.request_handler import (
    get_method, post_method, put_method, delete_method)
from common.models import UserChat, UserPlan
from config import (APP_BASE_PATH, LLM_SERVICE_API_URL,
                    JOBS_SERVICE_API_URL, AUTH_SERVICE_API_URL)


API_TIMEOUT = 600


def dispatch_api(method: str, api_url: str,
                 request_body: dict = None, auth_token: str = None):
  """ dispatch api call based on method """
  if not auth_token:
    auth_token = st.session_state.get("auth_token")

  if method.upper() == "GET":
    resp = get_method(api_url, token=auth_token, timeout=API_TIMEOUT)
  elif method.upper() == "POST":
    resp = post_method(
        api_url, request_body=request_body, token=auth_token,
        timeout=API_TIMEOUT)
  elif method.upper() == "PUT":
    resp = put_method(
        api_url, request_body=request_body, token=auth_token,
        timeout=API_TIMEOUT)
  elif method.upper() == "DELETE":
    resp = delete_method(
        api_url, request_body=request_body, token=auth_token,
        timeout=API_TIMEOUT)
  else:
    raise ValueError(f"method {method} is not supported.")

  resp_dict = get_response_json(resp)
  status_code = resp.status_code
  logging.info("status_code=%s", status_code)

  return resp, resp_dict, status_code


def api_request(method: str, api_url: str,
                request_body: dict = None, auth_token: str = None):
  """ Make API request with error handling. """

  st.session_state.error_msg = None
  try:
    resp = None
    logging.info("api_url=%s, auth_token=%s", api_url, auth_token)

    # global processing of llm_type param
    if request_body and isinstance(request_body, dict):
      llm_type = request_body.get("llm_type", None)
      if llm_type == "default":
        del request_body["llm_type"]

    resp, resp_dict, status_code = dispatch_api(method,
                                                api_url,
                                                request_body,
                                                auth_token)

    if status_code == 401 or resp_dict.get("success", False) is False:
      # refresh token with existing creds and retry on failure to authenticate
      username = st.session_state.get("username", None)
      password = st.session_state.get("password", None)
      logging.info("API responds 401 error. attempting to re-auth with "
                  "username: %s", username)
      if username and password:
        auth_token = login_user(username, password)
        resp, resp_dict, status_code = dispatch_api(method,
                                                    api_url,
                                                    request_body,
                                                    auth_token)

<<<<<<< HEAD
      if status_code == 401:
        Logger.error(
            f"Unauthorized when calling API: {api_url}")
=======
      if status_code == 401 or resp_dict.get("success", False) is False:
        logging.error("Unauthorized when calling API: %s", api_url)
>>>>>>> 36e3f044
        st.session_state.error_msg = \
            "Unauthorized or session expired. " \
            "Please [login]({APP_BASE_PATH}/Login) again."

      if resp_dict.get("success", False) is False:
        msg = resp_dict.get("message", "no message returned")
        st.session_state.error_msg = f"API call failed: {msg} "

    if status_code != 200:
      logging.error("Error with status %s: %s", status_code, str(resp))
      st.session_state.error_msg = \
          f"Error with status {status_code}: {str(resp)}"

    return resp

  except requests.exceptions.ConnectionError as e:
    logging.error(e)
    st.session_state.error_msg = \
        "Unable to connect to backend APIs. Please try again later."

  except RuntimeError as e:
    logging.error(e)
    st.session_state.error_msg = str(e)

  except json.decoder.JSONDecodeError as e:
    logging.error("Unable to parse response: %s", resp)
    logging.error(e)
    st.session_state.error_msg = \
        f"Unable to decode response from backend APIs: {resp}"

  finally:
    if st.session_state.error_msg:
      st.error(st.session_state.error_msg)

      if st.session_state.get("debug", False):
        with st.expander("Expand to see detail:"):
          st.write(f"API URL: {api_url}")
          st.write(e)
      st.stop()


def get_auth_token():
  return st.session_state.get("auth_token", None)


def handle_error(resp):
  if resp.status_code != 200:
    raise RuntimeError(
      f"Error with status {resp.status_code}: {str(resp)}")


def get_response_json(resp):
  try:
    return resp.json()
  except json.decoder.JSONDecodeError as e:
    logging.error("Unable to parse response: %s", resp)
    logging.error(e)
    st.session_state.error_msg = \
        f"Unable to decode response from backend APIs: {resp}"
    return None


def validate_auth_token():
  """
  Validate auth token
  """
  auth_token = get_auth_token()
  api_url = f"{AUTH_SERVICE_API_URL}/validate"
  resp = api_request("GET", api_url, auth_token=auth_token)
  status_code = resp.status_code

  if status_code == 200:
    return True

  return False


def get_agents(auth_token=None) -> List[dict]:
  """
  Return list of Agent models from LLM Service
  """
  if not auth_token:
    auth_token = get_auth_token()

  api_url = f"{LLM_SERVICE_API_URL}/agent"
  logging.info("api_url=%s", api_url)

  resp = api_request("GET", api_url, auth_token)
  resp_dict = get_response_json(resp)

  agent_config = resp_dict.get("data")
  return agent_config


def get_all_routing_agents(auth_token=None) -> List[dict]:
  """
  Return list of Routing Agent models from LLM Service
  """
  if not auth_token:
    auth_token = get_auth_token()

  api_url = f"{LLM_SERVICE_API_URL}/agent/route"
  logging.info("api_url=%s", api_url)

  resp = api_request("GET", api_url, auth_token)
  resp_dict = get_response_json(resp)

  # load agent models based on response
  agent_config = resp_dict.get("data")
  return agent_config


def run_dispatch(prompt: str, agent_name: str, chat_id: str = None,
                 llm_type: str = None, run_as_batch_job=False,
                 auth_token=None):
  """
  Run Agent on human input, and return output
  """
  if not auth_token:
    auth_token = get_auth_token()

  api_url = f"{LLM_SERVICE_API_URL}/agent/dispatch/{agent_name}"
  logging.info("api_url = %s", api_url)
  logging.info("chat_id = %s", chat_id)

  request_body = {
    "prompt": prompt,
    "chat_id": chat_id,
    "llm_type": llm_type,
    "run_as_batch_job": run_as_batch_job,
  }
  logging.info("request_body: %s", request_body)

  resp = api_request("POST", api_url,
                     request_body=request_body, auth_token=auth_token)
  handle_error(resp)
  resp_dict = get_response_json(resp)

  logging.info("response: %s", resp_dict)

  return resp_dict["data"]


def run_agent(agent_name: str, prompt: str,
              chat_id: str = None, auth_token=None):
  """
  Run Agent on human input, and return output
  """
  if not auth_token:
    auth_token = get_auth_token()

  api_url = f"{LLM_SERVICE_API_URL}/agent/run/{agent_name}"
  if chat_id:
    api_url = api_url + f"/{chat_id}"
  logging.info("api_url=%s", api_url)

  request_body = {
    "prompt": prompt
  }
  resp = api_request("POST", api_url,
                     request_body=request_body, auth_token=auth_token)
  handle_error(resp)
  resp_dict = get_response_json(resp)
  return resp_dict["data"]


def run_agent_plan(agent_name: str, prompt: str,
                   chat_id: str = None, llm_type: str = None,
                   auth_token=None):
  """
  Run Agent on human input, and return output
  """
  if not auth_token:
    auth_token = get_auth_token()

  api_url = f"{LLM_SERVICE_API_URL}/agent/plan/{agent_name}"
  if chat_id:
    api_url = api_url + f"/{chat_id}"
  logging.info("api_url=%s", api_url)

  request_body = {
    "prompt": prompt,
    "llm_type": llm_type
  }
  resp = api_request("POST", api_url,
                     request_body=request_body, auth_token=auth_token)
  handle_error(resp)
  resp_dict = get_response_json(resp)
  return resp_dict["data"]


def run_agent_execute_plan(plan_id: str,
                           chat_id: str,
                           auth_token=None):
  """
  Run Agent on human input, and return output
  """
  if not auth_token:
    auth_token = get_auth_token()

  api_url = f"{LLM_SERVICE_API_URL}/agent/plan/" \
            f"{plan_id}/run?chat_id={chat_id}"
  logging.info("api_url=%s", api_url)

  resp = api_request("POST", api_url, auth_token=auth_token)
  handle_error(resp)
  resp_dict = get_response_json(resp)
  return resp_dict["data"]


def run_query(query_engine_id: str, prompt: str,
              chat_id: str = None, llm_type: str = None, auth_token=None):
  """
  Run Agent on human input, and return output
  """
  if not auth_token:
    auth_token = get_auth_token()

  logging.info("chat id = %s", chat_id)
  api_url = f"{LLM_SERVICE_API_URL}/query/engine/{query_engine_id}"
  logging.info("api_url=%s", api_url)

  if llm_type is None:
    llm_type = "VertexAI-Chat"

  request_body = {
    "prompt": prompt,
    "llm_type": llm_type
  }
  resp = api_request("POST", api_url,
                     request_body=request_body, auth_token=auth_token)
  handle_error(resp)
  resp_dict = get_response_json(resp)
  return resp_dict["data"]


def run_chat(prompt: str, chat_id: str = None,
             llm_type: str = None, auth_token=None):
  if not auth_token:
    auth_token = get_auth_token()

  logging.info("chat id = %s", chat_id)

  if chat_id:
    api_url = f"{LLM_SERVICE_API_URL}/chat/{chat_id}/generate"
  else:
    api_url = f"{LLM_SERVICE_API_URL}/chat"

  logging.info("api_url=%s", api_url)

  request_body = {
    "prompt": prompt,
    "llm_type": llm_type
  }
  resp = api_request("POST", api_url,
                     request_body=request_body, auth_token=auth_token)
  handle_error(resp)
  resp_dict = get_response_json(resp)
  return resp_dict["data"]


def build_query_engine(name: str, engine_type: str, doc_url: str,
                       depth_limit: int, embedding_type: str,
                       vector_store: str, description: str, agents: str,
                       child_engines: str,
                       auth_token=None):
  """
  Start a query engine build job
  """
  if not auth_token:
    auth_token = get_auth_token()

  api_url = f"{LLM_SERVICE_API_URL}/query/engine"
  logging.info("api_url=%s", api_url)

  request_body = {
    "query_engine": name,
    "query_engine_type": engine_type,
    "doc_url": doc_url,
    "embedding_type": embedding_type,
    "vector_store": vector_store,
    "description": description,
    "params": {
      "depth_limit": depth_limit,
      "agents": agents,
      "associated_engines": child_engines,
    }
  }
  logging.info("Sending request_body=%s to %s", request_body, api_url)
  resp = api_request("POST", api_url,
                     request_body=request_body, auth_token=auth_token)
  handle_error(resp)
  resp_dict = get_response_json(resp)
  return resp_dict


def update_query_engine(
        query_engine_id: str, name: str, description: str, auth_token=None):
  """
  Update an existing query engine
  """
  if not auth_token:
    auth_token = get_auth_token()

  api_url = f"{LLM_SERVICE_API_URL}/query/engine/{query_engine_id}"
  logging.info("api_url=%s", api_url)

  request_body = {
    "query_engine": name,
    "description": description,
    "doc_url": "",
  }
  logging.info("Sending request_body=%s to %s", request_body, api_url)
  resp = api_request("PUT", api_url,
                     request_body=request_body, auth_token=auth_token)
  handle_error(resp)
  resp_dict = get_response_json(resp)
  return resp_dict


def get_all_docs_of_query_engine(query_engine_id, auth_token=None):
  """
  Retrieve all chats of a specific user.
  """
  if not auth_token:
    auth_token = get_auth_token()

  api_url = f"{LLM_SERVICE_API_URL}/query/urls/{query_engine_id}"
  logging.info("api_url=%s", api_url)
  resp = api_request("GET", api_url, auth_token=auth_token)

  resp_dict = get_response_json(resp)
  return resp_dict["data"]


def get_all_query_engines(auth_token=None) -> List[dict]:
  """
  Retrieve all query engines.  Return a list of dicts containing
  Query Engine model fields.
  """
  if not auth_token:
    auth_token = get_auth_token()

  api_url = f"{LLM_SERVICE_API_URL}/query"
  logging.info("api_url=%s", api_url)
  resp = api_request("GET", api_url, auth_token=auth_token)
  resp_dict = get_response_json(resp)
  qe_list = resp_dict["data"]
  if qe_list is None:
    qe_list = []
  return qe_list


def get_all_embedding_types(auth_token=None):
  """
  Retrieve all supported embedding types
  """
  if not auth_token:
    auth_token = get_auth_token()

  api_url = f"{LLM_SERVICE_API_URL}/llm/embedding_types"
  logging.info("api_url=%s", api_url)
  resp = api_request("GET", api_url, auth_token=auth_token)
  resp_dict = get_response_json(resp)
  return resp_dict["data"]


def get_all_chat_llm_types(auth_token=None):
  """
  Retrieve all supported chat model types
  """
  if not auth_token:
    auth_token = get_auth_token()

  api_url = f"{LLM_SERVICE_API_URL}/chat/chat_types"
  logging.info("api_url=%s", api_url)
  resp = get_method(api_url, token=auth_token)
  logging.info(resp)

  json_response = resp.json()
  output = json_response["data"] or []

  # sort output in reverse order (to put Vertex on top)
  output.sort(reverse=True)

  return output


def get_all_vector_stores(auth_token=None):
  """
  Retrieve all vector store types
  """
  if not auth_token:
    auth_token = get_auth_token()

  api_url = f"{LLM_SERVICE_API_URL}/query/vectorstore"
  logging.info("api_url=%s", api_url)
  resp = api_request("GET", api_url, auth_token=auth_token)
  resp_dict = get_response_json(resp)
  return resp_dict["data"]


def get_all_jobs(job_type="query_engine_build", auth_token=None):
  """
  Retrieve all vector store types
  """
  if not auth_token:
    auth_token = get_auth_token()

  api_url = f"{JOBS_SERVICE_API_URL}/jobs/{job_type}"
  logging.info("api_url=%s", api_url)
  resp = api_request("GET", api_url, auth_token=auth_token)
  resp_dict = get_response_json(resp)

  output = resp_dict["data"] or []
  output.sort(key=lambda x: x.get("last_modified_time", 0), reverse=True)
  return output


def get_all_chats(skip=0, limit=20, auth_token=None,
                  with_first_history=True) -> List[UserChat]:
  """
  Retrieve all chats of a specific user.
  """
  if not auth_token:
    auth_token = get_auth_token()

  api_url = f"""{LLM_SERVICE_API_URL}/chat?skip={skip}
            &limit={limit}&with_first_history={with_first_history}"""
  logging.info("api_url=%s", api_url)

  resp = api_request("GET", api_url, auth_token=auth_token)
  resp_dict = get_response_json(resp)
  return resp_dict["data"]


def get_chat(chat_id, auth_token=None) -> UserChat:
  """
  Retrieve a specific UserChat object
  """
  if not auth_token:
    auth_token = get_auth_token()

  api_url = f"{LLM_SERVICE_API_URL}/chat/{chat_id}"
  logging.info("api_url=%s", api_url)

  resp = api_request("GET", api_url, auth_token=auth_token)
  resp_dict = get_response_json(resp)
  output = resp_dict["data"]
  return output


def delete_chat(chat_id, auth_token=None):
  """
  Delete a specific UserChat object.  We do a hard delete here to be
  developer friendly.
  """
  if not auth_token:
    auth_token = get_auth_token()

  api_url = f"{LLM_SERVICE_API_URL}/chat/{chat_id}?hard_delete=True"
  logging.info("api_url=%s", api_url)

  resp = api_request("DELETE", api_url, auth_token=auth_token)
  resp_dict = get_response_json(resp)
  output = resp_dict["success"]
  return output


def delete_query_engine(qe_id: str, auth_token=None):
  """
  Delete a specific QueryEngine.  We do a hard delete here to be
  developer friendly.
  """
  if not auth_token:
    auth_token = get_auth_token()

  api_url = f"{LLM_SERVICE_API_URL}/query/engine/{qe_id}?hard_delete=True"
  logging.info("api_url=%s", api_url)

  resp = api_request("DELETE", api_url, auth_token=auth_token)
  resp_dict = get_response_json(resp)
  output = resp_dict["success"]
  return output


def get_plan(plan_id, auth_token=None) -> UserPlan:
  """
  Retrieve a specific UserPlan object
  """
  if not auth_token:
    auth_token = get_auth_token()

  api_url = f"{LLM_SERVICE_API_URL}/agent/plan/" \
            f"{plan_id}"
  logging.info("api_url=%s", api_url)

  resp = api_request("GET", api_url, auth_token=auth_token)
  resp_dict = get_response_json(resp)
  output = resp_dict["data"]
  return output


def get_job(job_type, job_id, auth_token=None) -> UserChat:
  """
  Retrieve a specific UserChat object
  """
  if not auth_token:
    auth_token = get_auth_token()

  api_url = f"{JOBS_SERVICE_API_URL}/jobs/{job_type}/{job_id}"
  logging.info("api_url=%s", api_url)

  resp = api_request("GET", api_url, auth_token=auth_token)
  resp_dict = get_response_json(resp)
  output = resp_dict["data"]
  return output


def login_user(user_email, user_password) -> str or None:
  req_body = {
    "email": user_email,
    "password": user_password
  }
  api_url = f"{AUTH_SERVICE_API_URL}/sign-in/credentials"
  logging.info("login_user: API url: %s", api_url)

  resp = api_request("POST", api_url, request_body=req_body)
  resp_dict = get_response_json(resp)
  if resp_dict is None or resp_dict["data"] is None:
    logging.info("User signed in fail: %s", resp_dict.text)
    st.session_state["logged_in"] = False
    st.session_state["auth_token"] = None
    st.error("Invalid username or password")
    return None

  else:
    id_token = resp_dict["data"]["idToken"]
    st.session_state["logged_in"] = True
    st.session_state["auth_token"] = id_token
    st.session_state["username"] = user_email
    st.session_state["password"] = user_password
    logging.info(
        "Signed in with existing user '%s'. ID Token:\n%s",
        user_email, id_token)
    return id_token<|MERGE_RESOLUTION|>--- conflicted
+++ resolved
@@ -94,14 +94,9 @@
                                                     request_body,
                                                     auth_token)
 
-<<<<<<< HEAD
       if status_code == 401:
-        Logger.error(
+        logging.error(
             f"Unauthorized when calling API: {api_url}")
-=======
-      if status_code == 401 or resp_dict.get("success", False) is False:
-        logging.error("Unauthorized when calling API: %s", api_url)
->>>>>>> 36e3f044
         st.session_state.error_msg = \
             "Unauthorized or session expired. " \
             "Please [login]({APP_BASE_PATH}/Login) again."
