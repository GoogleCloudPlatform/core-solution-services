--- conflicted
+++ resolved
@@ -22,14 +22,11 @@
 from common.utils.logging_handler import Logger
 import utils
 
-<<<<<<< HEAD
-=======
 Logger = Logger.get_logger(__file__)
 
 # For development purpose:
 params = st.experimental_get_query_params()
 st.session_state.auth_token = params.get("auth_token", [None])[0]
->>>>>>> d075adff
 
 def build_clicked(engine_name:str, doc_url:str,
                   embedding_type:str, vector_store:str):
