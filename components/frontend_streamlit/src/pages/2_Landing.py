--- conflicted
+++ resolved
@@ -42,12 +42,10 @@
   # Clean up session.
   utils.reset_session_state()
 
-<<<<<<< HEAD
   chat_types = get_all_chat_types()
 
-=======
   st.markdown(LANDING_PAGE_STYLES, unsafe_allow_html=True)
->>>>>>> 518f9b78
+
   st.title("Hello again.")
   st.subheader("You can ask me anything:")
 
