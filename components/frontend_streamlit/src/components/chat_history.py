--- conflicted
+++ resolved
@@ -68,15 +68,9 @@
                                 use_container_width=True,
                                 key=f"{agent_name}{index}")
         if select_chat:
-<<<<<<< HEAD
           st.session_state.agent_name = agent_name
           st.session_state.chat_id = chat_id
           utils.navigate_to("Chat")
-=======
-          utils.navigate_to(
-            f"{APP_BASE_PATH}/Chat?chat_id={chat_id}&agent_name={agent_name}&"
-            f"auth_token={st.session_state.auth_token}")
->>>>>>> d2722c03
     index += 1
 
 def chat_history_panel():
