# Copyright 2023 Google LLC
#
# Licensed under the Apache License, Version 2.0 (the "License");
# you may not use this file except in compliance with the License.
# You may obtain a copy of the License at
#
#     https://www.apache.org/licenses/LICENSE-2.0
#
# Unless required by applicable law or agreed to in writing, software
# distributed under the License is distributed on an "AS IS" BASIS,
# WITHOUT WARRANTIES OR CONDITIONS OF ANY KIND, either express or implied.
# See the License for the specific language governing permissions and
# limitations under the License.

"""Tools and utils for Gmail"""

# TODO: Remove dependency from langchain.
from langchain.tools.gmail.utils import get_gmail_credentials
from google.cloud import secretmanager

from common.utils.logging_handler import Logger
from common.utils.secrets import get_secret


Logger = Logger.get_logger(__file__)

sm_client = secretmanager.SecretManagerServiceClient()
SCOPES = [
  "https://mail.google.com/"
]

def get_google_credential():
  # TODO: Explore other ways to get credentials without the need of OAuth token.
  # Write credential files to local tmp as the temporary approach.
  oauth_token = get_secret("tools-gmail-oauth-token")
  token_file_path = "/tmp/oauth_token.json"
  client_secrets = get_secret("tools-gmail-client-secrets")
  client_secrets_file_path = "/tmp/client_secrets.json"

  with open(token_file_path, "w", encoding="utf-8") as file:
    file.write(oauth_token)
  with open(client_secrets_file_path, "w", encoding="utf-8") as file:
    file.write(client_secrets)

  credentials = get_gmail_credentials(
      token_file=token_file_path,
      scopes=SCOPES,
      client_secrets_file=client_secrets_file_path,
  )
  return credentials

<<<<<<< HEAD
def get_bigquery_credential():
  # TODO:
  # Write credential files to local tmp as the temporary approach.
  bigquery_service_token = get_secret("tools-bigquery-serviceaccount-token")
  token_file_path = "/tmp/bigquery_service_account.json"
  with open(token_file_path, "w", encoding="utf-8") as file:
    file.write(bigquery_service_token)
=======
def get_google_sheets_credential():
  # TODO:
  # Write credential files to local tmp as the temporary approach.
  sheet_service_token = get_secret("tools-sheets-serviceaccount-token")
  token_file_path = "/tmp/google_drive_account.json"
  with open(token_file_path, "w", encoding="utf-8") as file:
    file.write(sheet_service_token)
>>>>>>> 4b3474be
  return token_file_path<|MERGE_RESOLUTION|>--- conflicted
+++ resolved
@@ -49,7 +49,6 @@
   )
   return credentials
 
-<<<<<<< HEAD
 def get_bigquery_credential():
   # TODO:
   # Write credential files to local tmp as the temporary approach.
@@ -57,7 +56,8 @@
   token_file_path = "/tmp/bigquery_service_account.json"
   with open(token_file_path, "w", encoding="utf-8") as file:
     file.write(bigquery_service_token)
-=======
+  return token_file_path
+
 def get_google_sheets_credential():
   # TODO:
   # Write credential files to local tmp as the temporary approach.
@@ -65,5 +65,4 @@
   token_file_path = "/tmp/google_drive_account.json"
   with open(token_file_path, "w", encoding="utf-8") as file:
     file.write(sheet_service_token)
->>>>>>> 4b3474be
   return token_file_path