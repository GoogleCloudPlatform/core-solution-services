--- conflicted
+++ resolved
@@ -47,8 +47,9 @@
 
   const [queryEngines, setQueryEngines] = useState<QueryEngine[]>([])
   const [queryEngine, setQueryEngine] = useState<QueryEngine | null>(null)
-
-<<<<<<< HEAD
+  const [createEngineIsMultimodal, setCreateEngineIsMultimodal] = useState(false)
+  const [createEngineEmbeddingOptions, setCreateEngineEmbeddingOptions] = useState<{ option: string; value: string; }[]>([])
+
   const openDeleteModal = () => {
     setIsModalOpen(true)
     const modalToggle = document.getElementById('delete-queryEngine-modal')
@@ -59,10 +60,6 @@
     const modalToggle = document.getElementById('delete-queryEngine-modal')
     modalToggle.checked = false
   }
-=======
-  const [createEngineIsMultimodal, setCreateEngineIsMultimodal] = useState(false)
-  const [createEngineEmbeddingOptions, setCreateEngineEmbeddingOptions] = useState<{ option: string; value: string; }[]>([])
->>>>>>> 16e29837
 
   const { isLoading, data: engineList } = useQuery(
     ["QueryEngines"],
