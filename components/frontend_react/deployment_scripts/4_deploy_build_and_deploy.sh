#!/bin/bash
set -e

# PROJECT_ID is passed from the main script

# Make sure PROJECT_ID is available
if [ -z "$PROJECT_ID" ]; then
  if [ -f "sdkconfig.json" ]; then
    PROJECT_ID=$(cat sdkconfig.json | jq -r '.projectId')
  fi
  
  if [ -z "$PROJECT_ID" ]; then
    echo "Error: PROJECT_ID not set and could not be found in sdkconfig.json"
    exit 1
  fi
fi

# Build the app for production
echo "Building the app..."
if ! npm run build; then
  echo "Error: Build failed"
  exit 1
fi

# Deploy the app with Firebase
echo "Deploying the app to Firebase..."
<<<<<<< HEAD
if ! firebase deploy --only hosting --project $PROJECT_ID; then
  echo "Error: Firebase deployment failed"
  exit 1
fi

echo "Deployment completed successfully."
=======
firebase deploy --only hosting --project $PROJECT_ID
>>>>>>> 18e2b433
<|MERGE_RESOLUTION|>--- conflicted
+++ resolved
@@ -24,13 +24,9 @@
 
 # Deploy the app with Firebase
 echo "Deploying the app to Firebase..."
-<<<<<<< HEAD
 if ! firebase deploy --only hosting --project $PROJECT_ID; then
   echo "Error: Firebase deployment failed"
   exit 1
 fi
 
-echo "Deployment completed successfully."
-=======
-firebase deploy --only hosting --project $PROJECT_ID
->>>>>>> 18e2b433
+echo "Deployment completed successfully."