--- conflicted
+++ resolved
@@ -22,13 +22,9 @@
 from unittest import mock
 from fastapi import FastAPI
 from fastapi.testclient import TestClient
-<<<<<<< HEAD
-from common.models import TempUser
-=======
 from common.models import User
 from common.testing.firestore_emulator import (firestore_emulator,
                                                clean_firestore)
->>>>>>> 8af4e885
 from common.utils.http_exceptions import add_exception_handlers
 from utils.exception_handler import InvalidRefreshTokenError
 from routes.refresh_token import router
