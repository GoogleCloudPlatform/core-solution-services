# Copyright 2023 Google LLC
#
# Licensed under the Apache License, Version 2.0 (the "License");
# you may not use this file except in compliance with the License.
# You may obtain a copy of the License at
#
#     https://www.apache.org/licenses/LICENSE-2.0
#
# Unless required by applicable law or agreed to in writing, software
# distributed under the License is distributed on an "AS IS" BASIS,
# WITHOUT WARRANTIES OR CONDITIONS OF ANY KIND, either express or implied.
# See the License for the specific language governing permissions and
# limitations under the License.

"""Class and methods for handling generate route."""

from services.refresh_token_service import generate_token
from services.validation_service import validate_token
from utils.exception_handler import InvalidRefreshTokenError
from fastapi import APIRouter
from schemas.generate_token_schema import (GenerateTokenResponseModel,
                                           GenerateTokenRequestModel)
from common.utils.http_exceptions import (InvalidToken, InternalServerError)
from common.models import User
from config import ERROR_RESPONSES

# pylint: disable = broad-exception-raised
router = APIRouter(
    tags=["RefreshToken"],
    responses=ERROR_RESPONSES)


@router.post("/generate", response_model=GenerateTokenResponseModel)
def generate_id_token(input_params: GenerateTokenRequestModel):
  """Generates IdToken from the Refresh token received

  Args:
      refresh_token(str): refresh token
      input_params(dict): GenerateTokenRequestModel

  Returns:
      GenerateTokenResponseModel: Contains access token, idToken and their
      expiry time.

  Parameters
  ----------
  """
  try:
    input_dict = {**input_params.dict()}
    token_resp = generate_token(input_dict)

<<<<<<< HEAD
    decoded_token = validate_token(token_resp["id_token"])
    user = TempUser.find_by_email(decoded_token["email"])
=======
    decoded_token = verify_token(token_resp["id_token"])
    user = User.find_by_email(decoded_token["email"])
>>>>>>> 8af4e885
    token_resp["user_id"] = user.user_id
    return {
        "success": True,
        "message": "Token generated successfully",
        "data": token_resp
    }
  except InvalidRefreshTokenError as e:
    raise InvalidToken(str(e)) from e
  except Exception as e:
    raise InternalServerError(str(e)) from e<|MERGE_RESOLUTION|>--- conflicted
+++ resolved
@@ -49,13 +49,8 @@
     input_dict = {**input_params.dict()}
     token_resp = generate_token(input_dict)
 
-<<<<<<< HEAD
     decoded_token = validate_token(token_resp["id_token"])
-    user = TempUser.find_by_email(decoded_token["email"])
-=======
-    decoded_token = verify_token(token_resp["id_token"])
     user = User.find_by_email(decoded_token["email"])
->>>>>>> 8af4e885
     token_resp["user_id"] = user.user_id
     return {
         "success": True,
