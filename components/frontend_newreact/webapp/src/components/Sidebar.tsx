--- conflicted
+++ resolved
@@ -46,12 +46,9 @@
     setShowSources: (show: boolean) => void;
     setShowWelcome: (show: boolean) => void;
     onNewChat: () => void;
-<<<<<<< HEAD
     onResumeChat: () => void;
-=======
     setShowAddSource: (value: boolean) => void;
     setShowEditSource: (value: boolean) => void;
->>>>>>> 2eb51cc1
     currentChat: Chat | undefined;
 }
 
@@ -120,12 +117,9 @@
     setShowSources,
     setShowWelcome,
     onNewChat,
-<<<<<<< HEAD
     onResumeChat,
-=======
     setShowAddSource,
     setShowEditSource,
->>>>>>> 2eb51cc1
     currentChat
 }: SidebarProps) => {
     const { isOpen, activePanel, selectedItem, toggle, setActivePanel, setSelectedItem } = useSidebarStore();
@@ -189,14 +183,10 @@
             onClick: () => {
                 setShowChat(true);
                 setShowWelcome(false);
-<<<<<<< HEAD
                 setShowSources?.(false);
                 onResumeChat();
-=======
-                setShowSources(false);
                 setShowAddSource(false);  
                 setShowEditSource(false);
->>>>>>> 2eb51cc1
             }
         },
         {
