--- conflicted
+++ resolved
@@ -89,24 +89,21 @@
       if (user?.token && showChat && !currentChat) {
         const chat = await fetchLatestChat(user.token)();
         if (chat) {
-<<<<<<< HEAD
           setLatestChat(chat);
-=======
           // setCurrentChat(chat);
-          setShowWelcome(false);
-          setShowSources(false);
-          setShowAddSource(false);  
-          setShowEditSource(false);
-          setCurrentChat(undefined);
->>>>>>> 2eb51cc1
+          //setShowWelcome(false);
+          //setShowSources(false);
+          //setShowAddSource(false);  
+          //setShowEditSource(false);
+          //setCurrentChat(undefined);
         } else {
           handleNewChat();
         }
       }
     };
-<<<<<<< HEAD
+
     fetchLatest(); // Call the function
-  }, [user]); // Add showChat to the dependency array
+  }, [user]); 
 
   useEffect(() => {
     if (headerClicked) {
@@ -117,10 +114,7 @@
       setShowSources(false);
     }
   }, [headerClicked]);
-=======
-    fetchLatest();
-  }, [user, showChat]);
->>>>>>> 2eb51cc1
+
 
   useEffect(() => {
     const updateHeaderHeight = () => {
@@ -166,12 +160,9 @@
     setShowWelcome(false);
     setShowChat(true);
     setShowSources(false);
-<<<<<<< HEAD
-=======
     setShowAddSource(false);  // Ensure Add Source is hidden
     setShowEditSource(false); // Ensure Edit Source is hidden
->>>>>>> 2eb51cc1
-    setCurrentChat(undefined);
+    //setCurrentChat(undefined);
   };
 
   const handleEditClick = (sourceId: string) => {
@@ -229,12 +220,9 @@
         setShowSources={setShowSources}
         setShowWelcome={setShowWelcome}
         onNewChat={handleNewChat}
-<<<<<<< HEAD
         onResumeChat={handleResumeChat}
-=======
         setShowAddSource={setShowAddSource}
         setShowEditSource={setShowEditSource}
->>>>>>> 2eb51cc1
         currentChat={currentChat}
       />
       <CustomHeader ref={headerRef} sidebarWidth={sidebarWidth} panelWidth={panelWidth} onTitleClick={handleHeaderClick} title={<Title >
