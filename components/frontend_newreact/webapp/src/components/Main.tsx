import { useState, useRef, useEffect } from 'react';
import { Box, styled } from '@mui/material';
import { useAuth } from '../contexts/AuthContext';
import { useModel } from '../contexts/ModelContext';
import { Chat } from '../lib/types';
import { useSidebarStore } from '../lib/sidebarStore';
import ChatScreen from './ChatScreen';
import Sources from '../pages/Sources';
import { CustomHeader } from "./Header";
import { WelcomeFeatures } from './WelcomeFeatures';
import { Sidebar } from './Sidebar';
import { fetchLatestChat, resumeChat } from '@/lib/api';
import AddSource from '@/pages/AddSource';
import UpdateSource from '../pages/UpdateSource';

const MainContainer = styled(Box)(({ theme }) => ({
  minHeight: '100vh',
  backgroundColor: theme.palette.background.default,
  display: "flex",
  background: "#1a1a1a",
  color: "white",
  margin: 0,
  padding: 0,
  width: '100%',
  overflow: 'hidden',
}));

const Title = styled(Box)({
  fontSize: '22px',
  fontWeight: 50,
  fontFamily: 'Google Sans',
  display: 'flex',
  alignItems: 'center',
  gap: '8px',
  '& .primary': {
    color: '#E3E3E3',
  },
  '& .gradient': {
    background: 'linear-gradient(to right, #4C8DF6, #FF0000)',
    WebkitBackgroundClip: 'text',
    WebkitTextFillColor: 'transparent',
  }
});

const Main = styled(Box, {
  shouldForwardProp: (prop) => prop !== "sidebarWidth" && prop !== "panelWidth",
})<{ sidebarWidth: number, panelWidth: number }>(({ sidebarWidth, panelWidth }) => ({
  transition: 'margin-left 0.3s ease-in-out',
  paddingTop: 0,
  paddingLeft: '0',
  paddingRight: '0',
  marginLeft: `${60 + panelWidth}px`,
  flexGrow: 1,
  display: "flex",
  flexDirection: "column",
  height: "100vh",
  marginTop: 0,
  overflow: 'hidden',
  position: 'relative'
}));

export const MainApp = () => {
  const [currentChat, setCurrentChat] = useState<Chat | undefined>();
  const [showChat, setShowChat] = useState(false);
  const [showWelcome, setShowWelcome] = useState(true);
  const [showSources, setShowSources] = useState(false);
  const [showAddSource, setShowAddSource] = useState(false);
  const [showEditSource, setShowEditSource] = useState(false);
  const [editSourceId, setEditSourceId] = useState<string | null>(null);
  const [chatScreenKey, setChatScreenKey] = useState(0); // **NEW: Key for ChatScreen**
  const [headerClicked, setHeaderClicked] = useState(false); // New state variable



  const { isOpen, activePanel } = useSidebarStore();
  const { user } = useAuth();
  const { selectedModel } = useModel();

  const hasActivePanel = activePanel === 'history' || activePanel === 'settings';
  const sidebarWidth = isOpen ? 150 : 52;
  const panelWidth = hasActivePanel ? 300 : 0;

  const username = user?.displayName || 'User';

  const headerRef = useRef<HTMLDivElement>(null); // Ref for the header
  const [headerHeight, setHeaderHeight] = useState(0); // State for header's height

  useEffect(() => {
    const fetchLatest = async () => {
      if (user?.token && showChat && !currentChat) {
        const chat = await fetchLatestChat(user.token)();
        if (chat) {
          setLatestChat(chat);
<<<<<<< HEAD
          // setCurrentChat(chat);
          //setShowWelcome(false);
          //setShowSources(false);
         //setShowAddSource(false);  
          //setShowEditSource(false);
          //setCurrentChat(undefined);
=======
          setShowWelcome(false);
>>>>>>> 072cb256
        } else {
          setShowWelcome(true); // Fix: set showWelcome to true when no latest chat is found.
        }
      }
    };
<<<<<<< HEAD
    fetchLatest();
  }, [user]);
=======

    fetchLatest(); // Call the function
  }, [user, showChat, currentChat]);
>>>>>>> 072cb256

  useEffect(() => {
    if (headerClicked) {
      setShowWelcome(true);
      setShowChat(true);
      setCurrentChat(undefined);
      setHeaderClicked(false);
      setShowSources(false);
    }
  }, [headerClicked]);

  useEffect(() => {
    const updateHeaderHeight = () => {
      if (headerRef.current) {
        setHeaderHeight(headerRef.current.clientHeight);  // Make sure to use clientHeight
      }
    };

    updateHeaderHeight();
    window.addEventListener('resize', updateHeaderHeight);
    return () => window.removeEventListener('resize', updateHeaderHeight);
  }, []);

  const handleHeaderClick = () => {
    setHeaderClicked(true); // Update the state when the header is clicked
  };

  const handleSelectChat = (chat: Chat) => {
    setCurrentChat(chat);
    setShowChat(true);
    setShowWelcome(false);
    setShowSources(false);
    setShowAddSource(false);  // Hide Add Source
    setShowEditSource(false); // Hide Edit Source
    if (chat.id === undefined) { // **Check for new chat**
      setChatScreenKey(prevKey => prevKey + 1); // **Increment key for new chat**
    }
  };

  const handleAddSourceClick = () => {
  console.log("Opening Add Source");
  setShowAddSource(true);
  setShowSources(false);
  setShowWelcome(false);
  setShowChat(false);
  setCurrentChat(undefined);
  setEditSourceId(null);
  setShowEditSource(false);
};

  const handleChatStart = () => {
    console.log("In handleChatStart")
    setShowWelcome(false);
    setShowChat(true);
    setShowSources(false);
    setShowAddSource(false);  // Ensure Add Source is hidden
    setShowEditSource(false); // Ensure Edit Source is hidden
    setCurrentChat(undefined);
  };

  const handleEditClick = (sourceId: string) => {
    setEditSourceId(sourceId);
    setShowEditSource(true);
    setShowSources(false); // Hide Sources list when editing
    setShowWelcome(false);
    setShowChat(false);
  };

  const handleNewChat = () => {
    // Create a new empty chat object
    const newChat: Chat = {
      id: undefined,  // undefined for new chat
      title: 'New Chat',
      created_time: new Date().toISOString(),
      created_by: user?.uid || '',
      last_modified_time: new Date().toISOString(),
      last_modified_by: user?.uid || '',
      archived_at_timestamp: null,
      archived_by: '',
      deleted_at_timestamp: null,
      deleted_by: '',
      prompt: '',
      llm_type: selectedModel.id,
      user_id: user?.uid || '',
      agent_name: null,
      history: []
    };

    setCurrentChat(newChat);
    setShowChat(true);
    setShowWelcome(false);
    setShowSources(false);
    setShowAddSource(false);  // Ensure Add Source is hidden
    setShowEditSource(false); // Ensure Edit Source is hidden
    setCurrentChat(undefined);
    setChatScreenKey(prevKey => prevKey + 1); // **Increment key also when handleNewChat is called directly**
  };

  /*const handleResumeChat = () => {
    setCurrentChat(latestChat)
  }*/

  return (
    <MainContainer>
      <Sidebar
        setShowChat={setShowChat}
        onSelectChat={(chat) => {
          handleSelectChat(chat);
          setShowAddSource(false);  // Hide Add Source when selecting a chat
          setShowEditSource(false); // Hide Edit Source when selecting a chat
        }}
        selectedChatId={currentChat?.id}
        setShowSources={setShowSources}
        setShowWelcome={setShowWelcome}
        onNewChat={handleNewChat}
        //onResumeChat{handleResumeChat}
        setShowAddSource={setShowAddSource}
        setShowEditSource={setShowEditSource}
        currentChat={currentChat}
      />
      <CustomHeader ref={headerRef} sidebarWidth={sidebarWidth} panelWidth={panelWidth} onTitleClick={handleHeaderClick} title={
        <Title >
          <span className="primary">GenAI</span>
          <span>for</span>
          <span className="gradient">Public Sector</span>
        </Title>
      } >
      </CustomHeader>
      <Main sidebarWidth={sidebarWidth} panelWidth={panelWidth} sx={{ paddingTop: `${headerHeight}px` }}>
        {showWelcome && (
          <Box sx={{
            display: 'flex',
            flexDirection: 'column',
            width: '100%',
            height: 'calc(100vh - 64px)',
            justifyContent: 'center',
            alignItems: 'center',
            position: 'absolute',
            top: 0,
            left: 0,
            zIndex: 10,
          }}>
            <WelcomeFeatures
              username={username}
              headerHeight={headerHeight}
              setShowChat={setShowChat}
              setShowSources={setShowSources}
              setShowWelcome={setShowWelcome}
              onNewChat={handleNewChat}
             // onResumeChat={handleResumeChat}
              setShowAddSource={setShowAddSource}
              setShowEditSource={setShowEditSource}
              onChatStart={() => {
                handleChatStart();
              }}
              onSourcesView={() => {
                setShowSources(true);
                setShowWelcome(false);
                setShowChat(false);
              }}
            />
          </Box>
        )}
        {showChat && (
          <ChatScreen
            key={chatScreenKey} // **NEW: Pass key prop to ChatScreen**
            currentChat={currentChat}
            hideHeader={showWelcome || !currentChat} //Always show header
            isNewChat={!currentChat}
            onChatStart={() => {
              handleChatStart();
            }}
            showWelcome={showWelcome} // pass show Welcome
          />
        )}
        {showSources && !showAddSource && !showEditSource && <Sources onAddSourceClick={() => setShowAddSource(true)} onEditSourceClick={handleEditClick} /> }
        {showAddSource && <AddSource onCancel={() => { setShowAddSource(false); setShowSources(true); }} /> }
        {showEditSource && (
          <UpdateSource
            sourceId={editSourceId!} // Pass the sourceId
            onCancel={() => { setShowEditSource(false); setShowSources(true); }} // Hide UpdateSource and show Sources
            onSave={() => { /* handle save logic here */ setShowEditSource(false); setShowSources(true); }}
          />
        )}
<<<<<<< HEAD
=======
        {showSources && !showAddSource && !showEditSource && <Sources onAddSourceClick={() => setShowAddSource(true)} onEditSourceClick={handleEditClick} /> }
        {showAddSource && <AddSource onCancel={() => { setShowAddSource(false); setShowSources(true); }} /> }
        {showEditSource && (
          <UpdateSource
            sourceId={editSourceId!} // Pass the sourceId
            onCancel={() => { setShowEditSource(false); setShowSources(true); }} // Hide UpdateSource and show Sources
            onSave={() => { /* handle save logic here */ setShowEditSource(false); setShowSources(true); }}
          />
        )}
>>>>>>> 072cb256
      </Main>
    </MainContainer>
  );
};

export default MainApp;<|MERGE_RESOLUTION|>--- conflicted
+++ resolved
@@ -91,29 +91,15 @@
         const chat = await fetchLatestChat(user.token)();
         if (chat) {
           setLatestChat(chat);
-<<<<<<< HEAD
-          // setCurrentChat(chat);
-          //setShowWelcome(false);
-          //setShowSources(false);
-         //setShowAddSource(false);  
-          //setShowEditSource(false);
-          //setCurrentChat(undefined);
-=======
           setShowWelcome(false);
->>>>>>> 072cb256
         } else {
           setShowWelcome(true); // Fix: set showWelcome to true when no latest chat is found.
         }
       }
     };
-<<<<<<< HEAD
-    fetchLatest();
-  }, [user]);
-=======
 
     fetchLatest(); // Call the function
   }, [user, showChat, currentChat]);
->>>>>>> 072cb256
 
   useEffect(() => {
     if (headerClicked) {
@@ -298,18 +284,6 @@
             onSave={() => { /* handle save logic here */ setShowEditSource(false); setShowSources(true); }}
           />
         )}
-<<<<<<< HEAD
-=======
-        {showSources && !showAddSource && !showEditSource && <Sources onAddSourceClick={() => setShowAddSource(true)} onEditSourceClick={handleEditClick} /> }
-        {showAddSource && <AddSource onCancel={() => { setShowAddSource(false); setShowSources(true); }} /> }
-        {showEditSource && (
-          <UpdateSource
-            sourceId={editSourceId!} // Pass the sourceId
-            onCancel={() => { setShowEditSource(false); setShowSources(true); }} // Hide UpdateSource and show Sources
-            onSave={() => { /* handle save logic here */ setShowEditSource(false); setShowSources(true); }}
-          />
-        )}
->>>>>>> 072cb256
       </Main>
     </MainContainer>
   );
