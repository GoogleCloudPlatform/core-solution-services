import { SourceSelector } from './SourceSelector'; // Import the component
import { QueryEngine } from '../lib/types'; // Import the type
import { useState, useEffect, useLayoutEffect, useRef } from 'react';
import { Box, Typography, IconButton, Paper, InputBase, Avatar, Modal, Chip, Button, Snackbar, Tooltip } from '@mui/material';
import AttachFileIcon from '@mui/icons-material/AttachFile';
import AddIcon from '@mui/icons-material/Add';
import CloseIcon from '@mui/icons-material/Close';
import DeleteIcon from '@mui/icons-material/Delete';
import UploadIcon from '@mui/icons-material/Upload';
import ContentCopyIcon from '@mui/icons-material/ContentCopy';
import BarChartIcon from '@mui/icons-material/BarChart'; // Icon for the "Create a graph" toggle
import { useAuth } from '../contexts/AuthContext';
import { generateChatResponse, createEmptyChat, createChat, resumeChat, fetchChat, createQuery, generateChatSummary } from '../lib/api';
import { Chat, QueryReference } from '../lib/types';
import { useModel } from '../contexts/ModelContext';
import UploadModal from './UploadModal';
import '../styles/ChatScreen.css';
import ReactMarkdown from 'react-markdown';
import { Prism as SyntaxHighlighter } from 'react-syntax-highlighter';
import { oneDark } from 'react-syntax-highlighter/dist/esm/styles/prism';
import type { SyntaxHighlighterProps } from 'react-syntax-highlighter';
import { LoadingSpinner } from "../../src/components/LoadingSpinner";
import DocumentModal from './DocumentModal';
import ReferenceChip from "../../src/components/ReferenceChip";
import '@/styles/ChatScreen.css';
import { getStorage, ref, getDownloadURL } from "firebase/storage";

interface ChatMessage {
  text: string;
  isUser: boolean;
  title?: string;
  uploadedFile?: string;
  references?: QueryReference[];
  fileUrl?: string; // Add fileUrl property
  fileType?: string // Add fileType Property
  imageBase64?: string; // To store the base64-encoded image
  showFile?: File;
  attachId?: string;
}

interface FileUpload {
  name: string;
  progress?: number;
  error?: string;
}

interface ChatScreenProps {
  currentChat?: Chat;
  hideHeader?: boolean;
  onChatStart?: () => void;
  isNewChat?: boolean;
  showWelcome: boolean;
  isTest?: boolean;
}

const ChatScreen: React.FC<ChatScreenProps> = ({
  currentChat,
  hideHeader = false,
  onChatStart,
  isNewChat = false,
  showWelcome = true,
  isTest = false,
}) => {
  const [prompt, setPrompt] = useState('');
  const [chatId, setChatId] = useState<string | undefined>(currentChat?.id);
  const [messages, setMessages] = useState<ChatMessage[]>(() =>
    currentChat?.history?.map(h => ({
      text: h.HumanInput || h.AIOutput || '',
      isUser: !!h.HumanInput,
      references: h.QueryReferences || [],
      uploadedFile: h.UploadedFile || '',
      fileUrl: h.FileURL || ''
    })) || []
  );
  const [showDocumentViewer, setShowDocumentViewer] = useState(false);
  const { user } = useAuth();
  const [isLoading, setIsLoading] = useState(false);
  // Removed global showCopyIcon state
  const [hoveredMessageIndex, setHoveredMessageIndex] = useState<number | null>(null); // New state for tracking hovered message index
  const [tooltipOpen, setTooltipOpen] = useState(false);   // State for tooltip
  const [iconClicked, setIconClicked] = useState(false);   // State for click effect
  const [graphEnabled, setGraphEnabled] = useState<boolean>(isTest ? true : false);
  const [copiedMessageIndex, setCopiedMessageIndex] = useState<number | null>(null);

  // Ref for the scrollable container
  const chatMessagesRef = useRef<HTMLDivElement | null>(null);
  // Ref for the last rendered message element
  const messagesEndRef = useRef<HTMLDivElement | null>(null);
  const fileToBase64 = (file: File): Promise<string> => {
    return new Promise((resolve, reject) => {
      const reader = new FileReader();
      reader.readAsDataURL(file);
      reader.onload = () => {
        const base64String = (reader.result as string).split(',')[1]; // remove data:...;base64,
        resolve(base64String);
      };
      reader.onerror = error => reject(error);
    });
  };
  const handleCopyClick = (text: string, index: number) => {
    navigator.clipboard.writeText(text)
      .then(() => {
        // Set the index of the message that was copied
        setCopiedMessageIndex(index);

        // Clear the copied message index after a brief delay (e.g., 2 seconds)
        setTimeout(() => {
          setCopiedMessageIndex(null);
        }, 2000);
      })
      .catch(err => {
        console.error('Failed to copy: ', err);
      });
  };
  // Add effect to fetch full chat details when currentChat changes
  useEffect(() => {
    const loadChat = async () => {
      if (currentChat?.id && user && !showWelcome) {
        setIsLoading(true);
        try {
          const fullChat = await fetchChat(user.token, currentChat.id)();
          if (fullChat) {
            let newMessages = messagesFromHistory(fullChat.history);
            setMessages(newMessages);
            setChatId(fullChat.id);
          }
        } catch (error) {
          console.error('Error loading chat:', error);
        } finally {
          setIsLoading(false);
        }
      } else {
        // For new chats (no currentChat id), do not reset messages.
      }
    };

    loadChat();
  }, [currentChat?.id, user, showWelcome]);

  const [selectedSource, setSelectedSource] = useState<QueryEngine | null>(null);
  const { selectedModel } = useModel();
  const [temperature, setTemperature] = useState(1.0);
  const [isUploadModalOpen, setIsUploadModalOpen] = useState(false);
  const [uploadedFiles, setUploadedFiles] = useState<FileUpload[]>([]);
  const [importUrl, setImportUrl] = useState('');
  const [selectedFile, setSelectedFile] = useState<File | null>(null);
  const [selectedFileDisplay, setSelectedFileDisplay] = useState<File | null>(null);
  const [openModalId, setOpenModalId] = useState<string | null>(null);
  const [showError, setShowError] = useState<Record<string, boolean>>({}); // State to track error visibility for each file

  const handleSelectSource = (source: QueryEngine) => {
    setSelectedSource(source);
  };

  const handleSubmit = async () => {
    if (!prompt.trim() || !user) return;

    if (onChatStart) {
      onChatStart();
    }

    // Capture current state values for submission
    const currentPrompt = prompt.trim();
    const currentSelectedFile = selectedFile;
    setSelectedFileDisplay(selectedFile);
    const currentImportUrl = importUrl;

    let uploadedFileName = currentSelectedFile?.name;
    if (currentImportUrl) {
      uploadedFileName = currentImportUrl.split('/').pop();
      if (currentImportUrl.startsWith("gs://")) {
        uploadedFileName = currentImportUrl.replace("gs://", "").split("/").pop();
      }
    }

    const userMessage: ChatMessage = {
      text: currentPrompt.trim(),
      isUser: true,
      uploadedFile: currentSelectedFile?.name || '',
      fileUrl: currentImportUrl || '',
      showFile: currentSelectedFile ?? undefined
    };
    setMessages(prev => [...prev, userMessage]);

    // Immediately clear prompt and attachment inputs so URL disappears from input box
    setPrompt('');
    setSelectedFile(null);
    setImportUrl('');

    setIsLoading(true);

    // Determine if this is a new chat (i.e. no existing chatId)
    const wasNewChat = !chatId;

    try {
      let response: Chat | null | undefined;

      // Common parameters
      const chatParams = {
        userInput: currentPrompt.trim(),
        llmType: selectedModel.id,
        stream: true,  // Set stream to true for streaming output
        temperature: temperature,
        uploadFile: currentSelectedFile || undefined,
        fileUrl: currentImportUrl,
        // Pass toolNames if "Create a graph" is enabled
        toolNames: graphEnabled ? ["vertex_code_interpreter_tool"] : []
      };

      if (chatId) {
        // Continue existing chat
        const chatResponse = await generateChatResponse(user.token, chatId)({
          ...chatParams,
          uploadFile: currentSelectedFile || undefined,
          fileUrl: currentImportUrl,
        });

        if (chatResponse instanceof ReadableStream) {
          // Handle the streaming response separately
          await handleStream(chatResponse);
        } else {
          // Only assign to response if it's a Chat object
          response = chatResponse;
        }
      } else if (selectedSource && selectedSource.id !== "default-chat") {
        // Create new chat via query endpoint
        const emptyChat = await createEmptyChat(user.token);
        let newChatId;
        if (emptyChat && emptyChat.id) {
          newChatId = emptyChat.id;
          //setChatId(newChatId); // Update the state

        } else {
          console.error("Error creating new chat or missing chat ID:", emptyChat);
          newChatId = 'garbage'; // Or handle the error in another way
        }

        const queryResponse = await generateChatResponse(user.token, newChatId)({
          queryEngineId: selectedSource.id,
          userInput: currentPrompt.trim(),
          llmType: selectedModel.id,
          fileUrl: currentImportUrl,
          stream: false
        });
        if (queryResponse instanceof ReadableStream) {
          // Handle the streaming response separately
          await handleStream(queryResponse);
        } else {
          // Only assign to response if it's a Chat object
          response = queryResponse;
        }
      } else {

        // Create new regular chat
        const emptyChat = await createEmptyChat(user.token);
        let newChatId;
        if (emptyChat && emptyChat.id) {
          newChatId = emptyChat.id;
          setChatId(newChatId); // Update the state

          // If this was a new chat, dispatch an event to update the chat history
          if (wasNewChat) {
            window.dispatchEvent(new Event("chatHistoryUpdated"));
          }
        } else {
          console.error("Error creating new chat or missing chat ID:", emptyChat);
          newChatId = 'garbage'; // Or handle the error in another way
        }

        const chatResponse = await generateChatResponse(user.token, newChatId)({
          ...chatParams,
          uploadFile: currentSelectedFile || undefined,
          fileUrl: currentImportUrl,
        });
        if (chatResponse instanceof ReadableStream) {
          // Handle the streaming response separately
          await handleStream(chatResponse);
        } else {
          // Only assign to response if it's a Chat object
          response = chatResponse;
        }

        if (chatResponse instanceof ReadableStream) {
          // Handle the streaming response separately
          await handleStream(chatResponse);
        } else {
          // Only assign to response if it's a Chat object
          response = chatResponse;
        }
        const updatedChat = await generateChatSummary(newChatId, user.token);
        window.dispatchEvent(new Event("chatHistoryUpdated"));
      }

      // Only proceed if we got a valid Chat object
      if (response && 'id' in response) {
        setChatId(response.id);
        // If this was a new chat, dispatch an event to update the chat history
        if (wasNewChat) {
          window.dispatchEvent(new Event("chatHistoryUpdated"));
        }
      }
      if (response?.history) {
        let history = response.history;
        let newMessages = messagesFromHistory(history);
        setMessages(newMessages);
      } else {
        console.error("API response does not contain 'history' property:", response);
      }
    } catch (error) {
      console.error('Error in chat:', error);
      const errorMessage: ChatMessage = {
        text: 'An error occurred while processing your request.',
        isUser: false
      };
      setMessages(prev => [...prev, errorMessage]);
    } finally {
      setIsLoading(false);
      // Clear the prompt and attachment inputs only after processing the response
      setPrompt('');
      setSelectedFile(null);
      setImportUrl('');
    }
  };
  const handleChatResponse = async (chatResponse: Chat) => {
    if (chatResponse?.history) {
      let history = chatResponse.history;
      let newMessages = messagesFromHistory(history);
      setMessages(newMessages);
    } else {
      console.error("Chat response does not contain 'history' property:", chatResponse);
    }
  };
  // Helper function to handle streaming response
  const handleStream = async (streamOrString: ReadableStream | string) => {
    let accumulatedResponse = "";

    if (typeof streamOrString === "string") {
      // Static response
      accumulatedResponse = streamOrString;
    } else {
      // Streamed response
      const reader = streamOrString.getReader();
      const decoder = new TextDecoder();

      try {
        while (true) {
          const { done, value } = await reader.read();
          if (done) break;

          const chunk = decoder.decode(value);
          accumulatedResponse += chunk;

          setMessages(prev => {
            const updatedMessages = [...prev];
            const lastMessage = updatedMessages[updatedMessages.length - 1];

            if (lastMessage && !lastMessage.isUser) {
              updatedMessages[updatedMessages.length - 1] = {
                ...lastMessage,
                text: accumulatedResponse
              };
            } else {
              updatedMessages.push({ text: accumulatedResponse, isUser: false });
            }

            return updatedMessages;
          });
        }


        // ✅ Handle Create a Graph case or any static post-processing
        let parsed: any;
        try {
          parsed = JSON.parse(accumulatedResponse);
        } catch {
          parsed = null;
        }

        if (parsed?.data?.history) {
          const newMessages = messagesFromHistory(parsed.data.history);
          setMessages(newMessages);
        }
      } finally {
        reader.releaseLock();
      }
    }
  };
  // useLayoutEffect to scroll the container so that the last message aligns with the top
  useLayoutEffect(() => {
    if (chatMessagesRef.current && messagesEndRef.current) {
      const container = chatMessagesRef.current;
      const lastMessage = messagesEndRef.current;
      const containerRect = container.getBoundingClientRect();
      const messageRect = lastMessage.getBoundingClientRect();
      const offset = messageRect.top - containerRect.top;
      container.scrollTo({ top: container.scrollTop + offset, behavior: 'smooth' });
    }
  }, [messages]);

  const messagesFromHistory = (history: any[]) => {
    if (!history || history.length === 0) {
      return [{
        text: 'Generating code...',
        isUser: false
      }];
    }
    let newMessages: ChatMessage[] = [];
    let pendingFileUrl: string | undefined = undefined;
    for (let i = 0; i < history.length; i++) {
      const historyItem = history[i];
      if (historyItem.HumanInput) {
        let uploadedFile: string | undefined = undefined;
        let fileUrl: string | undefined = undefined;

        // Attach the pending fileUrl only to the next HumanInput
        if (pendingFileUrl) {
          fileUrl = pendingFileUrl;
          uploadedFile = fileUrl?.split('/').pop() || undefined;
          pendingFileUrl = undefined;

        }
        newMessages.push({
          text: historyItem.HumanInput,
          isUser: true,
          //title: historyItem.Title,
          uploadedFile: uploadedFile,
          fileUrl: fileUrl,
          attachId: ("" + i + chatId)
        });
      } else if (historyItem.AIOutput || historyItem.FileContentsBase64) {
        newMessages.push({
          text: historyItem.AIOutput || "",
          isUser: false,
          imageBase64: historyItem.FileContentsBase64 || ""
        });
      } else if (historyItem.QueryReferences) {
        newMessages.push({
          text: "",
          isUser: false,
          references: historyItem.QueryReferences
        });
      } else if (historyItem.UploadedFile) {
        continue;
      } else if (historyItem.FileURL) {
        //Store the file URL to attach to the next HumanInput
        pendingFileUrl = historyItem.FileURL;
        continue;
      }
    }
    return newMessages;
  };

  const handleKeyDown = (e: React.KeyboardEvent) => {
    if (e.key === 'Enter' && !e.shiftKey) {
      e.preventDefault();
      handleSubmit();
    }
  };

  const handleAttachClick = (fileOrPath: File | string, attachId: string, chatId: string) => {
    const modalId = fileOrPath instanceof File
      ? `${fileOrPath.name}-${chatId}`
      : `${attachId}-${chatId}`;

    setOpenModalId(modalId);
  };
  const handleCloseUploadModal = () => {
    setIsUploadModalOpen(false);
    setUploadedFiles([]);
    setSelectedFile(null); // Clear the selected file
    setImportUrl(''); // Clear the import URL
  };

  const handleFileSelect = (event: React.ChangeEvent<HTMLInputElement>) => {
    const files = event.target.files;
    if (files && files[0]) {
      setSelectedFile(files[0]);
      const newFiles = Array.from(files).map(file => ({
        name: file.name,
        progress: 0
      }));
      setUploadedFiles(prev => [...prev, ...newFiles]);
    }
  };

  const handleRemoveFile = (fileName: string) => {
    setUploadedFiles(prev => prev.filter(file => file.name !== fileName));
    setShowError?.((prevErrors) => {
      const newErrors = { ...prevErrors };
      delete newErrors[fileName];
      return newErrors;
    });
  };

  const handleAddFiles = () => {
    setIsUploadModalOpen(false);
    setUploadedFiles([]);
  };

  const handleRemoveSelectedFile = () => {
    setSelectedFile(null);
    setImportUrl('');
  };

  // Function to handle toggling the "Create a graph" feature
  const toggleGraph = () => {
    setGraphEnabled(prevState => !prevState);
    //window.location.reload();
    const resetChat = () => {
      setPrompt(''); // Clear the input prompt
      setSelectedFile(null); // Clear the selected file
      setImportUrl(''); // Clear the import URL
      // Reset any other state variables as needed
    };
    resetChat();
  };

  return (
    <Box className="chat-screen">
      {(!hideHeader && !graphEnabled) && (
        <Box className="chat-header" sx={{
          display: 'flex',
          alignItems: 'center',
          p: 2,
          width: '100%',
          borderBottom: '1px solid #2f2f2f',
          flexShrink: 0,
        }}>
          <Box sx={{
            display: 'flex',
            alignItems: 'center',
            gap: 2,
          }}>
            <Typography variant="h6">
              {currentChat?.title || 'New Chat'}
            </Typography>
            {/* Only show the source selector if no chat ID exists (i.e. new chat) */}
            {!chatId && (
              <SourceSelector
                onSelectSource={handleSelectSource}
                chatId={chatId}
              />
            )}
          </Box>
        </Box>
      )}

      <Box sx={{
        width: '100%',
        maxWidth: '800px',
        margin: '0 auto',
        height: '100%',
        display: 'flex',
        flexDirection: 'column',
        flexGrow: 1,
        minHeight: 0,
        justifyContent: 'flex-end'
      }}>
        {(!showWelcome || messages.length > 0) && (
          <Box ref={chatMessagesRef} className="chat-messages" sx={{
            flexGrow: 1,
            mx: 2,
            overflowY: 'auto'
          }}>
            {messages.map((message, index) => {
              const isLastItem = index === messages.length - 1;
              return (
                <Box key={index}
                  onMouseEnter={() => setHoveredMessageIndex(index)}
                  onMouseLeave={() => { setHoveredMessageIndex(null); setTooltipOpen(false); }}
                  sx={{
                    position: 'relative',
                    marginRight: 'auto'
                  }}
                >
                  <Box
                    className={message.isUser ? 'user-message' : 'assistant-message'}
                    sx={{
                      backgroundColor: message.isUser ? '#343541' : 'transparent',
                      borderRadius: message.isUser ? '0.5rem 0.5rem 0 0.5rem' : '0.5rem 0.5rem 0.5rem 0rem',
                      padding: '0.75rem 1rem',
                      marginBottom: '0.5rem',
                      justifyContent: message.isUser ? 'flex-end' : 'flex-start',
                      alignSelf: message.isUser ? 'flex-end' : 'flex-start',
                      textAlign: 'left',
                      maxWidth: message.isUser ? '50%' : '100%',
                      marginLeft: message.isUser ? 'auto' : '0',
                      display: 'flex',
                      flexDirection: message.isUser ? 'row-reverse' : 'row',
                      alignItems: message.isUser ? 'flex-end' : 'flex-start',
                      gap: '0.5rem',
                    }}
                    ref={isLastItem ? messagesEndRef : null}
                  >
                    {message.isUser ? (
                      <Box sx={{ display: 'flex', flexDirection: 'column', alignItems: 'flex-start', color: '#fff' }}>
                        {message.uploadedFile !== undefined && message.uploadedFile !== '' && (
                          /* Render the image if it exists in the userMessage */
                          <Box sx={{ mb: 2, display: 'flex', alignItems: 'center' }}> {/* Add margin below the image */}
                            <Typography variant="body2" style={{ marginRight: '8px' }}>
                              {message.uploadedFile}
                            </Typography>
                            <AttachFileIcon
                              color="primary"
                              fontSize="small"
                              style={{
                                margin: '0px',
                                transform: 'rotate(90deg)',
                                color: 'white',
                                cursor: 'pointer',
                              }}
                              onClick={() => {
                                const fileToShow = message.showFile || message.fileUrl;
                                if (fileToShow) {
                                  const attachId = message.attachId ?? '';
                                  handleAttachClick(fileToShow, attachId, chatId ?? ''); // pass chatId here
                                } else {
                                  console.warn("No file to show.");
                                }
                              }}
                            />
                            {/* Conditionally render the DocumentModal */}
                            {(() => {
                              const modalId = message.showFile instanceof File
                                ? `${message.showFile.name}-${chatId}`
                                : `${message.attachId ?? ''}-${chatId}`;

                              return (
                                <DocumentModal
                                  open={openModalId === modalId}
                                  onClose={() => setOpenModalId(null)}
                                  selectedFile={message.showFile ?? null}
                                  fileURL={message.fileUrl ?? null}
                                />
                              );
                            })()}

                          </Box>
                        )}
                        <Typography sx={{ textAlign: 'left' }}>
                          {message.text}
                        </Typography>
                      </Box>
                    ) : (
                      <>
                        <Avatar src="/assets/images/gemini-icon.png" className="message-avatar" />
                        <Box sx={{ flex: 1 }}>
                          <ReactMarkdown
                            components={{
                              code({ node, className, children }) {
                                const match = /language-(\w+)/.exec(className || '');
                                const language = match ? match[1] : '';
                                if (!match) {
                                  return <code className={className}>{children}</code>;
                                }
                                return (
                                  <SyntaxHighlighter
                                    style={oneDark}
                                    language={language}
                                    PreTag="div"
                                  >
                                    {String(children).replace(/\n$/, '')}
                                  </SyntaxHighlighter>
                                );
                              },
                              p: ({ children }) => (
                                <Typography component="p" sx={{ mb: 1 }}>
                                  {children}
                                </Typography>
                              ),
                              h1: ({ children }) => (
                                <Typography variant="h5" sx={{ mb: 2, mt: 2 }}>
                                  {children}
                                </Typography>
                              ),
                              h2: ({ children }) => (
                                <Typography variant="h6" sx={{ mb: 2, mt: 2 }}>
                                  {children}
                                </Typography>
                              ),
                              ul: ({ children }) => (
                                <Box component="ul" sx={{ pl: 2, mb: 2 }}>
                                  {children}
                                </Box>
                              ),
                              ol: ({ children }) => (
                                <Box component="ol" sx={{ pl: 2, mb: 2 }}>
                                  {children}
                                </Box>
                              ),
                              li: ({ children }) => (
                                <Box component="li" sx={{ mb: 1 }}>
                                  {children}
                                </Box>
                              ),
                            }}
                          >
                            {message.text}
                          </ReactMarkdown>

                          {/* If there's an image in the same AI message, display it below the text */}
                          {message.imageBase64 && (
                            <Box sx={{ mt: 2 }}>
                              <img
                                src={`data:image/png;base64,${message.imageBase64}`}
                                alt="Graph"
                                style={{ width: '100%' }}
                              />
                            </Box>
                          )}
                          {/* Add references display */}
                          {!message.isUser && message.references && message.references.length > 0 && (
                            <Box sx={{
                              mt: 2,
                              pt: 2,
                              borderTop: '1px solid #4a4a4a'
                            }}>
                              <Typography variant="subtitle2" sx={{ mb: 1 }}>
                                References:
                              </Typography>
                              {message.references.map((reference, idx) => (
                                <ReferenceChip key={idx} reference={reference} />
                              ))}
                            </Box>
                          )}
                        </Box>
                      </>
                    )}
                  </Box>
                  <DocumentModal open={showDocumentViewer} onClose={() => setShowDocumentViewer(false)} selectedFile={selectedFile} />
                  <Box key={index} className={`message ${message.isUser ? 'user-message' : 'assistant-message'}`}
                    onClick={() => { if (!message.isUser && message.text) handleCopyClick(message.text, index); }}
                    sx={{
                      alignSelf: 'flex-end',
                      maxWidth: '100%',
                      display: 'flex',
                      flexDirection: message.isUser ? 'column' : 'row-reverse',
                      alignItems: 'flex-start',
                    }}>
                    {/* Conditionally render the chip ONLY if message.uploadedFile exists */}
                    {(message.isUser && message.fileUrl && !message.fileUrl.startsWith('gs://')) && (
                      <Box className="file-chip-container" sx={{
                        alignSelf: 'flex-end',
                        display: 'flex',
                        flexDirection: 'row-reverse',
                        alignItems: 'flex-start',
                      }}>
                        <Button onClick={() => setShowDocumentViewer(true)}>
                          <Chip
                            label={message.uploadedFile || message.fileUrl}
                            size="small"
                            variant="outlined"
                          />
                        </Button>
                      </Box>
                    )}

                    {hoveredMessageIndex === index && !message.isUser && !message.references && !message.imageBase64 && (
                      <Tooltip
                        open={copiedMessageIndex === index} // Tooltip only opens if this message was copied
                        arrow
                        title="Copied!"
                        placement="top"
                        leaveDelay={200}
                      >
                        <IconButton
                          onClick={() => handleCopyClick(message.text, index)}
                          aria-label="copy"
                          sx={{
                            position: 'absolute',
                            left: -4,
                            bottom: -4,
                            backgroundColor: iconClicked ? '#2979ff' : 'transparent', // Blue background on click
                            borderRadius: '50%', // Make it circular
                            transition: 'background-color 0.2s ease', // Smooth transition
                            padding: '4px',
                            "&:hover": {
                              backgroundColor: '#e3f2fd' // light blue on hover
                            }
                          }}
                        >
                          <ContentCopyIcon sx={{ color: iconClicked ? 'white' : '#9e9e9e', fontSize: '16px' }} />
                        </IconButton>
                      </Tooltip>
                    )}
                  </Box>
                </Box>
              );
            })}
            {isLoading && <LoadingSpinner />}
          </Box>
        )}

        {/* Chat input container */}
        <Box
          className={`chat-input-container ${showWelcome ? 'welcome-mode' : ''}`}
          sx={{
            p: 2,
            flexShrink: 0,
            position: 'sticky',
            bottom: 0,
            zIndex: 99
          }}
        >
          {/* Render the "Create a graph" button only if no source is selected or the selected source is "default-chat" */}
          {(!selectedSource || selectedSource.id === "default-chat") && (
            <Box
              onClick={toggleGraph}
              sx={{
                display: 'flex',
                height: '32px',
                justifyContent: 'center',
                alignItems: 'center',
                gap: 1,
                cursor: 'pointer',
                marginTop: 2,
                marginBottom: 1,
                padding: '8px 12px',
                borderRadius: '8px',
                border: '1px solid #C4C7C5',
                width: 'fit-content',
                userSelect: 'none',
                ...(graphEnabled
                  ? {
                    backgroundColor: '#004A77',
                    color: '#C2E7FF',
                  }
                  : {
                    backgroundColor: 'transparent',
                    color: '#cccccc',
                  }
                ),
              }}
            >
<<<<<<< HEAD
              <BarChartIcon 
              data-testid={isTest ? "bar-chart-icon" : undefined}  // Conditionally add data-testid
=======
              <BarChartIcon
                data-testid={isTest ? "bar-chart-icon" : undefined}  // Conditionally add data-testid
>>>>>>> e35a6c4c
                sx={{
                  ...(graphEnabled
                    ? { color: '#A8C7FA' }
                    : { color: '#cccccc' }
                  )
                }}
              />
              <Typography
                sx={{
                  fontWeight: 500,
                }}
              >
                {graphEnabled ? 'Create a graph ✓' : 'Create a graph'}
              </Typography>
            </Box>
          )}
          <Paper className="chat-input">
            {(selectedFile || importUrl) && (
              <>
                <Box className="file-chip-container">
                  <Button onClick={() => setShowDocumentViewer(true)}>
                    <Chip
                      label={selectedFile ? selectedFile.name : importUrl}
                      onDelete={handleRemoveSelectedFile}
                      size="small"
                      variant="outlined"
                    />
                  </Button>
                </Box>
                <DocumentModal open={showDocumentViewer} onClose={() => setShowDocumentViewer(false)} selectedFile={selectedFile} />
              </>
            )}
            <InputBase
              placeholder="Enter your prompt"
              value={prompt}
              onChange={(e) => setPrompt(e.target.value)}
              onKeyDown={handleKeyDown}
              fullWidth
              multiline
            />
            <IconButton onClick={() => setIsUploadModalOpen(true)} aria-label="add">
<<<<<<< HEAD
           <AddIcon />
             </IconButton>
=======
              <AddIcon />
            </IconButton>
>>>>>>> e35a6c4c
          </Paper>
        </Box>
      </Box>

      <Modal
        open={isUploadModalOpen}
        onClose={handleCloseUploadModal}
        aria-labelledby="upload-modal-title"
      >
        <Box>
          <UploadModal
            open={isUploadModalOpen}
            onClose={handleCloseUploadModal}
            uploadedFiles={uploadedFiles}
            onFileSelect={handleFileSelect}
            onRemoveFile={handleRemoveFile}
            importUrl={importUrl}
            onImportUrlChange={(url) => setImportUrl(url)}
            onAdd={handleAddFiles}
            setUploadedFiles={setUploadedFiles}
            showError={showError}
            setShowError={setShowError}
          />
        </Box>
      </Modal>
    </Box>
  );
};

// Helper functions to check response types
const isReadableStream = (value: any): value is ReadableStream => {
  return value instanceof ReadableStream;
};

export default ChatScreen;<|MERGE_RESOLUTION|>--- conflicted
+++ resolved
@@ -832,13 +832,8 @@
                 ),
               }}
             >
-<<<<<<< HEAD
-              <BarChartIcon 
-              data-testid={isTest ? "bar-chart-icon" : undefined}  // Conditionally add data-testid
-=======
               <BarChartIcon
                 data-testid={isTest ? "bar-chart-icon" : undefined}  // Conditionally add data-testid
->>>>>>> e35a6c4c
                 sx={{
                   ...(graphEnabled
                     ? { color: '#A8C7FA' }
@@ -880,13 +875,8 @@
               multiline
             />
             <IconButton onClick={() => setIsUploadModalOpen(true)} aria-label="add">
-<<<<<<< HEAD
-           <AddIcon />
-             </IconButton>
-=======
               <AddIcon />
             </IconButton>
->>>>>>> e35a6c4c
           </Paper>
         </Box>
       </Box>
