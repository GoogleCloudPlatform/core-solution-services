import { SourceSelector } from './SourceSelector'; // Import the component
import { QueryEngine } from '../lib/types'; // Import the type
import { useState } from 'react';
import { Box, Typography, IconButton, Paper, InputBase, Avatar, Select, MenuItem, Modal, Chip } from '@mui/material';
import AddIcon from '@mui/icons-material/Add';
import KeyboardArrowDownIcon from '@mui/icons-material/KeyboardArrowDown';
import CloseIcon from '@mui/icons-material/Close';
import DeleteIcon from '@mui/icons-material/Delete';
import UploadIcon from '@mui/icons-material/Upload';
import { useAuth } from '../contexts/AuthContext';
import { createChat, resumeChat } from '../lib/api';
import { Chat } from '../lib/types';
import { useModel } from '../contexts/ModelContext';
import UploadModal from './UploadModal';
import '../styles/ChatScreen.css';

interface ChatMessage {
  text: string;
  isUser: boolean;
}

interface FileUpload {
  name: string;
  progress?: number;
  error?: string;
}

interface ChatScreenProps {
  currentChat?: Chat;
  hideHeader?: boolean;
  onChatStart?: () => void;
}

const ChatScreen: React.FC<ChatScreenProps> = ({ currentChat, hideHeader = false, onChatStart }) => {
  const [prompt, setPrompt] = useState('');
  const [messages, setMessages] = useState<ChatMessage[]>(() =>
    // Initialize messages from currentChat if it exists
    currentChat?.history.map(h => ({
      text: h.HumanInput || h.AIOutput || '',
      isUser: !!h.HumanInput
    })) || []
  );

  // #TODO use selected source for query calls when selected by user
  const [selectedKnowledgeSource, setSelectedKnowledgeSource] = useState<QueryEngine | null>(null);
  const [chatId, setChatId] = useState<string | undefined>(currentChat?.id);
  const { user } = useAuth();
  const { selectedModel } = useModel();
  const [temperature, setTemperature] = useState(1.0);
  const [isUploadModalOpen, setIsUploadModalOpen] = useState(false);
  const [uploadedFiles, setUploadedFiles] = useState<FileUpload[]>([]);
  const [importUrl, setImportUrl] = useState('');
  const [selectedFile, setSelectedFile] = useState<File | null>(null);

  const handleSelectSource = (source: QueryEngine) => {
    console.log("Selected source:", source);  // Or whatever logic you need
    setSelectedKnowledgeSource(source); // Update the selected source
  };

  const handleSubmit = async () => {
    if (!prompt.trim() || !user) return;

    // Call onChatStart callback when chat begins
    if (onChatStart) {
      onChatStart();
    }

    const userMessage: ChatMessage = {
      text: prompt,
      isUser: true
    };
    setMessages(prev => [...prev, userMessage]);

    try {
      let response;

      if (chatId) {
        // Continue existing chat
        response = await resumeChat(user.token)({
          chatId,
          userInput: prompt,
          llmType: selectedModel.name,
          stream: false,
          temperature: temperature
        });
      } else {
        // Create new chat
        response = await createChat(user.token)({
          userInput: prompt,
          llmType: selectedModel.name,
          uploadFile: selectedFile || undefined,
          fileUrl: importUrl,
          stream: false,
          temperature: temperature
        });

        if (response && 'id' in response) {
          setChatId(response.id);
        }
      }

      // Add AI response to chat
      if (response && 'history' in response) {
        const aiMessage: ChatMessage = {
          text: response.history[response.history.length - 1]?.AIOutput || 'No response',
          isUser: false
        };
        setMessages(prev => [...prev, aiMessage]);
      }

      setPrompt('');
    } catch (error) {
      console.error('Error in chat:', error);
      // Add error message to chat
      const errorMessage: ChatMessage = {
        text: 'An error occurred while processing your request.',
        isUser: false
      };
      setMessages(prev => [...prev, errorMessage]);
    }
  };

  const handleKeyDown = (e: React.KeyboardEvent) => {
    if (e.key === 'Enter' && !e.shiftKey) {
      e.preventDefault();
      handleSubmit();
    }
  };

  const handleCloseUploadModal = () => {
    setIsUploadModalOpen(false);
    setUploadedFiles([]);
  };

  const handleFileSelect = (event: React.ChangeEvent<HTMLInputElement>) => {
    const files = event.target.files;
    if (files && files[0]) {
      console.log('File selected:', files[0].name);
      setSelectedFile(files[0]);
      const newFiles = Array.from(files).map(file => ({
        name: file.name,
        progress: 0
      }));
      setUploadedFiles(prev => [...prev, ...newFiles]);
    }
  };

  const handleRemoveFile = (fileName: string) => {
    setUploadedFiles(prev => prev.filter(file => file.name !== fileName));
  };

  const handleAddFiles = () => {
    handleCloseUploadModal();
  };

  const handleRemoveSelectedFile = () => {
    setSelectedFile(null);
    setImportUrl('');
  };

  return (
<<<<<<< HEAD
    <Box className="chat-screen">
      {!hideHeader && (
        <Box className="chat-header">
          <Typography variant="h6">
            {currentChat?.title || 'New Chat'}
          </Typography>
          <Select
            value="Default Chat"
            variant="standard"
            IconComponent={KeyboardArrowDownIcon}
            className="chat-type-select"
          >
            <MenuItem value="Default Chat">Default Chat</MenuItem>
          </Select>
        </Box>
      )}
      <Box className={`chat-messages ${hideHeader ? 'welcome-messages' : ''}`}>
        {messages.map((message, index) => (
          <Box key={index} className={`message ${message.isUser ? 'user-message' : 'assistant-message'}`}>
            <Avatar className="message-avatar" />
            <Typography>{message.text}</Typography>
=======
    <Box className="chat-screen">  {/* Main container for the chat screen */}
      <Box className="chat-header"> {/* Header section of the chat */}
        <Typography variant="h6"> {/* Chat title */}
          {currentChat?.title || 'New Chat'} {/* Display current chat title or "New Chat" if none */}
        </Typography>
        <SourceSelector
          className="knowledge-source-selector"
          onSelectSource={handleSelectSource}  // Pass the handler function
        />
        <Select
          value="Default Chat"
          variant="standard"  // Style variant of the Select
          IconComponent={KeyboardArrowDownIcon} // Custom dropdown icon
          className="chat-type-select"
        >
          <MenuItem value="Default Chat">Default Chat</MenuItem> {/* Single menu item */}
        </Select>
      </Box>
      <Box className="chat-messages"> {/* Container for chat messages */}
        {messages.map((message, index) => ( // Map through messages array to render each message
          <Box key={index} className={`message ${message.isUser ? 'user-message' : 'assistant-message'}`}> {/* Message container with dynamic styling */}
            <Avatar className="message-avatar" /> {/* Avatar for the message sender */}
            <Typography>{message.text}</Typography> {/* Display message text */}
>>>>>>> 1007be08
          </Box>
        ))}
      </Box>
      <Box className="chat-input-container"> {/* Container for the chat input area */}
        <Paper className="chat-input"> {/* Paper component for styling the input area */}
          {(selectedFile || importUrl) && ( // Conditionally render a chip if a file is selected or URL entered
            <Box className="file-chip-container">
              <Chip
                label={selectedFile ? selectedFile.name : importUrl} // Display file name or URL
                onDelete={handleRemoveSelectedFile} // Handle removal of selected file/URL
                size="small"
                variant="outlined"
              />
            </Box>
          )}
          <InputBase
            placeholder="Enter your prompt"
            value={prompt}
            onChange={(e) => setPrompt(e.target.value)} // Update prompt state on input change
            onKeyDown={handleKeyDown} // Handle key presses (for Enter submission)
            fullWidth
            multiline
          />
          <IconButton onClick={() => setIsUploadModalOpen(true)}> {/* Button to open file upload modal */}
            <AddIcon />
          </IconButton>
        </Paper>
      </Box>

      <Modal
        open={isUploadModalOpen}  // Control modal visibility
        onClose={handleCloseUploadModal}  // Close modal handler
        aria-labelledby="upload-modal-title" // Accessibility label for the modal
      >
        <Box> {/* Container inside the modal */}
          <UploadModal
            open={isUploadModalOpen}
            onClose={handleCloseUploadModal}
            uploadedFiles={uploadedFiles}
            onFileSelect={handleFileSelect}
            onRemoveFile={handleRemoveFile}
            importUrl={importUrl}
            onImportUrlChange={(url) => setImportUrl(url)} // Handle URL input change
            onAdd={handleAddFiles} // Handler for when files are added
          />
        </Box>
      </Modal>
    </Box>
  );
};

export default ChatScreen; <|MERGE_RESOLUTION|>--- conflicted
+++ resolved
@@ -159,13 +159,13 @@
   };
 
   return (
-<<<<<<< HEAD
     <Box className="chat-screen">
-      {!hideHeader && (
+      {!hideHeader && (  // Only show header when hideHeader is false
         <Box className="chat-header">
-          <Typography variant="h6">
-            {currentChat?.title || 'New Chat'}
-          </Typography>
+          <SourceSelector
+            className="knowledge-source-selector"
+            onSelectSource={handleSelectSource}
+          />
           <Select
             value="Default Chat"
             variant="standard"
@@ -176,36 +176,11 @@
           </Select>
         </Box>
       )}
-      <Box className={`chat-messages ${hideHeader ? 'welcome-messages' : ''}`}>
-        {messages.map((message, index) => (
-          <Box key={index} className={`message ${message.isUser ? 'user-message' : 'assistant-message'}`}>
-            <Avatar className="message-avatar" />
-            <Typography>{message.text}</Typography>
-=======
-    <Box className="chat-screen">  {/* Main container for the chat screen */}
-      <Box className="chat-header"> {/* Header section of the chat */}
-        <Typography variant="h6"> {/* Chat title */}
-          {currentChat?.title || 'New Chat'} {/* Display current chat title or "New Chat" if none */}
-        </Typography>
-        <SourceSelector
-          className="knowledge-source-selector"
-          onSelectSource={handleSelectSource}  // Pass the handler function
-        />
-        <Select
-          value="Default Chat"
-          variant="standard"  // Style variant of the Select
-          IconComponent={KeyboardArrowDownIcon} // Custom dropdown icon
-          className="chat-type-select"
-        >
-          <MenuItem value="Default Chat">Default Chat</MenuItem> {/* Single menu item */}
-        </Select>
-      </Box>
       <Box className="chat-messages"> {/* Container for chat messages */}
         {messages.map((message, index) => ( // Map through messages array to render each message
           <Box key={index} className={`message ${message.isUser ? 'user-message' : 'assistant-message'}`}> {/* Message container with dynamic styling */}
             <Avatar className="message-avatar" /> {/* Avatar for the message sender */}
             <Typography>{message.text}</Typography> {/* Display message text */}
->>>>>>> 1007be08
           </Box>
         ))}
       </Box>
