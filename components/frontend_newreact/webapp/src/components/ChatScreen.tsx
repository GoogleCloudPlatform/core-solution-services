import { SourceSelector } from './SourceSelector'; // Import the component
import { QueryEngine } from '../lib/types'; // Import the type
import { useState, useEffect } from 'react';
import { Box, Typography, IconButton, Paper, InputBase, Avatar, Select, MenuItem, Modal, Chip, Button } from '@mui/material';
import AddIcon from '@mui/icons-material/Add';
import CloseIcon from '@mui/icons-material/Close';
import DeleteIcon from '@mui/icons-material/Delete';
import UploadIcon from '@mui/icons-material/Upload';
import { useAuth } from '../contexts/AuthContext';
import { createChat, resumeChat, fetchChat, createQuery } from '../lib/api';
import { Chat, QueryReference } from '../lib/types';
import { useModel } from '../contexts/ModelContext';
import UploadModal from './UploadModal';
import '../styles/ChatScreen.css';
import ReactMarkdown from 'react-markdown';
import { Prism as SyntaxHighlighter } from 'react-syntax-highlighter';
import { oneDark } from 'react-syntax-highlighter/dist/esm/styles/prism';
import type { SyntaxHighlighterProps } from 'react-syntax-highlighter';
import { LoadingSpinner } from "@/components/LoadingSpinner"
import DocumentModal from './DocumentModal';
<<<<<<< HEAD
import { Snackbar } from '@mui/material'; // Import Snackbar for notifications
import ContentCopyIcon from '@mui/icons-material/ContentCopy';
import Tooltip from '@mui/material/Tooltip';

=======
import ReferenceChip from "@/components/ReferenceChip"
>>>>>>> 8db8da70

interface ChatMessage {
  text: string;
  isUser: boolean;
  uploadedFile?: string;
  references?: QueryReference[];
}

interface FileUpload {
  name: string;
  progress?: number;
  error?: string;
}

interface ChatScreenProps {
  currentChat?: Chat;
  hideHeader?: boolean;
  onChatStart?: () => void;
  isNewChat?: boolean;
}

const ChatScreen: React.FC<ChatScreenProps> = ({ currentChat, hideHeader = false, onChatStart, isNewChat = false }) => {
  const [prompt, setPrompt] = useState('');
  const [chatId, setChatId] = useState<string | undefined>(currentChat?.id);
  const [messages, setMessages] = useState<ChatMessage[]>(() =>
    currentChat?.history?.map(h => ({
      text: h.HumanInput || h.AIOutput || '',
      isUser: !!h.HumanInput
    })) || []
  );
  const [showDocumentViewer, setShowDocumentViewer] = useState(false)

  const { user } = useAuth();
  const [isLoading, setIsLoading] = useState(false);

  const [showSnackbar, setShowSnackbar] = useState(false);  // State for Snackbar

  const handleCopyClick = (text: string) => {
    navigator.clipboard.writeText(text)  // Use navigator.clipboard API
      .then(() => {
        setShowSnackbar(true);  // Show Snackbar on success
      })
      .catch(err => {
        console.error('Failed to copy: ', err);
        // Optionally, show an error message to the user
      });
  };

  const handleSnackbarClose = () => {
    setShowSnackbar(false);
  };

  // Add effect to fetch full chat details when currentChat changes
  useEffect(() => {
    const loadChat = async () => {
      if (currentChat?.id && user) {
        setIsLoading(true);
        try {
          const fullChat = await fetchChat(user.token, currentChat.id)();
          if (fullChat) {
            setMessages(
              fullChat.history.map(h => ({
                text: h.HumanInput || h.AIOutput || '',
                isUser: !!h.HumanInput
              }))
            );
            setChatId(fullChat.id);
          }
        } catch (error) {
          console.error('Error loading chat:', error);
        } finally {
          setIsLoading(false);
        }
      } else {
        // Reset messages when there's no current chat or it's a new chat
        setMessages([]);
        setChatId(undefined);
      }
    };

    loadChat();
  }, [currentChat?.id, user]);

  const [selectedSource, setSelectedSource] = useState<QueryEngine | null>(null);
  const { selectedModel } = useModel();
  const [temperature, setTemperature] = useState(1.0);
  const [isUploadModalOpen, setIsUploadModalOpen] = useState(false);
  const [uploadedFiles, setUploadedFiles] = useState<FileUpload[]>([]);
  const [importUrl, setImportUrl] = useState('');
  const [selectedFile, setSelectedFile] = useState<File | null>(null);
  const [showError, setShowError] = useState<Record<string, boolean>>({}); // State to track error visibility for each file

  const handleSelectSource = (source: QueryEngine) => {
    console.log("Selected source:", source);  // Or whatever logic you need
    setSelectedSource(source); // Update the selected source
  };

  const handleSubmit = async () => {
    if (!prompt.trim() || !user) return;

    if (onChatStart) {
      onChatStart();
    }

    const userMessage: ChatMessage = {
      text: prompt,
      isUser: true,
      uploadedFile: selectedFile?.name,
    };
    setMessages(prev => [...prev, userMessage]);
    setIsLoading(true);

    try {
      let response: Chat | undefined;

      // Common parameters
      const chatParams = {
        userInput: prompt,
        llmType: selectedModel.id,
        stream: false,
        temperature: temperature,
        uploadFile: selectedFile || undefined,
        fileUrl: importUrl
      };

      if (chatId) {
        // Continue existing chat
        const chatResponse = await resumeChat(user.token)({
          chatId,
          ...chatParams,
          queryEngineId: selectedSource?.id || undefined
        });

        // Only assign if it's a Chat object
        if (chatResponse && !isReadableStream(chatResponse)) {
          response = chatResponse;
        }

      } else if (selectedSource) {
        // Create new chat via query endpoint
        const queryResponse = await createQuery(user.token)({
          engine: selectedSource.id,
          userInput: prompt,
          llmType: selectedModel.id,
          chatMode: true  // Always true - we always want a Chat back
        });
        response = queryResponse
      } else {
        // Create new regular chat
        const chatResponse = await createChat(user.token)({
          ...chatParams,
          uploadFile: selectedFile || undefined,
          fileUrl: importUrl,
        });

        // Only assign if it's a Chat object
        if (chatResponse && !isReadableStream(chatResponse)) {
          response = chatResponse;
        }
      }

      console.log("api response", response)

      // Only proceed if we got a valid Chat object
      if (response?.id) {
        setChatId(response.id);
      }

      if (response?.history) {
        let newMessages: ChatMessage[] = [];
        
        for (let i = 0; i < response.history.length; i++) {
          const historyItem = response.history[i];
          if (historyItem.HumanInput) {
            let uploadedFile: string | undefined;

            if (i + 2 < response.history.length) {
              if (response.history[i + 2].UploadedFile) {
                uploadedFile = response.history[i + 2].UploadedFile;
              }
            }            
            newMessages.push(
              {
                text: historyItem.HumanInput,
                isUser: true,
                uploadedFile: uploadedFile
              })
          } else if (historyItem.AIOutput) {
            newMessages.push(
              {
                text: historyItem.AIOutput,
                isUser: false,
              })
          } else if (historyItem.QueryReferences) {
            newMessages.push(
              {
                text: "",
                isUser: false,
                references: historyItem.QueryReferences
              })
          } else if (historyItem.UploadedFile) {
            continue;
          }
        }

        console.log("new messages", newMessages)

        setMessages(newMessages);
      } else {
        // Handle the case where there's no history in the response (e.g., an error occurred)
        console.error("API response does not contain 'history' property:", response)
      }

      setSelectedFile(null); // Reset file
      setImportUrl('');      // Reset URL
      setPrompt('');
    } catch (error) {
      console.error('Error in chat:', error);
      const errorMessage: ChatMessage = {
        text: 'An error occurred while processing your request.',
        isUser: false
      };
      setMessages(prev => [...prev, errorMessage]);
    } finally {
      setIsLoading(false);
    }
  };

  const handleKeyDown = (e: React.KeyboardEvent) => {
    if (e.key === 'Enter' && !e.shiftKey) {
      e.preventDefault();
      handleSubmit();
    }
  };

  const handleCloseUploadModal = () => {
    setIsUploadModalOpen(false);
    setUploadedFiles([]);
  };

  const handleFileSelect = (event: React.ChangeEvent<HTMLInputElement>) => {
    const files = event.target.files;
    if (files && files[0]) {
      console.log('File selected:', files[0].name);
      setSelectedFile(files[0]);
      // TODO: Make api call for error handling
      const newFiles = Array.from(files).map(file => ({
        name: file.name,
        // Simulating error comment when not testing
        // error: 'simulated error',
        progress: 0
      }));
      setUploadedFiles(prev => [...prev, ...newFiles]);
    }
  };

  const handleRemoveFile = (fileName: string) => {
    setUploadedFiles(prev => prev.filter(file => file.name !== fileName));

    // Add this line to clear the corresponding error message in UploadModal:
    setShowError?.((prevErrors) => {   // Use optional chaining in case setShowError isn't immediately available
      const newErrors = { ...prevErrors };
      delete newErrors[fileName];  // Remove the error for the deleted file
      return newErrors;
    });
  };

  const handleAddFiles = () => {
    handleCloseUploadModal();
  };

  const handleRemoveSelectedFile = () => {
    setSelectedFile(null);
    setImportUrl('');
  };

  //console.log({ messages })

  return (
    <Box className="chat-screen">
      {!hideHeader && (
        <Box className="chat-header" sx={{
          display: 'flex',
          alignItems: 'center',
          p: 2,
          width: '100%',
          borderBottom: '1px solid #2f2f2f',
          flexShrink: 0,
        }}>
          <Box sx={{
            display: 'flex',
            alignItems: 'center',
            gap: 2,
          }}>
            <Typography variant="h6">
              {currentChat?.title || 'New Chat'}
            </Typography>
            <SourceSelector
              onSelectSource={handleSelectSource}
            />
          </Box>
        </Box>
      )}

      <Box sx={{
        width: '100%',
        maxWidth: '800px',
        margin: '0 auto',
        height: '100%',
        display: 'flex',
        flexDirection: 'column',
        flexGrow: 1,
        minHeight: 0,
      }}>
        <Box className="chat-messages" sx={{
          flexGrow: 1,
          overflowY: 'auto',
          minHeight: 0,
        }}>
          {messages.map((message, index) => (
            <Box key={index}>
              <Box
                className={`message ${message.isUser ? 'user-message' : 'assistant-message'}`}
                sx={{
                  backgroundColor: message.isUser ? '#343541' : 'transparent',
                  borderRadius: message.isUser ? '0.5rem 0.5rem 0 0.5rem' : '0.5rem 0.5rem 0.5rem 0',
                  padding: '0.75rem 1rem',
                  marginBottom: '0.5rem',
                  alignSelf: message.isUser ? 'flex-end' : 'flex-start',
                  maxWidth: '70%',
                  display: 'flex',
                  flexDirection: message.isUser ? 'row-reverse' : 'row',
                  alignItems: 'flex-start',
                  gap: '0.5rem',
                }}
              >
                {message.isUser ? (
                  <Typography sx={{ color: '#fff', textAlign: 'right' }}>
                    {message.text}
                  </Typography>
                ) : (
                  <>
                    <Avatar
                      src="/assets/images/gemini-icon.png"
                      className="message-avatar"
                      sx={{ backgroundColor: 'transparent' }}
                    />
                    <Box sx={{ flex: 1 }}>
                      <ReactMarkdown
                        components={{
                          code({ node, className, children }) {
                            const match = /language-(\w+)/.exec(className || '');
                            const language = match ? match[1] : '';

                            if (!match) {
                              return (
                                <code className={className}>
                                  {children}
                                </code>
                              );
                            }

                            return (
                              <SyntaxHighlighter
                                style={oneDark}
                                language={language}
                                PreTag="div"
                              >
                                {String(children).replace(/\n$/, '')}
                              </SyntaxHighlighter>
                            );
                          },
                          p: ({ children }) => (
                            <Typography component="p" sx={{ mb: 1 }}>
                              {children}
                            </Typography>
                          ),
                          h1: ({ children }) => (
                            <Typography variant="h5" sx={{ mb: 2, mt: 2 }}>
                              {children}
                            </Typography>
                          ),
                          h2: ({ children }) => (
                            <Typography variant="h6" sx={{ mb: 2, mt: 2 }}>
                              {children}
                            </Typography>
                          ),
                          ul: ({ children }) => (
                            <Box component="ul" sx={{ pl: 2, mb: 2 }}>
                              {children}
                            </Box>
                          ),
                          ol: ({ children }) => (
                            <Box component="ol" sx={{ pl: 2, mb: 2 }}>
                              {children}
                            </Box>
                          ),
                          li: ({ children }) => (
                            <Box component="li" sx={{ mb: 1 }}>
                              {children}
                            </Box>
                          ),
                        }}
                      >
                        {message.text}
                      </ReactMarkdown>
                      
                      {/* Add references display */}
                      {!message.isUser && message.references && message.references.length > 0 && (
                        <Box sx={{ 
                          mt: 2, 
                          pt: 2, 
                          borderTop: '1px solid #4a4a4a'
                        }}>
                          <Typography variant="subtitle2" sx={{ mb: 1 }}>
                            References:
                          </Typography>
                          {message.references.map((reference, idx) => (
                            <ReferenceChip key={idx} reference={reference} />
                          ))}
                        </Box>
                      )}
                    </Box>
                  </>
                )}
                <DocumentModal open={showDocumentViewer} onClose={() => setShowDocumentViewer(false)} selectedFile={selectedFile} />
              </Box>
              <Box key={index} className={`message ${message.isUser ? 'user-message' : 'assistant-message'}`}
                onClick={() => { if (!message.isUser && message.text) handleCopyClick(message.text); }} // Call handleCopyClick with message text

                sx={{
                  alignSelf: 'flex-end',
                  maxWidth: '70%',
                  display: 'flex',
                  flexDirection: 'row-reverse',
                  alignItems: 'flex-start',
                }}>
                {/* ... existing JSX (Avatar, Typography for message.text) */}

                {/* Conditionally render the chip ONLY if message.uploadedFile exists */}
                {message.isUser && message.uploadedFile && ( //  Only render if uploadedFile is present
                  <Box className="file-chip-container" sx={{
                    alignSelf: 'flex-end',
                    display: 'flex',
                    flexDirection: 'row-reverse',
                    alignItems: 'flex-start',
                  }}>
                    <Button onClick={() => setShowDocumentViewer(true)}>
                      <Chip
                        label={message.uploadedFile}
                        size="small"
                        variant="outlined"
                      />
                    </Button>
                    {/* <DocumentModal open={showDocumentViewer} onClose={() => setShowDocumentViewer(false)} selectedFile={selectedFile} /> */}
                  </Box>
                )}

                {!message.isUser && <ContentCopyIcon sx={{ marginRight: 'auto', cursor: 'pointer' }} />} {/* Add copy icon for AI messages */}
                {/* Conditionally render Tooltip with ContentCopyIcon on hover ONLY for AI messages */}


                <Snackbar // Snackbar for notification
                  open={showSnackbar}
                  autoHideDuration={2000} // Adjust duration as needed
                  onClose={handleSnackbarClose}
                  message="Copied to clipboard!"
                  anchorOrigin={{ vertical: 'top', horizontal: 'center' }} // Adjust position as needed
                />
              </Box>
            </Box>
          ))}
          {isLoading && (
            <LoadingSpinner />
          )}
        </Box>

        <Box className="chat-input-container" sx={{
          p: 2,
          flexShrink: 0,
          position: 'sticky',
          bottom: 0
        }}>
          <Paper className="chat-input">
            {(selectedFile || importUrl) && (
              <>
                <Box className="file-chip-container">
                  <Button onClick={() => setShowDocumentViewer(true)}>
                    <Chip
                      label={selectedFile ? selectedFile.name : importUrl}
                      onDelete={handleRemoveSelectedFile}
                      size="small"
                      variant="outlined"
                    />
                  </Button>
                </Box>
                <DocumentModal open={showDocumentViewer} onClose={() => setShowDocumentViewer(false)} selectedFile={selectedFile} />
              </>
            )}
            <InputBase
              placeholder="Enter your prompt"
              value={prompt}
              onChange={(e) => setPrompt(e.target.value)}
              onKeyDown={handleKeyDown}
              fullWidth
              multiline
            />
            <IconButton onClick={() => setIsUploadModalOpen(true)}>
              <AddIcon />
            </IconButton>
          </Paper>
        </Box>
      </Box>

      <Modal
        open={isUploadModalOpen}
        onClose={handleCloseUploadModal}
        aria-labelledby="upload-modal-title"
      >
        <Box>
          <UploadModal
            open={isUploadModalOpen}
            onClose={handleCloseUploadModal}
            uploadedFiles={uploadedFiles}
            onFileSelect={handleFileSelect}
            onRemoveFile={handleRemoveFile}
            importUrl={importUrl}
            onImportUrlChange={(url) => setImportUrl(url)}
            onAdd={handleAddFiles}
            setUploadedFiles={setUploadedFiles} // 
            showError={showError}
            setShowError={setShowError}
          />
        </Box>
      </Modal>
    </Box>
  );
};

// Helper functions to check response types
const isReadableStream = (value: any): value is ReadableStream => {
  return value instanceof ReadableStream;
};

export default ChatScreen; <|MERGE_RESOLUTION|>--- conflicted
+++ resolved
@@ -18,14 +18,10 @@
 import type { SyntaxHighlighterProps } from 'react-syntax-highlighter';
 import { LoadingSpinner } from "@/components/LoadingSpinner"
 import DocumentModal from './DocumentModal';
-<<<<<<< HEAD
 import { Snackbar } from '@mui/material'; // Import Snackbar for notifications
 import ContentCopyIcon from '@mui/icons-material/ContentCopy';
 import Tooltip from '@mui/material/Tooltip';
-
-=======
 import ReferenceChip from "@/components/ReferenceChip"
->>>>>>> 8db8da70
 
 interface ChatMessage {
   text: string;
