import { SourceSelector } from './SourceSelector'; // Import the component
import { QueryEngine } from '../lib/types'; // Import the type
import { useState, useEffect, useLayoutEffect, useRef } from 'react';
import { Box, Typography, IconButton, Paper, InputBase, Avatar, Modal, Chip, Button, Snackbar, Tooltip } from '@mui/material';
import AddIcon from '@mui/icons-material/Add';
import CloseIcon from '@mui/icons-material/Close';
import DeleteIcon from '@mui/icons-material/Delete';
import UploadIcon from '@mui/icons-material/Upload';
import ContentCopyIcon from '@mui/icons-material/ContentCopy';
import BarChartIcon from '@mui/icons-material/BarChart'; // Icon for the "Create a graph" toggle
import { useAuth } from '../contexts/AuthContext';
import { createChat, resumeChat, fetchChat, createQuery } from '../lib/api';
import { Chat, QueryReference } from '../lib/types';
import { useModel } from '../contexts/ModelContext';
import UploadModal from './UploadModal';
import '../styles/ChatScreen.css';
import ReactMarkdown from 'react-markdown';
import { Prism as SyntaxHighlighter } from 'react-syntax-highlighter';
import { oneDark } from 'react-syntax-highlighter/dist/esm/styles/prism';
import type { SyntaxHighlighterProps } from 'react-syntax-highlighter';
import { LoadingSpinner } from "@/components/LoadingSpinner";
import DocumentModal from './DocumentModal';
import ReferenceChip from "@/components/ReferenceChip";

interface ChatMessage {
  text: string;
  isUser: boolean;
  uploadedFile?: string;
  references?: QueryReference[];
  fileUrl?: string; // Add fileUrl property
  imageBase64?: string; // To store the base64-encoded image
}

interface FileUpload {
  name: string;
  progress?: number;
  error?: string;
}

interface ChatScreenProps {
  currentChat?: Chat;
  hideHeader?: boolean;
  onChatStart?: () => void;
  isNewChat?: boolean;
  showWelcome: boolean;
}

const ChatScreen: React.FC<ChatScreenProps> = ({
  currentChat,
  hideHeader = false,
  onChatStart,
  isNewChat = false,
  showWelcome = true
}) => {
  const [prompt, setPrompt] = useState('');
  const [chatId, setChatId] = useState<string | undefined>(currentChat?.id);
  const [messages, setMessages] = useState<ChatMessage[]>(() =>
    currentChat?.history?.map(h => ({
      text: h.HumanInput || h.AIOutput || '',
      isUser: !!h.HumanInput,
      references: h.QueryReferences || [],
      uploadedFile: h.UploadedFile || '',
      fileUrl: h.FileURL || ''
    })) || []
  );
  const [showDocumentViewer, setShowDocumentViewer] = useState(false);
  const { user } = useAuth();
  const [isLoading, setIsLoading] = useState(false);
  const [showCopyIcon, setShowCopyIcon] = useState(false); // State for icon visibility
  const [tooltipOpen, setTooltipOpen] = useState(false);   // State for tooltip
  const [iconClicked, setIconClicked] = useState(false);   // State for click effect
  const [graphEnabled, setGraphEnabled] = useState(false);
  const [copiedMessageIndex, setCopiedMessageIndex] = useState<number | null>(null);

  // Ref for the scrollable container
  const chatMessagesRef = useRef<HTMLDivElement | null>(null);
<<<<<<< HEAD
  // Ref for the last rendered message element
  
=======
   // Ref for the last rendered message element
  const messagesEndRef = useRef<HTMLDivElement | null>(null);
>>>>>>> 4611a97b

  const handleCopyClick = (text: string, index: number) => {
    navigator.clipboard.writeText(text)
      .then(() => {
        // Set the index of the message that was copied
        setCopiedMessageIndex(index);

        // Clear the copied message index after a brief delay (e.g., 2 seconds)
        setTimeout(() => {
          setCopiedMessageIndex(null);
        }, 2000);
      })
      .catch(err => {
        console.error('Failed to copy: ', err);
      });
  };
  // Add effect to fetch full chat details when currentChat changes
  useEffect(() => {
    const loadChat = async () => {
      if (currentChat?.id && user && !showWelcome) {
        setIsLoading(true);
        try {
          const fullChat = await fetchChat(user.token, currentChat.id)();
          if (fullChat) {
            let newMessages = messagesFromHistory(fullChat.history);
            setMessages(newMessages);
            setChatId(fullChat.id);
          }
        } catch (error) {
          console.error('Error loading chat:', error);
        } finally {
          setIsLoading(false);
        }
      } else {
        // For new chats (no currentChat id), do not reset messages.
      }
    };

    loadChat();
  }, [currentChat?.id, user, showWelcome]);

  const [selectedSource, setSelectedSource] = useState<QueryEngine | null>(null);
  const { selectedModel } = useModel();
  const [temperature, setTemperature] = useState(1.0);
  const [isUploadModalOpen, setIsUploadModalOpen] = useState(false);
  const [uploadedFiles, setUploadedFiles] = useState<FileUpload[]>([]);
  const [importUrl, setImportUrl] = useState('');
  const [selectedFile, setSelectedFile] = useState<File | null>(null);
  const [showError, setShowError] = useState<Record<string, boolean>>({}); // State to track error visibility for each file

  const handleSelectSource = (source: QueryEngine) => {
    setSelectedSource(source);
  };

  const handleSubmit = async () => {
    if (!prompt.trim() || !user) return;

    if (onChatStart) {
      onChatStart();
    }

    let uploadedFileName = selectedFile?.name;
    if (importUrl) {
      uploadedFileName = importUrl.split('/').pop();
      if (importUrl.startsWith("gs://")) {
        uploadedFileName = importUrl.replace("gs://", "").split("/").pop();
      }
    }

    const userMessage: ChatMessage = {
      text: prompt,
      isUser: true,
      uploadedFile: selectedFile?.name,
      fileUrl: importUrl
    };
    setMessages(prev => [...prev, userMessage]);
    setPrompt('');

    setIsLoading(true);

    // Determine if this is a new chat (i.e. no existing chatId)
    const wasNewChat = !chatId;

    try {
      let response: Chat | undefined;

      // Common parameters
      const chatParams = {
        userInput: prompt,
        llmType: selectedModel.id,
        stream: false,
        temperature: temperature,
        uploadFile: selectedFile || undefined,
        fileUrl: importUrl,
        // Pass toolNames if "Create a graph" is enabled
        toolNames: graphEnabled ? ["vertex_code_interpreter_tool"] : []
      };

      if (chatId) {
        // Continue existing chat
        const chatResponse = await resumeChat(user.token)({
          chatId,
          ...chatParams,
          queryEngineId: selectedSource?.id || undefined
        });

        // Only assign if it's a Chat object
        if (chatResponse && !isReadableStream(chatResponse)) {
          response = chatResponse;
        }
      } else if (selectedSource && selectedSource.id !== "default-chat") {
        // Create new chat via query endpoint
        const queryResponse = await createQuery(user.token)({
          engine: selectedSource.id,
          userInput: prompt,
          llmType: selectedModel.id,
          chatMode: true  // Always true - we always want a Chat back
        });
        response = queryResponse;
      } else {
        // Create new regular chat
        const chatResponse = await createChat(user.token)({
          ...chatParams,
          uploadFile: selectedFile || undefined,
          fileUrl: importUrl,
        });
        // Only assign if it's a Chat object
        if (chatResponse && !isReadableStream(chatResponse)) {
          response = chatResponse;
        }
      }

      // Only proceed if we got a valid Chat object
      if (response?.id) {
        setChatId(response.id);
        // If this was a new chat, dispatch an event to update the chat history
        if (wasNewChat) {
          window.dispatchEvent(new Event("chatHistoryUpdated"));
        }
      }

      if (response?.history) {
        let history = response.history;
        let newMessages = messagesFromHistory(history);
        setMessages(newMessages);
      } else {
        console.error("API response does not contain 'history' property:", response);
      }

      setSelectedFile(null); // Reset file
      setImportUrl('');      // Reset URL
      setPrompt('');
    } catch (error) {
      console.error('Error in chat:', error);
      const errorMessage: ChatMessage = {
        text: 'An error occurred while processing your request.',
        isUser: false
      };
      setMessages(prev => [...prev, errorMessage]);
    } finally {
      setIsLoading(false);
    }
  };

  // useLayoutEffect to scroll the container so that the last message aligns with the top
  useLayoutEffect(() => {
    if (chatMessagesRef.current && messagesEndRef.current) {
      const container = chatMessagesRef.current;
      const lastMessage = messagesEndRef.current;
      const containerRect = container.getBoundingClientRect();
      const messageRect = lastMessage.getBoundingClientRect();
      const offset = messageRect.top - containerRect.top;
      container.scrollTo({ top: container.scrollTop + offset, behavior: 'smooth' });
    }
  }, [messages]);

  const messagesFromHistory = (history: any[]) => {
    let newMessages: ChatMessage[] = [];
    for (let i = 0; i < history.length; i++) {
      const historyItem = history[i];
      if (historyItem.HumanInput) {
        let uploadedFile: string | undefined;
        let fileUrl: string | undefined;
        // If there's a file reference in subsequent items
        if (i + 2 < history.length) {
          if (history[i + 2].UploadedFile) {
            uploadedFile = history[i + 2].UploadedFile;
          } else if (history[i + 2].FileURL) {
            fileUrl = history[i + 2].FileURL;
          }
        }
        newMessages.push({
          text: historyItem.HumanInput,
          isUser: true,
          uploadedFile: uploadedFile,
          fileUrl: fileUrl
        });
      }
      // Combine AIOutput and FileContentsBase64 in the same message so the image is below the text 
      else if (historyItem.AIOutput || historyItem.FileContentsBase64) {
        newMessages.push({
          text: historyItem.AIOutput || "",
          isUser: false,
          imageBase64: historyItem.FileContentsBase64 || ""
        });
      } 
      else if (historyItem.QueryReferences) {
        newMessages.push({
          text: "",
          isUser: false,
          references: historyItem.QueryReferences
        });
      } else if (historyItem.UploadedFile) {
        continue;
      } else if (historyItem.FileURL) {
        continue;
      }
    }
    return newMessages;
  };

  const handleKeyDown = (e: React.KeyboardEvent) => {
    if (e.key === 'Enter' && !e.shiftKey) {
      e.preventDefault();
      handleSubmit();
    }
  };

  const handleCloseUploadModal = () => {
    setIsUploadModalOpen(false);
    setUploadedFiles([]);
  };

  const handleFileSelect = (event: React.ChangeEvent<HTMLInputElement>) => {
    const files = event.target.files;
    if (files && files[0]) {
      setSelectedFile(files[0]);
      const newFiles = Array.from(files).map(file => ({
        name: file.name,
        progress: 0
      }));
      setUploadedFiles(prev => [...prev, ...newFiles]);
    }
  };

  const handleRemoveFile = (fileName: string) => {
    setUploadedFiles(prev => prev.filter(file => file.name !== fileName));
    setShowError?.((prevErrors) => {
      const newErrors = { ...prevErrors };
      delete newErrors[fileName];
      return newErrors;
    });
  };

  const handleAddFiles = () => {
    handleCloseUploadModal();
  };

  const handleRemoveSelectedFile = () => {
    setSelectedFile(null);
    setImportUrl('');
  };

  // Function to handle toggling the "Create a graph" feature
  const toggleGraph = () => {
    setGraphEnabled(!graphEnabled);
  };

  return (
    <Box className="chat-screen">
      {(!hideHeader && !graphEnabled) && (
        <Box className="chat-header" sx={{
          display: 'flex',
          alignItems: 'center',
          p: 2,
          width: '100%',
          borderBottom: '1px solid #2f2f2f',
          flexShrink: 0,
        }}>
          <Box sx={{
            display: 'flex',
            alignItems: 'center',
            gap: 2,
          }}>
            <Typography variant="h6">
              {currentChat?.title || 'New Chat'}
            </Typography>
            {/* Only show the source selector if no chat ID exists (i.e. new chat) */}
            {!chatId && (
              <SourceSelector
                onSelectSource={handleSelectSource}
                chatId={chatId}
              />
            )}
          </Box>
        </Box>
      )}

      <Box sx={{
        width: '100%',
        maxWidth: '800px',
        margin: '0 auto',
        height: '100%',
        display: 'flex',
        flexDirection: 'column',
        flexGrow: 1,
        minHeight: 0,
        justifyContent: 'flex-end'
      }}>
        {(!showWelcome || messages.length > 0) && (
          <Box ref={chatMessagesRef} className="chat-messages" sx={{
            flexGrow: 1,
            mx: 2,
            overflowY: 'auto'
          }}>
            {messages.map((message, index) => {
              const isLastItem = index === messages.length - 1;
              return (
                <Box key={index}
                  onMouseEnter={() => setShowCopyIcon(true)}
                  onMouseLeave={() => { setShowCopyIcon(false); setTooltipOpen(false); }}
                  sx={{
                    position: 'relative',
                    marginRight: 'auto'
                  }}
                >
                  <Box
                    className={message.isUser ? 'user-message' : 'assistant-message'}
                    sx={{
                      backgroundColor: message.isUser ? '#343541' : 'transparent',
                      borderRadius: message.isUser ? '0.5rem 0.5rem 0 0.5rem' : '0.5rem 0.5rem 0.5rem 0rem',
                      padding: '0.75rem 1rem',
                      marginBottom: '0.5rem',
                      justifyContent: message.isUser ? 'flex-end' : 'flex-start',
                      alignSelf: message.isUser ? 'flex-end' : 'flex-start',
                      textAlign: 'left',
                      maxWidth: message.isUser ? '50%' : '100%',
                      marginLeft: message.isUser ? 'auto' : '0',
                      display: 'flex',
                      flexDirection: message.isUser ? 'row-reverse' : 'row',
                      alignItems: message.isUser ? 'flex-end' : 'flex-start',
                      gap: '0.5rem',
                    }}
                    ref={isLastItem ? messagesEndRef : null}
                  >
                    {message.isUser ? (
                      <Typography sx={{ color: '#fff', textAlign: 'left' }}>
                        {message.text}
                      </Typography>
                    ) : (
                      <>
                        <Avatar src="/assets/images/gemini-icon.png" className="message-avatar" />
                        <Box sx={{ flex: 1 }}>
                          <ReactMarkdown
                            components={{
                              code({ node, className, children }) {
                                const match = /language-(\w+)/.exec(className || '');
                                const language = match ? match[1] : '';
                                if (!match) {
                                  return <code className={className}>{children}</code>;
                                }
                                return (
                                  <SyntaxHighlighter
                                    style={oneDark}
                                    language={language}
                                    PreTag="div"
                                  >
                                    {String(children).replace(/\n$/, '')}
                                  </SyntaxHighlighter>
                                );
                              },
                              p: ({ children }) => (
                                <Typography component="p" sx={{ mb: 1 }}>
                                  {children}
                                </Typography>
                              ),
                              h1: ({ children }) => (
                                <Typography variant="h5" sx={{ mb: 2, mt: 2 }}>
                                  {children}
                                </Typography>
                              ),
                              h2: ({ children }) => (
                                <Typography variant="h6" sx={{ mb: 2, mt: 2 }}>
                                  {children}
                                </Typography>
                              ),
                              ul: ({ children }) => (
                                <Box component="ul" sx={{ pl: 2, mb: 2 }}>
                                  {children}
                                </Box>
                              ),
                              ol: ({ children }) => (
                                <Box component="ol" sx={{ pl: 2, mb: 2 }}>
                                  {children}
                                </Box>
                              ),
                              li: ({ children }) => (
                                <Box component="li" sx={{ mb: 1 }}>
                                  {children}
                                </Box>
                              ),
                            }}
                          >
                            {message.text}
                          </ReactMarkdown>

                          {/* If there's an image in the same AI message, display it below the text */}
                          {message.imageBase64 && (
                            <Box sx={{ mt: 2 }}>
                              <img
                                src={`data:image/png;base64,${message.imageBase64}`}
                                alt="Graph"
                                style={{ width: '100%' }}
                              />
                            </Box>
                          )}
                          {/* Add references display */}
                          {!message.isUser && message.references && message.references.length > 0 && (
                            <Box sx={{
                              mt: 2,
                              pt: 2,
                              borderTop: '1px solid #4a4a4a'
                            }}>
                              <Typography variant="subtitle2" sx={{ mb: 1 }}>
                                References:
                              </Typography>
                              {message.references.map((reference, idx) => (
                                <ReferenceChip key={idx} reference={reference} />
                              ))}
                            </Box>
                          )}
                        </Box>
                      </>
                    )}
                    <DocumentModal open={showDocumentViewer} onClose={() => setShowDocumentViewer(false)} selectedFile={selectedFile} />
                    <Box key={index} className={`message ${message.isUser ? 'user-message' : 'assistant-message'}`}
                      onClick={() => { if (!message.isUser && message.text) handleCopyClick(message.text, index); }}
                      sx={{
                        alignSelf: 'flex-end',
                        maxWidth: '100%',
                        display: 'flex',
                        flexDirection: 'row-reverse',
                        alignItems: 'flex-start',
                      }}>
                        {/* Conditionally render the chip ONLY if message.uploadedFile exists */}
                      {(message.isUser && message.fileUrl) && (
                        <Box className="file-chip-container" sx={{
                          alignSelf: 'flex-end',
                          display: 'flex',
                          flexDirection: 'row-reverse',
                          alignItems: 'flex-start',
                        }}>
                          <Button onClick={() => setShowDocumentViewer(true)}>
                            <Chip
                              label={message.uploadedFile || message.fileUrl}
                              size="small"
                              variant="outlined"
                            />
                          </Button>
                        </Box>
                      )}

                      {showCopyIcon && !message.isUser && !message.references && !message.imageBase64 && (
                        <Tooltip
                          open={copiedMessageIndex === index} // Tooltip only opens if this message was copied
                          arrow
                          title="Copied!"
                          placement="top"
                          leaveDelay={200}
                        >
                          <IconButton
                            onClick={() => handleCopyClick(message.text, index)}
                            aria-label="copy"
                            sx={{
                              position: 'absolute',
                              left: -4,
                              bottom: -4,
                              backgroundColor: iconClicked ? '#2979ff' : 'transparent', // Blue background on click
                              borderRadius: '50%', // Make it circular
                              transition: 'background-color 0.2s ease', // Smooth transition
                              padding: '4px',
                              "&:hover": {
                                backgroundColor: '#e3f2fd' // light blue on hover
                              }
                            }}
                          >
                            <ContentCopyIcon sx={{ color: iconClicked ? 'white' : '#9e9e9e', fontSize: '16px' }} />
                          </IconButton>
                        </Tooltip>
                      )}
                    </Box>
                  </Box>
                </Box>
              );
            })}
            {isLoading && <LoadingSpinner />}
          </Box>
        )}

        {/* Chat input container */}
        <Box 
          className={`chat-input-container ${showWelcome ? 'welcome-mode' : ''}`}
          sx={{
            p: 2,
            flexShrink: 0,
            position: 'sticky',
            bottom: 0,
            zIndex: 9999
          }}
        >
           {/* Render the "Create a graph" button only if no source is selected or the selected source is "default-chat" */}
          {(!selectedSource || selectedSource.id === "default-chat") && (
            <Box 
              onClick={toggleGraph} 
              sx={{
                display: 'flex',
                height: '32px',
                justifyContent: 'center',
                alignItems: 'center',
                gap: 1,
                cursor: 'pointer',
                marginTop: 2,
                marginBottom: 1,
                padding: '8px 12px',
                borderRadius: '8px',
                border: '1px solid #C4C7C5',
                width: 'fit-content',
                userSelect: 'none',
                ...(graphEnabled
                  ? { 
                      backgroundColor: '#004A77', 
                      color: '#C2E7FF',
                    }
                  : { 
                      backgroundColor: 'transparent', 
                      color: '#cccccc',
                    }
                ),
              }}
            >
              <BarChartIcon 
                sx={{ 
                  ...(graphEnabled 
                    ? { color: '#A8C7FA' } 
                    : { color: '#cccccc' }
                  ) 
                }} 
              />
              <Typography 
                sx={{ 
                  fontWeight: 500, 
                }}
              >
                {graphEnabled ? 'Create a graph ✓' : 'Create a graph'}
              </Typography>
            </Box>
          )}
          <Paper className="chat-input">
            {(selectedFile || importUrl) && (
              <>
                <Box className="file-chip-container">
                  <Button onClick={() => setShowDocumentViewer(true)}>
                    <Chip 
                      label={selectedFile ? selectedFile.name : importUrl} 
                      onDelete={handleRemoveSelectedFile} 
                      size="small" 
                      variant="outlined" 
                    />
                  </Button>
                </Box>
                <DocumentModal open={showDocumentViewer} onClose={() => setShowDocumentViewer(false)} selectedFile={selectedFile} />
              </>
            )}
            <InputBase
              placeholder="Enter your prompt"
              value={prompt}
              onChange={(e) => setPrompt(e.target.value)}
              onKeyDown={handleKeyDown}
              fullWidth
              multiline
            />
            <IconButton onClick={() => setIsUploadModalOpen(true)}>
              <AddIcon />
            </IconButton>
          </Paper>
        </Box>
      </Box>
      
      <Modal 
        open={isUploadModalOpen} 
        onClose={handleCloseUploadModal} 
        aria-labelledby="upload-modal-title"
      >
        <Box>
          <UploadModal
            open={isUploadModalOpen}
            onClose={handleCloseUploadModal}
            uploadedFiles={uploadedFiles}
            onFileSelect={handleFileSelect}
            onRemoveFile={handleRemoveFile}
            importUrl={importUrl}
            onImportUrlChange={(url) => setImportUrl(url)}
            onAdd={handleAddFiles}
            setUploadedFiles={setUploadedFiles}
            showError={showError}
            setShowError={setShowError}
          />
        </Box>
      </Modal>
    </Box>
  );
};

// Helper functions to check response types
const isReadableStream = (value: any): value is ReadableStream => {
  return value instanceof ReadableStream;
};

export default ChatScreen;<|MERGE_RESOLUTION|>--- conflicted
+++ resolved
@@ -74,13 +74,8 @@
 
   // Ref for the scrollable container
   const chatMessagesRef = useRef<HTMLDivElement | null>(null);
-<<<<<<< HEAD
-  // Ref for the last rendered message element
-  
-=======
    // Ref for the last rendered message element
   const messagesEndRef = useRef<HTMLDivElement | null>(null);
->>>>>>> 4611a97b
 
   const handleCopyClick = (text: string, index: number) => {
     navigator.clipboard.writeText(text)
