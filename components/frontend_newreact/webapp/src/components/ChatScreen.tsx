--- conflicted
+++ resolved
@@ -74,13 +74,8 @@
 
   // Ref for the scrollable container
   const chatMessagesRef = useRef<HTMLDivElement | null>(null);
-<<<<<<< HEAD
-  // Ref for the last rendered message element
-  
-=======
    // Ref for the last rendered message element
   const messagesEndRef = useRef<HTMLDivElement | null>(null);
->>>>>>> acfb79f0
 
   const handleCopyClick = (text: string, index: number) => {
     navigator.clipboard.writeText(text)
@@ -494,12 +489,7 @@
                               />
                             </Box>
                           )}
-
-<<<<<<< HEAD
                           {/* Add references display */}
-=======
-                           {/* Add references display */}
->>>>>>> acfb79f0
                           {!message.isUser && message.references && message.references.length > 0 && (
                             <Box sx={{
                               mt: 2,
@@ -596,11 +586,7 @@
            {/* Render the "Create a graph" button only if no source is selected or the selected source is "default-chat" */}
           {(!selectedSource || selectedSource.id === "default-chat") && (
             <Box 
-<<<<<<< HEAD
               onClick={toggleGraph} 
-=======
-              onClick={toggleGraph}  
->>>>>>> acfb79f0
               sx={{
                 display: 'flex',
                 height: '32px',
