--- conflicted
+++ resolved
@@ -75,7 +75,6 @@
         console.error('Failed to copy: ', err);
       });
   };
-<<<<<<< HEAD
 
   const messagesEndRef = useRef<HTMLDivElement | null>(null);
 
@@ -83,8 +82,6 @@
     setShowSnackbar(false);
   };
 
-=======
->>>>>>> a4bdcf24
   // Add effect to fetch full chat details when currentChat changes
   useEffect(() => {
     const loadChat = async () => {
@@ -357,12 +354,8 @@
         <Box className="chat-messages" sx={{
           flexGrow: 1,
           overflowY: 'auto',
-<<<<<<< HEAD
           minHeight: '100%',
-=======
-          minHeight: 0,
           mx: 2
->>>>>>> a4bdcf24
         }}>
           {messages.map((message, index) => (
             <Box key={index}
@@ -377,24 +370,16 @@
 
             >
               <Box
-<<<<<<< HEAD
                 className={message.isUser ? 'user-message' : 'assistant-message'}
-=======
-                className={`message ${message.isUser ? 'user-message' : 'assistant-message'}`}
-
->>>>>>> a4bdcf24
                 sx={{
                   backgroundColor: message.isUser ? '#343541' : 'transparent',
                   borderRadius: message.isUser ? '0.5rem 0.5rem 0 0.5rem' : '0.5rem 0.5rem 0.5rem 0',
                   padding: '0.75rem 1rem',
                   marginBottom: '0.5rem',
                   alignSelf: message.isUser ? 'flex-end' : 'flex-start',
-<<<<<<< HEAD
                   textAlign: message.isUser ? 'right' : 'left',
                   maxWidth: '70%',
-=======
                   maxWidth: '100%',
->>>>>>> a4bdcf24
                   display: 'flex',
                   flexDirection: message.isUser ? 'row-reverse' : 'row',
                   alignItems: 'flex-start',
