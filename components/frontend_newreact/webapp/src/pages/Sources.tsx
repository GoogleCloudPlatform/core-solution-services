import { useCallback, useEffect, useState } from 'react'; // Import necessary hooks for state management and side effects
import {  // Import Material-UI components for building the UI
  Box,
  Typography,
  Table,
  TableCell,
  TableHead,
  TableRow,
  IconButton,
  Tooltip,
  Button,
  Select,
  MenuItem,
  Checkbox,
  FormControl,
  Icon,
  Menu,
  SelectChangeEvent,
} from '@mui/material';
import { styled } from '@mui/material/styles'; // Import styling utilities from Material-UI
import { QueryEngine, QUERY_ENGINE_TYPES } from '../lib/types'; // Import types for query engines
import { useAuth } from '../contexts/AuthContext'; // Import authentication context
import { deleteQueryEngine, fetchAllEngines, fetchAllEngineJobs, updateQueryEngine } from '../lib/api';
import { jobsEndpoint } from '../lib/api'
import AddIcon from '@mui/icons-material/Add'; // Import icons from Material-UI
import CheckCircleIcon from '@mui/icons-material/CheckCircle';
import ErrorIcon from '@mui/icons-material/Error';
import SyncIcon from '@mui/icons-material/Sync';
import KeyboardArrowDownIcon from '@mui/icons-material/KeyboardArrowDown';
import { useNavigate } from 'react-router-dom'; // Import navigation hook
import { ChevronLeft, ChevronRight, EditNote, FirstPage, Info, LastPage, Close } from '@mui/icons-material';
import DeleteIcon from "@mui/icons-material/Delete";
import ContentCopyIcon from "@mui/icons-material/ContentCopy";
import { Dialog, DialogActions, DialogContent, DialogContentText, DialogTitle, List, ListItem, ListItemText, TextField } from "@mui/material";
import axios from 'axios';
import ClearIcon from '@mui/icons-material/Clear';
import SourcesTable from '../components/SourcesTable';


const STYLED_WHITE= 'white';

// Styled components for table cells and rows using Material-UI's styling solution
const StyledTableCell = styled(TableCell)(({ theme }) => ({
  borderBottom: '1px solid #333', // Bottom border for table cells
  color: 'white', // Text color
  padding: '16px', // Cell padding
  '&.MuiTableCell-head': { // Styles for header cells
    backgroundColor: 'transparent', // Transparent background for header
    fontWeight: 500, // Font weight for header text
  }
}));

interface SourcesProps {
  onAddSourceClick: () => void;
  onEditSourceClick: (sourceId: string) => void;
}

const StyledTableRow = styled(TableRow)({ // Styles for table rows
  '&:hover': {
    backgroundColor: 'rgba(255, 255, 255, 0.1)', // Background color on hover
  },
});

const StyledSelect = styled(Select)({ // Styles for select dropdowns
  backgroundColor: '#242424', // Background color
  color: 'white', // Text color
  '& .MuiSelect-icon': { color: 'white' }, // Icon color
  height: '36px', // Height
  minWidth: '120px', // Minimum width
  borderRadius: '4px', // Border radius
  '&.MuiOutlinedInput-root': { // Styles for outlined variant
    '& fieldset': {
      borderColor: '#333', // Border color
    },
    '&:hover fieldset': {
      borderColor: '#444', // Border color on hover
    },
  },
});

const Sources = ({ onAddSourceClick, onEditSourceClick }: SourcesProps) => {
  const [sources, setSources] = useState<QueryEngineWithStatus[]>([]);// State for storing the list of sources
  const { user } = useAuth(); // Get the authenticated user from context
  const [loading, setLoading] = useState(true); // Loading state
  const [error, setError] = useState<string | null>(null); // Error state
  const [selectedSources, setSelectedSources] = useState<string[]>([]); // State for tracking selected sources
  const [typeFilter, setTypeFilter] = useState('all'); // State for the type filter
  const [jobStatusFilter, setJobStatusFilter] = useState('all'); // State for the job status filter
  // const [jobStatus, setJobStatus] = useState('); // State for the job status filter
  const navigate = useNavigate(); // For navigation
  const [menuAnchor, setMenuAnchor] = useState<null | HTMLElement>(null);
  const [selectedSource, setSelectedSource] = useState<null | string>(null);
  const [deleteDialogOpen, setDeleteDialogOpen] = useState(false);
  const [sourcesToDelete, setSourcesToDelete] = useState<string[]>([]);
  const [isEditModalOpen, setIsEditModalOpen] = useState(false);
  const [sourceToEdit, setSourceToEdit] = useState<QueryEngine | null>(null);
  const [editedName, setEditedName] = useState('');
  const [editedDescription, setEditedDescription] = useState('');
  const [currentPage, setCurrentPage] = useState(1);
  const [rowsPerPage, setRowsPerPage] = useState(10); // Default value
  const [isViewModalOpen, setIsViewModalOpen] = useState(false);
  const [sourceToView, setSourceToView] = useState<QueryEngine | null>(null);
  
  const handleMenuClose = () => {
    setMenuAnchor(null);
    setSelectedSource(null);
  };

  const handleEditClick = (sourceId: string) => {    
          const source = sources.find(s => s.id === sourceId);
          if (source) {
              setSourceToEdit(source);
              setEditedName(source.name);
              setEditedDescription(source.description || ''); // Ensure a default empty string
              setIsEditModalOpen(true);
          }
          handleMenuClose(); // Close the menu after clicking
  };

  const handleViewClick = (sourceId: string) => {
        const source = sources.find(s => s.id === sourceId);
        if (source) {
            setSourceToView(source);
            setIsViewModalOpen(true);
        }
        handleMenuClose();
  };
  const handleViewModalClose = () => {
      setIsViewModalOpen(false); // Close the modal
  };

  const handleDeleteClick = (sourceId: string) => {
    if (selectedSources.includes(sourceId)) {
        setSourcesToDelete([...selectedSources]); // Bulk delete from checkbox selection
    } else {
        setSourcesToDelete([sourceId]); // Single delete from menu
    }
    setDeleteDialogOpen(true);
  };

  const handleBulkDeleteClick = () => {
    setSourcesToDelete([...selectedSources]); // Set sources to delete
    setDeleteDialogOpen(true);                  // Open the dialog
  };

  const handleEditModalClose = () => {
    setIsEditModalOpen(false); // Close the modal
};

const handleSaveEdit = async () => {
  if (!user?.token || !sourceToEdit) {
      console.error("User token or source to edit is missing.");
      return;
  }

  const updatedSource: QueryEngine = {
      ...sourceToEdit,
      name: editedName.trim(),
      description: editedDescription.trim(),
  };

  console.log("Updating Source:", updatedSource);

  try {          
      await updateQueryEngine(user.token)(updatedSource);
      setSources((prevSources) => 
          prevSources.map(s => s.id === updatedSource.id ? { ...s, name: updatedSource.name, description: updatedSource.description } : s)
      );

      setIsEditModalOpen(false);
  } catch (error) {
      console.error("Error updating source:", error);
  }
};

const handleNameChange = (event: React.ChangeEvent<HTMLInputElement>) => {
  setEditedName(event.target.value);
};

  const confirmDeleteSources = async () => {
    if (!user?.token) return;

    try {

      const deletePromises = sourcesToDelete.map(async (sourceId) => {
        const success = await deleteQueryEngine(user.token)({ id: sourceId } as QueryEngine);
        if (!success) {
          console.error(`Failed to delete source: ${sourceId}`);
        }
        return success; // Return true if success, false if failed
      });
  
      const results = await Promise.all(deletePromises); // Wait for all deletions
      const allSuccessful = results.every(result => result); // Check if all were successful


      if (allSuccessful) {
        setSources((prevSources) => prevSources.filter((s) => !sourcesToDelete.includes(s.id))); // Remove deleted sources
        setSelectedSources([]);
        console.log(`Deleted sources: ${sourcesToDelete.join(", ")}`);
      } else {
          console.error("Some sources could not be deleted.");
      }
    } catch (err) {
      console.error("Error deleting sources:", err);
    } finally {
      setDeleteDialogOpen(false);
      setSourcesToDelete([]);
      setSelectedSource(null);
    }
  };

interface QueryEngineWithStatus extends QueryEngine {
  status: "active" | "success" | "failed" | "unknown";
}

interface JobStatusResponse {
  name: string;
  status: "active" | "succeeded" | "failed";
  input_data: {
    query_engine: string;
  };
}

useEffect(() => {
  if (!user?.token) return;

  let pollIntervalId: number | null = null;
  let refreshIntervalId: number | null = null;

  /**
   * Fetch all query engines and initialize them with status.
   */
  const loadSources = async () => {
    try {
      setLoading(true);
      setError(null);
      
      // Fetch both existing engines and build jobs
      const [engines, buildJobs] = await Promise.all([
        fetchAllEngines(user.token)(),
        fetchAllEngineJobs(user.token)()
      ]);
      
      console.log("Fetched sources:", engines);
      console.log("Fetched build jobs:", buildJobs);

      let combinedSources: QueryEngineWithStatus[] = [];
      
      // First process existing engines
      if (engines) {
        combinedSources = engines.map((engine) => {
          // Check if there's an active build job for this engine
          const activeJob = buildJobs?.find(job => 
            job.status === "active" && 
            job.input_data.query_engine === engine.name
          );

          return {
            ...engine,
            // If there's an active job, status should be "active", otherwise "success"
            status: activeJob ? "active" : "success",
          };
        });
      }
      
      // Add active build jobs that aren't already in the engines list
      if (buildJobs) {
        const activeJobs = buildJobs.filter(job => 
          job.status === "active" && 
          (!engines || !engines.some(engine => engine.name === job.input_data.query_engine))
        );
        
        // Convert build jobs to QueryEngine format and add to sources
        activeJobs.forEach(job => {
          // Create a temporary QueryEngine object from the job data
          const tempEngine: QueryEngineWithStatus = {
            id: job.id, // Use job ID temporarily
            name: job.input_data.query_engine,
            description: job.input_data.description || "",
            query_engine_type: job.input_data.query_engine_type,
            doc_url: job.input_data.doc_url,
            embedding_type: job.input_data.embedding_type,
            vector_store: job.input_data.vector_store,
            created_time: job.created_time,
            created_by: job.created_by,
            last_modified_time: job.last_modified_time,
            last_modified_by: job.last_modified_by,
            archived_at_timestamp: null,
            archived_by: "",
            deleted_at_timestamp: null,
            deleted_by: "",
            llm_type: null,
            parent_engine_id: "",
            user_id: job.input_data.user_id,
            is_public: false,
            index_id: null,
            index_name: null,
            endpoint: null,
            manifest_url: job.input_data.params?.manifest_url || null,
            params: {
              is_multimodal: "false",
              ...job.input_data.params
            },
            depth_limit: parseInt(job.input_data.params?.depth_limit || "3"),
            chunk_size: parseInt(job.input_data.params?.chunk_size || "1024"),
            agents: job.input_data.params?.agents ? JSON.parse(job.input_data.params.agents) : [],
            child_engines: job.input_data.params?.associated_engines ? JSON.parse(job.input_data.params.associated_engines) : [],
            is_multimodal: job.input_data.params?.is_multimodal === "True",
            status: "active"  // Always set active jobs as "active"
          };
          
          combinedSources.push(tempEngine);
        });
      }
      
      setSources(combinedSources);
      
      // If there are active jobs, start polling
      const hasActiveJobs = buildJobs && buildJobs.some(job => job.status === "active");
      if (hasActiveJobs) {
        console.log("Starting polling")
        startPolling();
      }
    } catch (error) {
      setError("Failed to load sources");
      console.error("Error loading sources:", error);
    } finally {
      setLoading(false);
    }
  };

  /**
   * Fetch job statuses and update sources.
   */
  const updateJobStatuses = async () => {
    let jobRunning = false;

    try {
      // Fetch all job statuses in one API call
      const response = await axios.get<{ data: JobStatusResponse[] }>(
        `${jobsEndpoint}/jobs/query_engine_build`,
        {
          headers: { Authorization: `Bearer ${user.token}` },
        }
      );

      const jobsData = response.data.data;
      console.log("Fetched job statuses:", jobsData);

      // Check if any jobs have completed
      const completedJobs = jobsData.filter(job => 
        (job.status === "succeeded" || job.status === "failed") && 
        sources.some(source => source.name === job.input_data.query_engine && source.status === "active")
      );
      
      // If any jobs completed, refresh the entire source list
      if (completedJobs.length > 0) {
        console.log("Jobs completed, refreshing source list:", completedJobs);
        loadSources();
        return;
      }

      setSources((prevSources) =>
        prevSources.map((source) => {
          // Find the job for this engine
          const job = jobsData.find(
            (j: JobStatusResponse) => j.input_data.query_engine === source.name
          );

          if (job) {
            jobRunning = job.status === "active" || jobRunning;
            
            // If job is active, always show as active
            if (job.status === "active") {
              return {
                ...source,
                status: "active"
              };
            }
            
            return {
              ...source,
              status: job.status === "succeeded" ? "success" : "failed"
            };            
          }
          
          // If no job found but source was previously active, keep as active
          if (source.status === "active") {
            return source;
          }
          
          return source; // Keep existing status
        })
      );

    } catch (error) {
      console.error("Error updating job statuses:", error);
    }
  };
  
  /**
   * Starts polling job statuses every second.
   */
  const startPolling = () => {
    if (!pollIntervalId) {
      // Clear any existing interval first to prevent duplicates
      if (pollIntervalId !== null) {
        clearInterval(pollIntervalId);
      }
      pollIntervalId = window.setInterval(updateJobStatuses, 5000);
      console.log("Started polling for job status updates");
    }
  };

  /**
   * Start periodic refresh of all sources
   * This ensures we catch new sources created by other users
   * and completed jobs that might have been missed
   */
  const startPeriodicRefresh = () => {
    if (!refreshIntervalId) {
      // Clear any existing interval first
      if (refreshIntervalId !== null) {
        clearInterval(refreshIntervalId);
      }
      // Refresh every 10 seconds
      refreshIntervalId = window.setInterval(() => {
        console.log("Performing periodic refresh of all sources");
        loadSources();
      }, 10000); // 10 seconds
      console.log("Started periodic refresh of all sources");
    }
  };

  // Initial load of sources
  loadSources();

  // Set up polling immediately to check for any active jobs
  startPolling();
  
  // Start periodic refresh to catch new sources and completed jobs
  startPeriodicRefresh();

  return () => {
    // Clean up all intervals when component unmounts
    if (pollIntervalId !== null) {
      clearInterval(pollIntervalId);
      console.log("Stopped polling for job status updates");
    }
    
    if (refreshIntervalId !== null) {
      clearInterval(refreshIntervalId);
      console.log("Stopped periodic refresh of all sources");
    }
  };
}, [user]);


  const handleSelectAll = (event: React.ChangeEvent<HTMLInputElement>) => { // Handler for "Select All" checkbox
    if (event.target.checked) {  // If checked, select all sources
      setSelectedSources(sources.map(source => source.id));
    } else {  // Otherwise, deselect all
      setSelectedSources([]);
    }
  };

  const handleSelectSource = (id: string) => { // Handler for selecting/deselecting individual source
    setSelectedSources(prev => { // Update selectedSources state based on current selection status
      if (prev.includes(id)) { // If already selected, remove
        return prev.filter(sourceId => sourceId !== id);
      } else { // Otherwise, add to selection
        return [...prev, id];
      }
    });
  };

  const getStatusIcon = (status: string | undefined) => {
    switch (status) {
      case 'success':
        return <CheckCircleIcon sx={{ color: '#4CAF50' }} />;
      case 'failed':
        return <ErrorIcon sx={{ color: '#f44336' }} />;
      case 'active':
        return <SyncIcon sx={{ color: '#2196F3' }} />;
      default: // Handle "unknown" and undefined
        return null; 
    }
  };

  const totalRows = sources.length;
  const totalPages = Math.ceil(totalRows / rowsPerPage);

  // Get paginated data
  const paginatedSources = sources.slice(
    (currentPage - 1) * rowsPerPage,
    currentPage * rowsPerPage
  );

  // Page navigation handlers
  const onClickFirstPage = () => setCurrentPage(1);
  const onClickPreviousPage = () => setCurrentPage((prev) => Math.max(prev - 1, 1));
  const onClickNextPage = () => setCurrentPage((prev) => Math.min(prev + 1, totalPages));
  const onClickLastPage = () => setCurrentPage(totalPages);

  // Handle change in rows per page
  const handleRowsPerPageChange = (event: SelectChangeEvent<unknown>) => {
    setRowsPerPage(Number(event.target.value)); // Explicitly cast value to number
    setCurrentPage(1); // Reset to first page when rows per page changes
  };

// Generate a list of unique job statuses present in the table
  const getUniqueJobStatuses = (): string[] => {
    const uniqueStatuses = new Set<string>();
    sources.forEach(source => uniqueStatuses.add(source.status));
    return Array.from(uniqueStatuses);
  };

  // Generate a list of unique query engine types present in the table
  const getUniqueEngineTypes = (): string[] => {
        const uniqueTypes = new Set<string>();
        sources.forEach(source => uniqueTypes.add(source.query_engine_type));
        return Array.from(uniqueTypes);
    };

  return ( // Main JSX return for the component
    <Box sx={{
      p: 3,
      height: 'calc(100vh - 64px)', // Subtract header height
      backgroundColor: '#1a1a1a',
      marginTop: '64px', // Add margin to account for header
      width: '100%',
      overflow: 'auto'
    }}>
      {/* Title and description */}
      <Box sx={{ display: 'flex', justifyContent: 'space-between', alignItems: 'center', mb: 3 }}>
        <Box>
          <Typography variant="h5" sx={{ color: 'white', mb: 1 }} className="font-poppins">Sources</Typography>
        </Box>
        {/* Add source button */}
        <Button
          variant="contained"
          startIcon={<AddIcon />}
          onClick={onAddSourceClick} // Call the prop function passed from Main.tsx
          sx={{
            backgroundColor: '#4a90e2',
            '&:hover': { backgroundColor: '#357abd' },
            borderRadius: '20px',
            textTransform: 'none'
          }}
          className="font-poppins capitalize p-3 rounded-3xl bg-blue-300 text-blue-900"
        >
          Add Source
        </Button>
      </Box>

      {/* Filtering/Bulk Delete Options */}
      <Box sx={{ display: 'flex', gap: 2, mb: 2 }}>
        {selectedSources.length > 0 ? ( // Conditionally render bulk delete button
          <Button
            variant="contained"
            color="error"
            startIcon={<DeleteIcon />}
            onClick={handleBulkDeleteClick}
            sx={{ borderRadius: '20px', textTransform: 'none' }}
          >
            Delete
          </Button>
        ): (
          <>
          {/* Type Filter */}
          <Box>
            <Typography variant="body2" sx={{ color: "white", mb: 0.5 }}>
              Type
            </Typography>
            <FormControl size="small">
              <StyledSelect
                value={typeFilter}
                onChange={(e) => setTypeFilter(e.target.value as string)}
                IconComponent={KeyboardArrowDownIcon}
                displayEmpty
                MenuProps={{
                  PaperProps: {
                    sx: {
                      backgroundColor: "#242424",
                    },
                  },
                }}
              >
                <MenuItem value="all">All</MenuItem>
                {Object.entries(QUERY_ENGINE_TYPES).map(([key, value]) => (
                      <MenuItem key={key} value={key} disabled={!getUniqueEngineTypes().includes(key)}>
                          {value}
                      </MenuItem>
                  ))}
              </StyledSelect>
            </FormControl>
          </Box>

          {/* Job Status Filter */}
          <Box>
            <Typography variant="body2" sx={{ color: "white", mb: 0.5 }}>
              Job Status
            </Typography>
            <FormControl size="small">
              <StyledSelect
                value={jobStatusFilter || "Job Status"}
                onChange={(e) => setJobStatusFilter(e.target.value as string)}
                IconComponent={KeyboardArrowDownIcon}
                displayEmpty
                MenuProps={{
                  PaperProps: {
                    sx: {
                      backgroundColor: "#242424",
                    },
                  },
                }}
              >
                <MenuItem value="all">All</MenuItem>
                <MenuItem value="success" disabled={!getUniqueJobStatuses().includes('success')}>
                  Success</MenuItem>
                <MenuItem value="failed" disabled={!getUniqueJobStatuses().includes('failed')}>
                  Failed</MenuItem>
                <MenuItem value="active" disabled={!getUniqueJobStatuses().includes('active')}>Active</MenuItem>
              </StyledSelect>
            </FormControl>
          </Box>

          {/* Created Date Filter */}
          <Box>
            <Typography variant="body2" sx={{ color: "white", mb: 0.5 }}>
              Created Date
            </Typography>
            <FormControl size="small">
              <StyledSelect
                value="created"
                IconComponent={KeyboardArrowDownIcon}
                displayEmpty
                MenuProps={{
                  PaperProps: {
                    sx: {
                      backgroundColor: "#242424",
                    },
                  },
                }}
              >
                <MenuItem value="created">Created</MenuItem>
              </StyledSelect>
            </FormControl>
          </Box>
          </>
        )}

        {/* Pagination Controls */}
          <Box sx={{ marginLeft: 'auto', display: 'flex', alignItems: 'center', gap: 2 }}>
            <Typography sx={{ color: 'white' }}>Rows per page</Typography>
            <StyledSelect
              value={totalRows === 0 ? 10 : rowsPerPage}  // Reset to 10 if no rows exist
              onChange={handleRowsPerPageChange}
              IconComponent={KeyboardArrowDownIcon}
              MenuProps={{ PaperProps: { sx: { backgroundColor: "#242424" } } }}
              disabled={totalRows === 0} // Disable dropdown when no rows exist
            >
              <MenuItem value={10}>10</MenuItem>
              <MenuItem value={20}>20</MenuItem>
              <MenuItem value={50}>50</MenuItem>
            </StyledSelect>

            <Typography sx={{ color: 'white' }}>
              {totalRows === 0
                ? "0 of 0"
                : `${(currentPage - 1) * rowsPerPage + 1} - ${Math.min(currentPage * rowsPerPage, totalRows)} of ${totalRows}`}
            </Typography>

            {/* First Page Button */}
            <IconButton
              sx={{ color: '#C4C7C5', '&.Mui-disabled': { color: '#333' } }}
              onClick={onClickFirstPage}
              disabled={currentPage === 1 || totalRows === 0} // Disable if no rows exist
            >
              <FirstPage />
            </IconButton>

            {/* Previous Page Button */}
            <IconButton
              sx={{ color: '#C4C7C5', '&.Mui-disabled': { color: '#333' } }}
              onClick={onClickPreviousPage}
              disabled={currentPage === 1 || totalRows === 0} // Disable if no rows exist
            >
              <ChevronLeft />
            </IconButton>

            {/* Next Page Button */}
            <IconButton
              sx={{ color: '#C4C7C5', '&.Mui-disabled': { color: '#333' } }}
              onClick={onClickNextPage}
              disabled={currentPage === totalPages || totalRows === 0} // Disable if no rows exist
            >
              <ChevronRight />
            </IconButton>

            {/* Last Page Button */}
            <IconButton
              sx={{ color: '#C4C7C5', '&.Mui-disabled': { color: '#333' } }}
              onClick={onClickLastPage}
              disabled={currentPage === totalPages || totalRows === 0} // Disable if no rows exist
            >
              <LastPage />
            </IconButton>
          </Box>
      </Box>

      {/* Table to display Sources */}
      <SourcesTable 
        sources={sources}
        selectedSources={selectedSources}
        onSelectAll={handleSelectAll}
        onSelectSource={handleSelectSource}
        onEditClick={handleEditClick}
        onViewClick={handleViewClick} 
        onDeleteClick={handleDeleteClick}
        typeFilter={typeFilter}
        jobStatusFilter={jobStatusFilter}
        currentPage={currentPage}
        rowsPerPage={rowsPerPage}
      />

      {/* 🔹 Delete Confirmation Dialog - Add This Here */}
      <Dialog open={deleteDialogOpen} onClose={() => { setDeleteDialogOpen(false); setSourcesToDelete([]); setSelectedSource(null); }} PaperProps={{ sx: { backgroundColor: '#333537' } }}>
        <DialogTitle sx={{color: STYLED_WHITE}}>Confirm Deletion</DialogTitle>
          <DialogContent>
            <DialogContentText sx={{ color: 'white' }}>
              Are you sure you want to delete the following source(s)? This action cannot be undone.
            </DialogContentText>
          {sourcesToDelete.length === 1 && (
              <Box sx={{ backgroundColor: '#242424', p: 2, mt: 2, borderRadius: 1 }}>
                <Typography sx={{ color: '#888', mb: 1, display: 'block' }}>Source Name:</Typography>
                <Typography sx={{ color: 'white' }}>{sources.find((s) => s.id === sourcesToDelete[0])?.name}</Typography>
              </Box>
            )}
                    {sourcesToDelete.length > 1 && (
                    <Box sx={{ backgroundColor: '#242424', p: 2, mt: 2, borderRadius: 1, }}>
                      <Typography sx={{ color: '#888', mb: 1, display: 'block' }}>Source Names:</Typography>
                        <List sx={{color: STYLED_WHITE}}>
                        {sourcesToDelete.map((sourceId) => {
                          const sourceName = sources.find(s => s.id === sourceId)?.name || sourceId;
                          return (
                          <ListItem key={sourceId} sx={{borderBottom: '1px solid #888'}}>
                              <ListItemText primary={sourceName} />
                          </ListItem>
                          )}
                        )}
                      </List>
                    </Box>
                  )};

          {sourcesToDelete.length > 1 && <List sx={{color: STYLED_WHITE}}>
        </List>
          }</DialogContent>
      <DialogActions>
        <Button onClick={() => {setDeleteDialogOpen(false); setSourcesToDelete([]); setSelectedSource(null);}} color="primary">
          Cancel
        </Button>
        <Button onClick={confirmDeleteSources} color="error" startIcon={<DeleteIcon />} variant="contained" sx={{ backgroundColor: '#F2B8B5', borderRadius: '20px', textTransform: 'none', color: '#601410' }}>
            Delete Source
        </Button>
      </DialogActions>
    </Dialog>
    <Dialog open={isEditModalOpen} onClose={handleEditModalClose} PaperProps={{ sx: { width: '100%', maxWidth: '800px', backgroundColor: '#333537'} }}>
        <DialogTitle sx={{ display: 'flex', justifyContent: 'space-between', alignItems: 'center' }}>
            Edit Source
            <IconButton onClick={handleEditModalClose}>
                <Close />
            </IconButton>
        </DialogTitle>
        <DialogContent>
            <Box sx={{mb: 4}}>
                <Typography variant="caption" sx={{color: '#888', mb: 1, display: 'block'}}>
                    Name
                </Typography>
                <TextField
                    fullWidth
                    placeholder="Input"
                    value={editedName}
                    onChange={(e: React.ChangeEvent<HTMLInputElement>) => {
                      if (e.target.value.length <= 50) {
                        handleNameChange(e);
                      }
                    }}                      
                    required
                    error={!editedName}
                    helperText={!editedName && "Required"}
                    InputProps={{
                        endAdornment: editedName && (
                            <IconButton size="small" onClick={() => setEditedName('')}>
                                <ClearIcon fontSize="small" sx={{color: "white"}}/>
                            </IconButton>
                        )
                    }}
                    sx={{
                        '& .MuiOutlinedInput-root': {
                            backgroundColor: '#242424',
                            color: 'white',
                            '& fieldset': {borderColor: '#333'},
                            '&:hover fieldset': {borderColor: '#444'},
                        }
                    }}
                />
            </Box>
            <Typography variant="caption" sx={{color: '#888', mb: 1, display: 'block'}}>Name of the Query Engine (can include spaces). {editedName?.length || 0}/50 characters left.</Typography>

            {/* Add Description Field Here */}
            <Box sx={{mb: 4}}>
                <Typography variant="caption" sx={{color: '#888', mb: 1, display: 'block'}}>
                    Description
                </Typography>
                <TextField
                    fullWidth
                    placeholder="Enter a brief description"
                    value={editedDescription}
                    onChange={(e) => {
                        if (e.target.value.length <= 75) {
                            setEditedDescription(e.target.value);
                        }
                    }}
                    InputProps={{
                        endAdornment: (
                            <Typography sx={{color: '#888', mr: 1}}>
                                {editedDescription?.length || 0}/75
                            </Typography>
                        ),
                    }}
                    sx={{
                        '& .MuiOutlinedInput-root': {
                            backgroundColor: '#242424',
                            color: 'white',
                            '& fieldset': {borderColor: '#333'},
                            '&:hover fieldset': {borderColor: '#444'},
                        }
                    }}
                />
            </Box>
            <Typography variant="caption" sx={{ color: '#888', mb: 1, display: 'block' }}>A brief description of this source.</Typography>
        </DialogContent>
        <DialogActions>
            <Button onClick={handleEditModalClose} color="primary">
                Cancel
            </Button>
            <Button onClick={handleSaveEdit} color="primary">
                Save
            </Button>
        </DialogActions>
<<<<<<< HEAD
    </Dialog>
    <Dialog open={isViewModalOpen} onClose={handleViewModalClose} PaperProps={{ sx: { width: '100%', maxWidth: '800px', backgroundColor: '#333537'} }}>
      <DialogTitle sx={{ display: 'flex', justifyContent: 'space-between', alignItems: 'center', color: STYLED_WHITE }}>
      Source Info
      <IconButton onClick={handleViewModalClose}>
          <Close sx={{color: STYLED_WHITE}} />
          </IconButton>
=======
      </Dialog>
      <Dialog open={isEditModalOpen} onClose={handleEditModalClose} PaperProps={{ sx: { width: '100%', maxWidth: '800px', backgroundColor: '#333537'} }}>
          <DialogTitle sx={{ display: 'flex', justifyContent: 'space-between', alignItems: 'center', color: STYLED_WHITE }}>
              Edit Source
              <IconButton onClick={handleEditModalClose}>
                  <Close />
              </IconButton>
>>>>>>> 1f531a73
          </DialogTitle>
            <DialogContent>
              <List sx={{ color: STYLED_WHITE }}>
                      <ListItem sx={{borderBottom: '1px solid #888'}}>
                          <ListItemText primary="Name:" secondary={sourceToView?.name}  sx={{ color: STYLED_WHITE, '& .MuiListItemText-secondary': { color: STYLED_WHITE } }}/>
                      </ListItem>
                      <ListItem sx={{borderBottom: '1px solid #888'}}>
                          <ListItemText primary="Data URL:" secondary={sourceToView?.doc_url} sx={{ color: STYLED_WHITE, '& .MuiListItemText-secondary': { color: STYLED_WHITE } }} />
                          <IconButton onClick={() => navigator.clipboard.writeText(sourceToView?.doc_url || '')}><ContentCopyIcon sx={{ color: STYLED_WHITE }} /></IconButton>
                      </ListItem>
                      <ListItem sx={{borderBottom: '1px solid #888'}}>
                          <ListItemText primary="Type:" secondary={QUERY_ENGINE_TYPES[sourceToView?.query_engine_type as keyof typeof QUERY_ENGINE_TYPES] || sourceToView?.query_engine_type} sx={{ color: STYLED_WHITE, '& .MuiListItemText-secondary': { color: STYLED_WHITE } }} />
                      </ListItem>
                      <ListItem sx={{ display: 'flex', alignItems: 'center', gap: 2, borderBottom: '1px solid #888' }}>
                          <Box sx={{ flex: 1 }}>
                              <ListItemText primary="Vector Store:" secondary={sourceToView?.vector_store === 'langchain_pgvector' ? 'PG Vector' : 'Vertex Matching Engine'} sx={{ color: STYLED_WHITE, '& .MuiListItemText-secondary': { color: STYLED_WHITE } }} />
                          </Box>
                          <Box sx={{ flex: 1 }}>
                              <ListItemText primary="Embedding Type:" secondary={sourceToView?.embedding_type === 'text-embedding-ada-002' ? "text-embedding-ada-002" : "VertexAI-Embedding"} sx={{ color: STYLED_WHITE, '& .MuiListItemText-secondary': { color: STYLED_WHITE } }} />
                          </Box>
                      </ListItem>
                      <ListItem sx={{ display: 'flex', alignItems: 'center', gap: 2, borderBottom: '1px solid #888' }}>
                          <Box sx={{ flex: 1 }}>
                              <ListItemText 
                                  primary="Depth Limit:" 
                                  secondary={sourceToView ? sourceToView.params?.depth_limit?.toString() : "N/A"} 
                                  sx={{ color: STYLED_WHITE, '& .MuiListItemText-secondary': { color: STYLED_WHITE } }} 
                              />
                          </Box>
                          <Box sx={{ flex: 1 }}>
                              <ListItemText 
                                  primary="Chunk Size:" 
                                  secondary={sourceToView ? sourceToView.params?.chunk_size?.toString() : "N/A"} 
                                  sx={{ color: STYLED_WHITE, '& .MuiListItemText-secondary': { color: STYLED_WHITE } }} 
                              />
                          </Box>
                      </ListItem>
                      <ListItem sx={{borderBottom: '1px solid #888'}}>
                          <ListItemText primary="Agents:" secondary={sourceToView?.agents?.join(", ") || ''} sx={{ color: STYLED_WHITE, '& .MuiListItemText-secondary': { color: STYLED_WHITE } }} />
                      </ListItem>
                      <ListItem sx={{borderBottom: '1px solid #888'}}>
                          <ListItemText primary="Child Engines:" secondary={sourceToView?.child_engines?.join(", ") || ''} sx={{ color: STYLED_WHITE, '& .MuiListItemText-secondary': { color: STYLED_WHITE } }}/>
                      </ListItem>
                      </List>
                  </DialogContent>
              </Dialog>
            </Box>
  );
};

export default Sources; // Export the component<|MERGE_RESOLUTION|>--- conflicted
+++ resolved
@@ -850,15 +850,6 @@
                 Save
             </Button>
         </DialogActions>
-<<<<<<< HEAD
-    </Dialog>
-    <Dialog open={isViewModalOpen} onClose={handleViewModalClose} PaperProps={{ sx: { width: '100%', maxWidth: '800px', backgroundColor: '#333537'} }}>
-      <DialogTitle sx={{ display: 'flex', justifyContent: 'space-between', alignItems: 'center', color: STYLED_WHITE }}>
-      Source Info
-      <IconButton onClick={handleViewModalClose}>
-          <Close sx={{color: STYLED_WHITE}} />
-          </IconButton>
-=======
       </Dialog>
       <Dialog open={isEditModalOpen} onClose={handleEditModalClose} PaperProps={{ sx: { width: '100%', maxWidth: '800px', backgroundColor: '#333537'} }}>
           <DialogTitle sx={{ display: 'flex', justifyContent: 'space-between', alignItems: 'center', color: STYLED_WHITE }}>
@@ -866,7 +857,6 @@
               <IconButton onClick={handleEditModalClose}>
                   <Close />
               </IconButton>
->>>>>>> 1f531a73
           </DialogTitle>
             <DialogContent>
               <List sx={{ color: STYLED_WHITE }}>
