--- conflicted
+++ resolved
@@ -115,16 +115,7 @@
     setError(null);
   };
 
-<<<<<<< HEAD
-const handleConfirmSubmit = async () => {
-  if (!user || !user.token) {
-    console.error("User token is missing.");
-    setError("User authentication required.");
-    return;
-  }
-  setIsSubmitted(true);
-  setLoading(true);
-=======
+
   const handleConfirmSubmit = async () => {
     if (!user || !user.token) {
       console.error("User token is missing.");
@@ -133,7 +124,6 @@
     }
     setIsSubmitted(true);
     setLoading(true);
->>>>>>> 2cc8306d
 
   try {
     const response = await createQueryEngine(user.token)(formData as QueryEngine);
@@ -142,16 +132,8 @@
         // Refetch the sources after successful creation (Important!)
         const engines = await fetchAllEngines(user.token)();
         if (engines) {
-<<<<<<< HEAD
-          console.log("Sources refetched after creation:", engines); 
-=======
           console.log("Sources refetched after creation:", engines);
-        } else {
-          console.error("Failed to refetch sources after creation.");
-        }
-        onCancel(); // Call onCancel to trigger state update in Main.tsx
-
->>>>>>> 2cc8306d
+
       } else {
         console.error("Failed to refetch sources after creation.");
       }
@@ -321,8 +303,21 @@
                     ? "Invalid URL. Must start with https://, http://, or gs://"
                     : ""
               }
-<<<<<<< HEAD
-            }}
+              InputProps={{
+                endAdornment: formData.doc_url && (
+                  <IconButton size="small" onClick={() => handleChange('doc_url', '')}>
+                    <ClearIcon fontSize="small" sx={{ color: "white" }} />
+                  </IconButton>
+                )
+              }}
+              sx={{
+                '& .MuiOutlinedInput-root': {
+                  backgroundColor: '#242424',
+                  color: 'white',
+                  '& fieldset': { borderColor: '#333' },
+                  '&:hover fieldset': { borderColor: '#444' },
+                }
+              }}
           />
 
         </Box>
@@ -345,47 +340,10 @@
               step={1}
               marks
               sx={{ mb: 4 }}
-=======
-              InputProps={{
-                endAdornment: formData.doc_url && (
-                  <IconButton size="small" onClick={() => handleChange('doc_url', '')}>
-                    <ClearIcon fontSize="small" sx={{ color: "white" }} />
-                  </IconButton>
-                )
-              }}
-              sx={{
-                '& .MuiOutlinedInput-root': {
-                  backgroundColor: '#242424',
-                  color: 'white',
-                  '& fieldset': { borderColor: '#333' },
-                  '&:hover fieldset': { borderColor: '#444' },
-                }
-              }}
->>>>>>> 2cc8306d
+           
             />
 
           </Box>
-
-          {formData.doc_url && /^https?:\/\/|^gs:\/\//.test(formData.doc_url) && (
-            <Box sx={{ mb: 3 }}>
-              <Box sx={{ display: 'flex', justifyContent: 'space-between', alignItems: 'center', mb: 1 }}>
-                <Typography variant="caption" sx={{ color: '#888' }}>
-                  Depth Limit
-                </Typography>
-                <Typography variant="caption" sx={{ color: 'white' }}>
-                  {formData.depth_limit}
-                </Typography>
-              </Box>
-              <StyledSlider
-                value={formData.depth_limit ?? undefined}
-                onChange={handleDepthLimitChange}
-                min={0}
-                max={4}
-                step={1}
-                marks
-                sx={{ mb: 4 }}
-              />
-            </Box>
           )}
 
 
