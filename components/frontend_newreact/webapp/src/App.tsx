--- conflicted
+++ resolved
@@ -26,11 +26,8 @@
 import StorageIcon from '@mui/icons-material/Storage';
 import CloudIcon from '@mui/icons-material/Cloud';
 import AddSource from './pages/AddSource';
-<<<<<<< HEAD
 import PasswordReset from '@/pages/PasswordReset';
-=======
 import { CustomHeader } from "./components/Header";
->>>>>>> 1007be08
 
 
 const PrivateRoute = ({ children }: { children: React.ReactNode }) => {
@@ -151,24 +148,8 @@
   };
 
   const features = [
-<<<<<<< HEAD
-    { 
-      icon: <ChatIcon sx={{ fontSize: 24, color: '#fff' }} />,
-      title: 'Chat', 
-      subtitle: 'Latest Topical Gist', 
-      action: 'Resume' 
-    },
-    { 
-      icon: <CloudIcon sx={{ fontSize: 24, color: '#fff' }} />,
-      title: 'Knowledge Sources', 
-      subtitle: 'Knowledge Source Name', 
-      action: 'Query', 
-      onClick: () => setShowSources(true) 
-    },
-=======
     { icon: <ChatIcon />, title: 'Chat', subtitle: 'Latest Topical Gist', action: 'Resume', onClick: () => setShowChat(true) },
     { icon: <StorageIcon />, title: 'Knowledge Sources', subtitle: 'Browse your sources', action: 'View', onClick: () => setShowSources(true) },
->>>>>>> 1007be08
   ];
 
   const handleChatStart = () => {
@@ -184,21 +165,8 @@
         selectedChatId={currentChat?.id}
         setShowSources={setShowSources}
       />
-<<<<<<< HEAD
-      <Header sidebarWidth={sidebarWidth} panelWidth={panelWidth}>
-        {(showWelcome && !showChat && !showSources) && (
-          <Title>
-            <span className="primary">genAI</span>
-            <span className="gradient">for Public Sector</span>
-          </Title>
-        )}
-        <Box sx={{ flex: 1 }} />
-        <ProfileMenu />
-      </Header>
-=======
       <CustomHeader sidebarWidth={sidebarWidth} panelWidth={panelWidth}>
       </CustomHeader>
->>>>>>> 1007be08
       <Main sidebarWidth={sidebarWidth} panelWidth={panelWidth}>
         {showChat ? (
           <ChatScreen
@@ -207,7 +175,6 @@
         ) : showSources ? (
           <Sources />
         ) : (
-<<<<<<< HEAD
           <Box sx={{ 
             display: 'flex', 
             flexDirection: 'column',
@@ -296,27 +263,6 @@
                 hideHeader={true}
                 onChatStart={handleChatStart}
               />
-=======
-          <>
-            <Typography variant="h4" className="greeting">
-              <span className="hello">Hello, {username}</span>
-            </Typography>
-
-            <Box className="features-grid">
-              {features.map((feature, index) => (
-                <Paper
-                  key={index}
-                  className="feature-card"
-                  onClick={feature.onClick}
-                  sx={{ cursor: feature.onClick ? 'pointer' : 'default' }}
-                >
-                  {feature.icon}
-                  <Typography variant="h6">{feature.title}</Typography>
-                  <Typography variant="body2" className="subtitle">{feature.subtitle}</Typography>
-                  <Typography variant="button" className="action">{feature.action}</Typography>
-                </Paper>
-              ))}
->>>>>>> 1007be08
             </Box>
           </Box>
         )}
