# Copyright 2023 Google LLC
#
# Licensed under the Apache License, Version 2.0 (the "License");
# you may not use this file except in compliance with the License.
# You may obtain a copy of the License at
#
#      http://www.apache.org/licenses/LICENSE-2.0
#
# Unless required by applicable law or agreed to in writing, software
# distributed under the License is distributed on an "AS IS" BASIS,
# WITHOUT WARRANTIES OR CONDITIONS OF ANY KIND, either express or implied.
# See the License for the specific language governing permissions and
# limitations under the License.

"""
  Unit tests for LLM Service endpoints
"""
# disabling pylint rules that conflict with pytest fixtures
# pylint: disable=unused-argument,redefined-outer-name,unused-import
# pylint: disable=unused-variable,ungrouped-imports
import os
import json
import pytest
from typing import AsyncGenerator
from fastapi import FastAPI
from fastapi.testclient import TestClient
from unittest import mock
from testing.test_config import API_URL, TESTING_FOLDER_PATH
from schemas.schema_examples import (LLM_GENERATE_EXAMPLE, CHAT_EXAMPLE,
                                     USER_EXAMPLE, QUERY_ENGINE_EXAMPLE)
from common.models import UserChat, User, QueryEngine, QueryReference
from common.models.llm import (CHAT_HUMAN, CHAT_AI, CHAT_FILE, CHAT_FILE_BASE64,
                             CHAT_SOURCE, CHAT_QUERY_RESULT,
                             CHAT_QUERY_REFERENCES)
from common.utils.http_exceptions import add_exception_handlers
from common.utils.auth_service import validate_user
from common.utils.auth_service import validate_token
from common.testing.firestore_emulator import (
  firestore_emulator, clean_firestore
)
<<<<<<< HEAD

from services.query.query_service import query_generate_for_chat
=======
>>>>>>> 6cfc352e
from services.query.data_source import DataSourceFile

os.environ["FIRESTORE_EMULATOR_HOST"] = "localhost:8080"
os.environ["PROJECT_ID"] = "fake-project"
os.environ["OPENAI_API_KEY"] = "fake-key"
os.environ["COHERE_API_KEY"] = "fake-key"

with mock.patch("common.utils.secrets.get_secret"):
  with mock.patch("langchain.chat_models.ChatOpenAI", new=mock.AsyncMock()):
    with mock.patch("langchain.llms.Cohere", new=mock.AsyncMock()):
      from config import get_model_config

# assigning url
api_url = f"{API_URL}/chat"

with mock.patch("common.utils.secrets.get_secret"):
  from routes.chat import router

app = FastAPI()
add_exception_handlers(app)
app.include_router(router, prefix="/llm-service/api/v1")

FAKE_USER_DATA = {
    "id": "fake-user-id",
    "user_id": "fake-user-id",
    "auth_id": "fake-user-id",
    "email": "user@gmail.com",
    "role": "Admin"
}

FAKE_GENERATE_PARAMS = {
    "prompt": "test prompt",
    "llm_type": "VertexAI-Chat",
  }

FAKE_GENERATE_RESPONSE = "test generation"

async def list_to_async(l: list) -> AsyncGenerator:
  """Used to simulate async streaming responses"""
  for i in l:
    yield i


@pytest.fixture
def client_with_emulator(clean_firestore, scope="module"):
  """ Create FastAPI test client with clean firestore emulator """
  def mock_validate_user():
    return True

  def mock_validate_token():
    return FAKE_USER_DATA

  app.dependency_overrides[validate_user] = mock_validate_user
  app.dependency_overrides[validate_token] = mock_validate_token
  test_client = TestClient(app)
  yield test_client


@pytest.fixture
def create_user(client_with_emulator):
  user_dict = USER_EXAMPLE
  user = User.from_dict(user_dict)
  user.save()


@pytest.fixture
def create_chat(client_with_emulator):
  chat_dict = CHAT_EXAMPLE
  chat = UserChat.from_dict(chat_dict)
  chat.save()


@pytest.fixture
def create_engine(firestore_emulator, clean_firestore):
  """Create a test query engine"""
  query_engine_dict = QUERY_ENGINE_EXAMPLE
  q_engine = QueryEngine.from_dict(query_engine_dict)
  q_engine.save()
  return q_engine


def test_get_chats(create_user, create_chat, client_with_emulator):
  params = {"skip": 0, "limit": "30"}
  url = f"{api_url}"
  resp = client_with_emulator.get(url, params=params)
  json_response = resp.json()

  assert resp.status_code == 200, "Status 200"
  saved_ids = [i.get("id") for i in json_response.get("data")]
  assert CHAT_EXAMPLE["id"] in saved_ids, "all data not retrieved"


def test_get_chat(create_user, create_chat, client_with_emulator):
  chatid = CHAT_EXAMPLE["id"]
  url = f"{api_url}/{chatid}"

  resp = client_with_emulator.get(url)
  json_response = resp.json()

  assert resp.status_code == 200, "Status 200"
  saved_id = json_response.get("data").get("id")
  assert chatid == saved_id, "all data not retrieved"


@pytest.mark.asyncio
async def test_create_chat(create_user, client_with_emulator):
  """Test creating a new chat"""
  url = f"{api_url}/empty_chat"
  resp = client_with_emulator.post(url)
  assert resp.status_code == 200, "Failed to create empty chat"
  json_response = resp.json()
  chat_data = json_response["data"]
  assert "id" in chat_data, "Chat ID not found in generated chat"

def test_create_chat_deprecated(create_user, client_with_emulator):
  userid = CHAT_EXAMPLE["user_id"]
  url = f"{api_url}"

  # Test regular chat creation
  with mock.patch("routes.chat.llm_chat",
                  return_value=FAKE_GENERATE_RESPONSE):
    resp = client_with_emulator.post(url, data=FAKE_GENERATE_PARAMS)

  json_response = resp.json()
  assert resp.status_code == 200, "Status 200"
  chat_data = json_response.get("data")
  assert chat_data["history"][0] == \
    {CHAT_HUMAN: FAKE_GENERATE_PARAMS["prompt"]}, \
    "returned chat data prompt"
  assert chat_data["history"][1] == \
    {CHAT_AI: FAKE_GENERATE_RESPONSE}, \
    "returned chat data generated text"

  # Test streaming chat creation
  streaming_params = {
    **FAKE_GENERATE_PARAMS,
    "stream": True
  }
  with mock.patch("routes.chat.llm_chat",
                  return_value=iter([FAKE_GENERATE_RESPONSE])):
    resp = client_with_emulator.post(url, data=streaming_params)
    assert resp.status_code == 200, "Streaming response status 200"
    assert resp.headers["content-type"] == "text/event-stream; charset=utf-8", \
      "Streaming response content type"

  # Test chat creation with history
  history_params = {
    **FAKE_GENERATE_PARAMS,
    "history": '[{"human": "test prompt"}, {"ai": "test response"}]'
  }
  with mock.patch("routes.chat.llm_chat",
                  return_value=FAKE_GENERATE_RESPONSE):
    resp = client_with_emulator.post(url, data=history_params)
  json_response = resp.json()
  assert resp.status_code == 200, "Status 200"
  chat_data = json_response.get("data")
  assert len(chat_data["history"]) == 2, "History preserved"
  assert chat_data["history"][0] == {"human": "test prompt"}, \
    "History human message preserved"
  assert chat_data["history"][1] == {"ai": "test response"}, \
    "History AI message preserved"

  # Test invalid history format
  invalid_history_params = {
    **FAKE_GENERATE_PARAMS,
    "history": "invalid json"
  }
  resp = client_with_emulator.post(url, data=invalid_history_params)
  assert resp.status_code == 422, "Invalid history returns 422"

  # Test missing prompt and history
  invalid_params = {
    "llm_type": FAKE_GENERATE_PARAMS["llm_type"]
  }
  resp = client_with_emulator.post(url, data=invalid_params)
  assert resp.status_code == 422, "Missing prompt and history returns 422"

  # Verify final state
  user_chats = UserChat.find_by_user(userid)
  assert len(user_chats) == 2, "Created expected number of chats"

  # Verify the regular chat creation
  regular_chat = next(chat for chat in user_chats
                     if len(chat.history) == 2 and
                     chat.history[0].get(CHAT_HUMAN) == \
                     FAKE_GENERATE_PARAMS["prompt"])
  assert regular_chat.history[0] == \
    {CHAT_HUMAN: FAKE_GENERATE_PARAMS["prompt"]}, \
    "saved chat data prompt"
  assert regular_chat.history[1] == \
    {CHAT_AI: FAKE_GENERATE_RESPONSE}, \
    "saved chat data generated text"



def test_delete_chat(create_user, create_chat, client_with_emulator):
  userid = CHAT_EXAMPLE["user_id"]
  chatid = CHAT_EXAMPLE["id"]
  url = f"{api_url}/{chatid}"

  resp = client_with_emulator.delete(url)

  json_response = resp.json()
  assert resp.status_code == 200, "Status 200"

  user_chats = UserChat.find_by_user(userid)
  assert len(user_chats) == 0, "user chat deleted"


def test_update_chat(create_user, create_chat, client_with_emulator):
  userid = CHAT_EXAMPLE["user_id"]
  chatid = CHAT_EXAMPLE["id"]

  url = f"{api_url}/{chatid}"

  # Test updating title
  update_params = {
    "title": "updated title"
  }
  resp = client_with_emulator.put(url, json=update_params)
  assert resp.status_code == 200, "Status 200"
  updated_chat = UserChat.find_by_id(chatid)
  assert updated_chat.title == "updated title", "user chat title updated"

  # Test updating history
  new_history = [
    {"human": "new question"},
    {"ai": "new response"}
  ]
  update_params = {
    "history": new_history
  }
  resp = client_with_emulator.put(url, json=update_params)
  assert resp.status_code == 200, "Status 200"
  updated_chat = UserChat.find_by_id(chatid)
  assert updated_chat.history == new_history, "user chat history updated"

  # Test updating both title and history
  update_params = {
    "title": "another title",
    "history": [{"human": "q"}, {"ai": "a"}]
  }
  resp = client_with_emulator.put(url, json=update_params)
  assert resp.status_code == 200, "Status 200"
  updated_chat = UserChat.find_by_id(chatid)
  assert updated_chat.title == "another title", "title updated"
  assert updated_chat.history == \
      [{"human": "q"}, {"ai": "a"}], "history updated"


def test_chat_generate(create_user, create_chat, client_with_emulator):
  """Test generating a response in an existing chat"""
  chatid = CHAT_EXAMPLE["id"]
  url = f"{api_url}/{chatid}/generate"

  # Test regular generation
  with mock.patch("routes.chat.llm_chat",
                 return_value=FAKE_GENERATE_RESPONSE):
    resp = client_with_emulator.post(url, json=FAKE_GENERATE_PARAMS)

  json_response = resp.json()
  assert resp.status_code == 200, "Status 200"
  chat_data = json_response.get("data")
  assert chat_data["history"][-2] == \
    {CHAT_HUMAN: FAKE_GENERATE_PARAMS["prompt"]}, \
    "returned chat data prompt"
  assert chat_data["history"][-1] == \
    {CHAT_AI: FAKE_GENERATE_RESPONSE}, \
    "returned chat data generated text"

  # Test streaming generation
  streaming_params = {**FAKE_GENERATE_PARAMS, "stream": True}
  with mock.patch("routes.chat.llm_chat",
                 return_value=list_to_async([FAKE_GENERATE_RESPONSE])):
    resp = client_with_emulator.post(url, json=streaming_params)
    assert resp.status_code == 200, "Streaming response status 200"
    assert resp.headers["content-type"] == "text/event-stream; charset=utf-8", \
      "Streaming response content type"

  # Test missing title generates summary
  chat = UserChat.find_by_id(chatid)
  chat.title = ""
  chat.save()

  with mock.patch("routes.chat.llm_chat",
                 return_value=FAKE_GENERATE_RESPONSE), \
       mock.patch("routes.chat.generate_chat_summary",
                 return_value="Test Summary"):
    resp = client_with_emulator.post(url, json=FAKE_GENERATE_PARAMS)

  json_response = resp.json()
  assert resp.status_code == 200, "Status 200"
  chat_data = json_response.get("data")
  assert chat_data["title"] == "Test Summary", \
    "Missing title generated summary"

  # Test existing title preserved
  chat = UserChat.find_by_id(chatid)
  chat.title = "Existing Title"
  chat.save()

  with mock.patch("routes.chat.llm_chat",
                 return_value=FAKE_GENERATE_RESPONSE), \
       mock.patch("routes.chat.generate_chat_summary") as mock_summary:
    resp = client_with_emulator.post(url, json=FAKE_GENERATE_PARAMS)

  json_response = resp.json()
  assert resp.status_code == 200, "Status 200"
  chat_data = json_response.get("data")
  assert chat_data["title"] == "Existing Title", \
    "Existing title preserved"
  assert not mock_summary.called, "Summary not generated for existing title"

def test_invalid_tool_names_chat(client_with_emulator):
  """Verify that llm tool name validation catches invalid cases"""
  url = f"{api_url}"
  create_generate_params = FAKE_GENERATE_PARAMS.copy()
  # testing with a non-list input string
  create_generate_params["tool_names"] = "(invalid_tool)"
  resp = client_with_emulator.post(url, data=create_generate_params)
  assert resp.status_code == 422
  json_response = resp.json()
  assert "detail" in json_response, str(json_response)
  assert "json formatted list" in json_response["detail"]
  # testing with a tool that does not exist
  create_generate_params["tool_names"] = json.dumps(
    ["nonexistent_tool", "tool2"])
  resp = client_with_emulator.post(url, data=create_generate_params)
  assert resp.status_code == 422
  json_response = resp.json()
  assert "nonexistent_tool" in json_response["detail"]

def test_invalid_tool_names_chat_generate(create_user, create_chat,
                                          client_with_emulator):
  """Verify that llm tool name validation catches invalid cases"""
  chatid = CHAT_EXAMPLE["id"]
  url = f"{api_url}/{chatid}/generate"
  generate_params = FAKE_GENERATE_PARAMS.copy()
  # testing with a non-list input string
  generate_params["tool_names"] = "(invalid_tool,)"
  resp = client_with_emulator.post(url, json=generate_params)
  assert resp.status_code == 422
  json_response = resp.json()
  assert "json formatted list" in json_response["detail"]
  # testing with a tool that does not exist
  generate_params["tool_names"] = json.dumps(
    ["nonexistent_tool", "tool2"])
  resp = client_with_emulator.post(url, json=generate_params)
  assert resp.status_code == 422
  json_response = resp.json()
  assert "nonexistent_tool" in json_response["detail"]


@pytest.mark.long
def test_generate_chat_code_interpreter(
    create_user,
    create_chat,
    client_with_emulator
):
  """Test generating chat response with code interpreter tool"""
  chatid = CHAT_EXAMPLE["id"]
  url = f"{api_url}/{chatid}/generate"
  generate_params = FAKE_GENERATE_PARAMS.copy()
  generate_params["tool_names"] = '["vertex_code_interpreter_tool"]'
  generate_params["prompt"] = "give me a pie chart of continents by land area"

  # Mock response from code interpreter tool
  mock_tool_response = {
    "generated_code": "print('test code')",
    "execution_result": "test result", 
    "execution_error": None,
    "output_files": [
      {
        "name": "plot.png",
        # Real response would have actual base64 data
        "contents": "base64encodedstring"
      }
    ]
  }

  # Mock both the code interpreter tool and summary generation
  with mock.patch(
    "services.agents.agent_tools.vertex_code_interpreter_tool",
    return_value=mock_tool_response
  ), mock.patch(
    "routes.chat.generate_chat_summary",
    return_value="Test Chart Generation Chat"
  ), mock.patch(
    "services.llm_generate.llm_chat",
    return_value="Test Chart Generation Chat"
  ):
    resp = client_with_emulator.post(url, json=generate_params)

    assert resp.status_code == 200
    json_response = resp.json()
    user_chat = json_response["data"]

    # Get the new entries (last 4 entries in history)
    new_entries = user_chat["history"][-4:]

    # Check user prompt
    assert new_entries[0] == {
      CHAT_HUMAN: generate_params["prompt"]
    }, "First new entry should be user prompt"

    # Check AI response containing code and result
    expected_response = (
      "Code generated\n\n"
      "```print('test code')```"
      "Execution result from the code: "
      "```test result```"
    )
    assert new_entries[1] == {
      CHAT_AI: expected_response
    }, "Second new entry should be AI response with code"

    # Check file entries
    assert new_entries[2] == {
      CHAT_FILE: "plot.png"
    }, "Third new entry should be file name"

    assert new_entries[3] == {
      CHAT_FILE_BASE64: "base64encodedstring"
    }, "Fourth new entry should be file content"

    # If this was a new chat with no title, verify the title was set
    chat = UserChat.find_by_id(chatid)
    if not chat.title:
      assert user_chat["title"] == "Test Chart Generation Chat"

def test_generate_chat_summary(create_user, create_chat, client_with_emulator):
  """Test the generate_summary endpoint"""
  chatid = CHAT_EXAMPLE["id"]
  url = f"{api_url}/{chatid}/generate_summary"

  # Test successful summary generation
  with mock.patch(
      "services.llm_generate.generate_chat_summary",
      return_value="Test Summary"
  ), mock.patch(
      "services.llm_generate.llm_chat",
      return_value="Test Summary"
  ):
    resp = client_with_emulator.post(url)

    assert resp.status_code == 200
    json_response = resp.json()
    assert json_response["success"] is True
    assert json_response["data"]["title"] == "Test Summary"

    # Verify the chat was updated in the database
    updated_chat = UserChat.find_by_id(chatid)
    assert updated_chat.title == "Test Summary"

def test_generate_chat_summary_not_found(create_user, client_with_emulator):
  """Test generate_summary with non-existent chat"""
  url = f"{api_url}/non-existent-id/generate_summary"

  resp = client_with_emulator.post(url)
  assert resp.status_code == 404, "Non-existent chat returns 404"
  json_response = resp.json()
  assert json_response["success"] is False, "Error response indicates failure"
  assert "not found" in json_response["message"].lower(), \
    "Error message indicates not found"
  assert json_response["data"] is None, "Error response has no data"

def test_generate_chat_summary_error(
    create_user,
    create_chat,
    client_with_emulator
):
  """Test generate_summary when summary generation fails"""
  chatid = CHAT_EXAMPLE["id"]
  url = f"{api_url}/{chatid}/generate_summary"

  with mock.patch(
      "routes.chat.generate_chat_summary",
      side_effect=Exception("Summary generation failed")
  ):
    resp = client_with_emulator.post(url)

  assert resp.status_code == 500, "Failed summary generation returns 500"
  json_response = resp.json()
  assert json_response["success"] is False, "Error response indicates failure"
  assert "summary generation failed" in json_response["message"].lower(), \
    "Error message describes failure"
  assert json_response["data"] is None, "Error response has no data"

def test_chat_generate_adds_missing_title(
    create_user,
    create_chat,
    client_with_emulator
):
  """Test that generating a chat response adds a title if missing"""
  chatid = CHAT_EXAMPLE["id"]
  url = f"{api_url}/{chatid}/generate"

  # First remove the title
  chat = UserChat.find_by_id(chatid)
  chat.title = ""
  chat.save()

  with mock.patch(
      "routes.chat.llm_chat",
      return_value=FAKE_GENERATE_RESPONSE
  ), mock.patch(
      "services.llm_generate.generate_chat_summary",
      return_value="Test Summary"
  ), mock.patch(
      "services.llm_generate.llm_chat",
      return_value="Test Summary"
  ):
    resp = client_with_emulator.post(url, json=FAKE_GENERATE_PARAMS)

    json_response = resp.json()
    assert resp.status_code == 200
    chat_data = json_response.get("data")

    # Verify chat response was generated
    assert chat_data["history"][-2] == {
      CHAT_HUMAN: FAKE_GENERATE_PARAMS["prompt"]
    }
    assert chat_data["history"][-1] == {
      CHAT_AI: FAKE_GENERATE_RESPONSE
    }

    # Verify summary was generated and set as title
    assert chat_data["title"] == "Test Summary"

    # Verify chat was saved to database with summary
    updated_chat = UserChat.find_by_id(chatid)
    assert updated_chat.title == "Test Summary"

def test_chat_generate_keeps_existing_title(
    create_user,
    create_chat,
    client_with_emulator
):
  """Test that generating a chat response preserves existing title"""
  chatid = CHAT_EXAMPLE["id"]
  url = f"{api_url}/{chatid}/generate"

  # Set an existing title
  chat = UserChat.find_by_id(chatid)
  chat.title = "Existing Title"
  chat.save()

  with mock.patch("routes.chat.llm_chat",
                 return_value=FAKE_GENERATE_RESPONSE), \
       mock.patch("services.llm_generate.generate_chat_summary",
                 return_value="Test Summary") as mock_summary:

    resp = client_with_emulator.post(url, json=FAKE_GENERATE_PARAMS)

    json_response = resp.json()
    assert resp.status_code == 200
    chat_data = json_response.get("data")

    # Verify chat response was generated
    assert chat_data["history"][-2] == {
      CHAT_HUMAN: FAKE_GENERATE_PARAMS["prompt"]
    }
    assert chat_data["history"][-1] == {
      CHAT_AI: FAKE_GENERATE_RESPONSE
    }

    # Verify title was preserved and summary was not generated
    assert chat_data["title"] == "Existing Title"
    assert not mock_summary.called, "Summary not generated for existing title"

    # Verify chat in database still has original title
    updated_chat = UserChat.find_by_id(chatid)
    assert updated_chat.title == "Existing Title"

def test_get_chat_llm_list(client_with_emulator):
  """Test getting basic chat LLM list"""
  url = f"{api_url}/chat_types"

  removed_model = "VertexAI-Gemini-Pro"
  def mock_is_model_enabled_for_user(model_id, user_data):
    if model_id == removed_model:
      return False
    return True

  with mock.patch("config.model_config.ModelConfig.is_model_enabled_for_user",
                 side_effect=mock_is_model_enabled_for_user):

    # Test getting all models
    resp = client_with_emulator.get(url)
    assert resp.status_code == 200, "Status 200"
    json_response = resp.json()
    assert json_response["success"] is True
    assert len(json_response["data"]) > 0

    # Verify response contains only model IDs
    for model in json_response["data"]:
      assert isinstance(model, str), "Model entries should be strings (IDs)"
      assert model != removed_model, "Disabled model should not be included"

def test_get_chat_llm_details(client_with_emulator):
  """Test getting detailed chat LLM information"""
  url = f"{api_url}/chat_types/details"

  # Mock the model config to return test data
  test_model_config = {
    "name": "Test Chat Model",
    "description": "A test chat model",
    "capabilities": ["chat"],
    "date_added": "2024-01-01",
    "is_multi": False,
    "model_params": {
      "temperature": 0.7,
      "max_tokens": 1000
    }
  }

  test_provider_config = {
    "model_params": {
      "temperature": 0.5,  # This should be overridden by model config
      "top_p": 0.9  # This should be preserved
    }
  }

  def mock_get_model_config(model_id):
    return test_model_config

  def mock_get_model_provider_config(model_id):
    return "test_provider", test_provider_config

  def mock_is_model_enabled_for_user(model_id, user_data):
    return True

  with mock.patch("config.model_config.ModelConfig.get_model_config",
                 side_effect=mock_get_model_config), \
       mock.patch("config.model_config.ModelConfig.get_model_provider_config",
                 side_effect=mock_get_model_provider_config), \
       mock.patch("config.model_config.ModelConfig.is_model_enabled_for_user",
                 side_effect=mock_is_model_enabled_for_user):

    # Test getting all models
    resp = client_with_emulator.get(url)
    assert resp.status_code == 200, "Status 200"
    json_response = resp.json()
    assert json_response["success"] is True
    assert len(json_response["data"]) > 0

    # Verify model details structure
    model = json_response["data"][0]
    assert "id" in model
    assert model["name"] == test_model_config["name"]
    assert model["description"] == test_model_config["description"]
    assert model["capabilities"] == test_model_config["capabilities"]
    assert model["date_added"] == test_model_config["date_added"]
    assert model["is_multi"] == test_model_config["is_multi"]

    # Verify merged model parameters
    assert "model_params" in model
    assert model["model_params"]["temperature"] == 0.7  # From model config
    assert model["model_params"]["top_p"] == 0.9  # From provider config
    assert model["model_params"]["max_tokens"] == 1000  # From model config

def test_chat_llm_multimodal_filter(client_with_emulator):
  """Test multimodal filtering for both chat LLM endpoints"""
  base_url = f"{api_url}/chat_types"

  def mock_is_model_enabled_for_user(model_id, user_data):
    return True

  with mock.patch("config.model_config.ModelConfig.is_model_enabled_for_user",
                 side_effect=mock_is_model_enabled_for_user):
    # Test basic list endpoint
    resp = client_with_emulator.get(base_url, params={"is_multimodal": True})
    assert resp.status_code == 200
    json_response = resp.json()
    assert json_response["success"] is True

    # Test details endpoint
    details_url = f"{base_url}/details"
    params = {"is_multimodal": True}
    resp = client_with_emulator.get(details_url, params=params)
    assert resp.status_code == 200
    json_response = resp.json()
    assert json_response["success"] is True
<<<<<<< HEAD
    assert all(model["is_multi"] for model in json_response["data"])


@pytest.mark.asyncio
async def test_chat_generate_with_query_engine(create_user, create_chat,
                                               create_engine,
                                               client_with_emulator):
  """Test generating chat response with query engine"""
  chatid = CHAT_EXAMPLE["id"]
  url = f"{api_url}/{chatid}/generate"

  # Test parameters as JSON
  test_params = {
    "prompt": FAKE_GENERATE_PARAMS["prompt"],
    "llm_type": FAKE_GENERATE_PARAMS["llm_type"],
    "query_engine_id": create_engine.id,
    "query_filter": {"key": "value"}
  }

  # Mock query results
  mock_references = [
    QueryReference(
      query_engine_id=create_engine.id,
      query_engine=create_engine.name,
      document_id="doc1",
      document_url="http://test.com/doc1",
      document_text="Test reference text",
      modality="text",
      chunk_id="chunk1"
    )
  ]
  mock_content_files = [
    DataSourceFile(
      gcs_path="gs://bucket/image1.jpg",
      mime_type="image/jpeg"
    )
  ]

  with mock.patch("routes.chat.query_generate_for_chat",
                 return_value=(mock_references, mock_content_files)), \
       mock.patch("routes.chat.llm_chat",
                 return_value=FAKE_GENERATE_RESPONSE):
    resp = client_with_emulator.post(url, json=test_params)

  json_response = resp.json()
  assert resp.status_code == 200, "Status 200"
  chat_data = json_response.get("data")

  # Verify chat history includes query engine and references
  history = chat_data["history"]
  assert any(CHAT_SOURCE in entry for entry in history), \
    "Chat history includes source"
  assert any(CHAT_QUERY_REFERENCES in entry for entry in history), \
    "Chat history includes references"
=======
    assert all(model["is_multi"] for model in json_response["data"])
>>>>>>> 6cfc352e
<|MERGE_RESOLUTION|>--- conflicted
+++ resolved
@@ -38,11 +38,7 @@
 from common.testing.firestore_emulator import (
   firestore_emulator, clean_firestore
 )
-<<<<<<< HEAD
-
 from services.query.query_service import query_generate_for_chat
-=======
->>>>>>> 6cfc352e
 from services.query.data_source import DataSourceFile
 
 os.environ["FIRESTORE_EMULATOR_HOST"] = "localhost:8080"
@@ -726,7 +722,6 @@
     assert resp.status_code == 200
     json_response = resp.json()
     assert json_response["success"] is True
-<<<<<<< HEAD
     assert all(model["is_multi"] for model in json_response["data"])
 
 
@@ -780,7 +775,4 @@
   assert any(CHAT_SOURCE in entry for entry in history), \
     "Chat history includes source"
   assert any(CHAT_QUERY_REFERENCES in entry for entry in history), \
-    "Chat history includes references"
-=======
-    assert all(model["is_multi"] for model in json_response["data"])
->>>>>>> 6cfc352e
+    "Chat history includes references"