# Copyright 2023 Google LLC
#
# Licensed under the Apache License, Version 2.0 (the "License");
# you may not use this file except in compliance with the License.
# You may obtain a copy of the License at
#
#      http://www.apache.org/licenses/LICENSE-2.0
#
# Unless required by applicable law or agreed to in writing, software
# distributed under the License is distributed on an "AS IS" BASIS,
# WITHOUT WARRANTIES OR CONDITIONS OF ANY KIND, either express or implied.
# See the License for the specific language governing permissions and
# limitations under the License.

# pylint: disable = broad-except

""" LLM endpoints """
from typing import Optional
from base64 import b64decode
from fastapi import APIRouter, Depends
import traceback

from common.utils.logging_handler import Logger
from common.utils.errors import (PayloadTooLargeError)
from common.utils.http_exceptions import (InternalServerError, BadRequest)
from common.utils.auth_service import validate_token
from config import (PAYLOAD_FILE_SIZE,
                    ERROR_RESPONSES, get_model_config)
from schemas.llm_schema import (LLMGenerateModel,
                                LLMMultimodalGenerateModel,
                                LLMGetTypesResponse,
                                LLMGetEmbeddingTypesResponse,
                                LLMGenerateResponse,
                                LLMEmbeddingsResponse,
                                LLMMultimodalEmbeddingsResponse,
                                LLMEmbeddingsModel,
                                LLMMultimodalEmbeddingsModel,
                                LLMGetDetailsResponse)
from services.llm_generate import llm_generate, llm_generate_multimodal
from services.embeddings import get_embeddings, get_multimodal_embeddings
from utils.file_helper import validate_multimodal_file_type

router = APIRouter(prefix="/llm", tags=["LLMs"], responses=ERROR_RESPONSES)

Logger = Logger.get_logger(__file__)

@router.get(
    "",
    name="Get all LLM types",
    response_model=LLMGetTypesResponse)
def get_llm_list(user_data: dict = Depends(validate_token),
                 is_multimodal: Optional[bool] = None):
  """
  Get available LLMs, optionally filter by
  multimodal capabilities

  Args:
    is_multimodal: `bool`
      Optional: Is llm model multimodal <br/>

  Returns:
      LLMGetTypesResponse
  """
  try:
    if is_multimodal is True:
      llm_types = get_model_config().get_multimodal_llm_types()
    elif is_multimodal is False:
      llm_types = get_model_config().get_text_llm_types()
    elif is_multimodal is None:
      llm_types = get_model_config().get_llm_types()
    else:
      return BadRequest("Invalid request parameter value: is_multimodal")
    user_enabled_llms = [llm for llm in llm_types if \
                get_model_config().is_model_enabled_for_user(llm, user_data)]
    return {
      "success": True,
      "message": "Successfully retrieved llm types",
      "data": user_enabled_llms
    }
  except Exception as e:
    raise InternalServerError(str(e)) from e

@router.get(
    "/details",
    name="Get LLM details",
    response_model=LLMGetDetailsResponse)
def get_llm_details(user_data: dict = Depends(validate_token),
                   is_multimodal: Optional[bool] = None,
                   is_embedding: Optional[bool] = None):
  """
  Get available LLMs with detailed information, optionally filter by
  multimodal capabilities or embedding types

  Args:
    is_multimodal: `bool`
      Optional: If True, only multimodal LLM types are returned.
        If False, only non-multimodal LLM types are returned.
        If None, all LLM types are returned.

    is_embedding: `bool`
      Optional: If True, only embedding LLM types are returned.
        If False or None, only non-embedding LLM types are returned.

  Returns:
      LLMGetDetailsResponse with detailed model information
  """
  Logger.info("Entering llm/details"
              f" is_multimodal:[{is_multimodal}]"
              f" is_embedding:[{is_embedding}]")
  try:
    model_config = get_model_config()

<<<<<<< HEAD
=======
    llm_types = []
>>>>>>> 1f60c062
    if is_embedding is True and is_multimodal is True:
      llm_types = model_config.get_multimodal_embedding_types()
    elif is_embedding is True and is_multimodal is False:
      llm_types = model_config.get_text_embedding_types()
    elif is_embedding is True and is_multimodal is None:
      llm_types = model_config.get_embedding_types()
    elif is_multimodal is True:
      llm_types = model_config.get_multimodal_llm_types()
    elif is_multimodal is False:
      llm_types = model_config.get_text_llm_types()
    elif is_multimodal is None:
      llm_types = model_config.get_llm_types()

    model_details = []
    for llm in llm_types:
      if model_config.is_model_enabled_for_user(llm, user_data):
        config = model_config.get_model_config(llm)

        # Get model parameters from config
        model_params = config.get("model_params", {})

        # Get provider parameters and merge with model params
        _, provider_config = model_config.get_model_provider_config(llm)
        if provider_config and "model_params" in provider_config:
          # Provider params are the base, model params override them
          merged_params = provider_config["model_params"].copy()
          merged_params.update(model_params)
          model_params = merged_params

        model_details.append({
          "id": llm,
          "name": config.get("name", ""),
          "description": config.get("description", ""),
          "capabilities": config.get("capabilities", []),
          "date_added": config.get("date_added", ""),
          "is_multi": config.get("is_multi", False),
          "model_params": model_params
        })

    Logger.info(f"LLM models for user {model_details}")
    return {
      "success": True,
      "message": "Successfully retrieved llm details",
      "data": model_details
    }
  except Exception as e:
    Logger.error(e)
    Logger.error(traceback.print_exc())
    raise InternalServerError(str(e)) from e

@router.get(
    "/embedding_types",
    name="Get supported embedding types",
    response_model=LLMGetEmbeddingTypesResponse)
def get_embedding_types(is_multimodal: Optional[bool] = None):
  """
  Get supported embedding types, optionally filter by
  multimodal capabilities

  Args:
    is_multimodal: `bool`
      Optional: If True, only multimodal embedding types are returned.
        If False, only non-multimodal (text) embedding types are returned.
        If None, all embedding types are returned.

  Returns:
      LLMGetEmbeddingTypesResponse
  """
  try:
    if is_multimodal is True:
      embedding_types = get_model_config().get_multimodal_embedding_types()
    elif is_multimodal is False:
      embedding_types = get_model_config().get_text_embedding_types()
    elif is_multimodal is None:
      embedding_types = get_model_config().get_embedding_types()
    else:
      return BadRequest("Invalid request parameter value: is_multimodal")

    return {
      "success": True,
      "message": "Successfully retrieved embedding types",
      "data": embedding_types
    }
  except Exception as e:
    raise InternalServerError(str(e)) from e

@router.post(
    "/embedding",
    name="Generate embeddings from LLM",
    response_model=LLMEmbeddingsResponse)
async def generate_embeddings(embeddings_config: LLMEmbeddingsModel):
  """
  Generate embeddings with an LLM

  Args:
      embeddings_config: Input config dictionary,
        including text(str) and embedding_type(str) type for model

  Returns:
      LLMEmbeddingsResponse
  """
  embeddings_config_dict = {**embeddings_config.dict()}
  text = embeddings_config_dict.get("text")
  if text is None or text == "":
    return BadRequest("Missing or invalid payload parameters")

  if len(text) > PAYLOAD_FILE_SIZE:
    return PayloadTooLargeError(
      f"Text must be less than {PAYLOAD_FILE_SIZE}")

  embedding_type = embeddings_config_dict.get("embedding_type")

  try:
    _, embeddings = await get_embeddings(text, embedding_type)

    return {
        "success": True,
        "message": "Successfully generated embeddings",
        "data": embeddings
    }
  except Exception as e:
    raise InternalServerError(str(e)) from e

@router.post(
    "/embedding/multimodal",
    name="Generate multimodal embeddings from LLM",
    response_model=LLMMultimodalEmbeddingsResponse)
async def generate_embeddings_multimodal(
  embeddings_config: LLMMultimodalEmbeddingsModel):
  """
  Generate multimodal embeddings with an LLM

  Args:
      embeddings_config: Input config dictionary, user_file_b64(str),
        user_file_name(str), text(str), and embedding_type(str) type for model

  Returns:
      LLMMultimodalEmbeddingsResponse
  """
  embeddings_config_dict = {**embeddings_config.dict()}
  text = embeddings_config_dict.get("text")
  embedding_type = embeddings_config_dict.get("embedding_type")
  user_file_b64 = embeddings_config_dict.get("user_file_b64")
  user_file_name = embeddings_config_dict.get("user_file_name")

  if (user_file_b64 is None or user_file_b64 == "" or
    user_file_name is None or user_file_name == "" or
    text is None or text == ""):
    return BadRequest("Missing or invalid payload parameters")

  if len(text) > PAYLOAD_FILE_SIZE:
    return PayloadTooLargeError(
      f"Text must be less than {PAYLOAD_FILE_SIZE}")


  file_mime_type = validate_multimodal_file_type(user_file_name,
                                            file_b64=user_file_b64)
  if file_mime_type and file_mime_type.startswith("video"):
    return BadRequest("File type must be a supported image.")

  try:
    user_file_bytes = b64decode(user_file_b64)
    embeddings = \
        await get_multimodal_embeddings(text, user_file_bytes, embedding_type)

    return {
        "success": True,
        "message": "Successfully generated embeddings",
        "data": embeddings
    }
  except Exception as e:
    raise InternalServerError(str(e)) from e

@router.post(
    "/generate",
    name="Generate text from LLM",
    response_model=LLMGenerateResponse)
async def generate(gen_config: LLMGenerateModel):
  """
  Generate text with an LLM

  Args:
      gen_config: Input config dictionary,
        including prompt(str) and llm_type(str) type for model

  Returns:
      LLMGenerateResponse
  """
  genconfig_dict = {**gen_config.dict()}

  prompt = genconfig_dict.get("prompt")
  if prompt is None or prompt == "":
    return BadRequest("Missing or invalid payload parameters")

  if len(prompt) > PAYLOAD_FILE_SIZE:
    return PayloadTooLargeError(
      f"Prompt must be less than {PAYLOAD_FILE_SIZE}")

  llm_type = genconfig_dict.get("llm_type")

  try:
    result = await llm_generate(prompt, llm_type)

    return {
        "success": True,
        "message": "Successfully generated text",
        "content": result
    }
  except Exception as e:
    raise InternalServerError(str(e)) from e

@router.post(
    "/generate/multimodal",
    name="Generate text with a multimodal LLM",
    response_model=LLMGenerateResponse)
async def generate_multimodal(gen_config: LLMMultimodalGenerateModel):
  """
  Generate text with a multimodal LLM

  Args:
      gen_config: Input config dictionary,
        including user_file_b64(str), user_file_name(str),
        prompt(str), and llm_type(str) type for model

  Returns:
      LLMMultimodalGenerateResponse
  """
  genconfig_dict = {**gen_config.dict()}
  user_file_b64 = genconfig_dict.get("user_file_b64")
  user_file_name = genconfig_dict.get("user_file_name")
  prompt = genconfig_dict.get("prompt")
  llm_type = genconfig_dict.get("llm_type")

  if (user_file_b64 is None or user_file_b64 == "" or
    user_file_name is None or user_file_name == "" or
    prompt is None or prompt == ""):
    return BadRequest("Missing or invalid payload parameters")

  if len(prompt) > PAYLOAD_FILE_SIZE:
    return PayloadTooLargeError(
      f"Prompt must be less than {PAYLOAD_FILE_SIZE}")

  # Make sure that the user file is a valid image or video
  file_mime_type = validate_multimodal_file_type(user_file_name,
                                            file_b64=user_file_b64)
  if file_mime_type is None:
    return BadRequest("File type must be a supported image or video.")

  try:
    user_file_bytes = b64decode(user_file_b64)
    result = await llm_generate_multimodal(prompt, [file_mime_type], llm_type,
                                      user_file_bytes)

    return {
        "success": True,
        "message": "Successfully generated text",
        "content": result
    }
  except Exception as e:
    raise InternalServerError(str(e)) from e
<|MERGE_RESOLUTION|>--- conflicted
+++ resolved
@@ -109,11 +109,7 @@
               f" is_embedding:[{is_embedding}]")
   try:
     model_config = get_model_config()
-
-<<<<<<< HEAD
-=======
     llm_types = []
->>>>>>> 1f60c062
     if is_embedding is True and is_multimodal is True:
       llm_types = model_config.get_multimodal_embedding_types()
     elif is_embedding is True and is_multimodal is False:
