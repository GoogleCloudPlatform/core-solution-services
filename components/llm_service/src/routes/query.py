# Copyright 2023 Google LLC
#
# Licensed under the Apache License, Version 2.0 (the "License");
# you may not use this file except in compliance with the License.
# You may obtain a copy of the License at
#
#      http://www.apache.org/licenses/LICENSE-2.0
#
# Unless required by applicable law or agreed to in writing, software
# distributed under the License is distributed on an "AS IS" BASIS,
# WITHOUT WARRANTIES OR CONDITIONS OF ANY KIND, either express or implied.
# See the License for the specific language governing permissions and
# limitations under the License.

# pylint: disable = broad-except

""" Query endpoints """
import traceback
from fastapi import APIRouter, Depends

from common.models import QueryEngine, User, UserQuery
from common.schemas.batch_job_schemas import BatchJobModel
from common.utils.auth_service import validate_token
from common.utils.batch_jobs import initiate_batch_job
from common.utils.config import JOB_TYPE_QUERY_ENGINE_BUILD
from common.utils.errors import (ResourceNotFoundException,
                                 ValidationError,
                                 PayloadTooLargeError)
from common.utils.http_exceptions import (InternalServerError, BadRequest,
                                          ResourceNotFound)
from common.utils.logging_handler import Logger
from config import (PROJECT_ID, DATABASE_PREFIX, PAYLOAD_FILE_SIZE,
                    ERROR_RESPONSES, ENABLE_OPENAI_LLM, ENABLE_COHERE_LLM,
                    DEFAULT_QUERY_CHAT_MODEL, DEFAULT_VECTOR_STORE)
from schemas.llm_schema import (LLMQueryModel,
                                LLMUserAllQueriesResponse,
                                LLMUserQueryResponse,
                                UserQueryUpdateModel,
                                LLMQueryEngineModel,
                                LLMGetQueryEnginesResponse,
                                LLMQueryResponse,
                                LLMGetVectorStoreTypesResponse)
from services.query.query_service import query_generate
from services.query import vector_store
Logger = Logger.get_logger(__file__)
router = APIRouter(prefix="/query", tags=["Query"], responses=ERROR_RESPONSES)


@router.get(
    "",
    name="Get all Query engines",
    response_model=LLMGetQueryEnginesResponse)
def get_engine_list():
  """
  Get available Query engines

  Returns:
      LLMGetQueryEnginesResponse
  """
  query_engines = QueryEngine.collection.fetch()
  query_engine_data = [{"name": qe.name, "id": qe.id} for qe in query_engines]
  try:
    return {
      "success": True,
      "message": "Successfully retrieved query engine types",
      "data": query_engine_data
    }
  except Exception as e:
    raise InternalServerError(str(e)) from e


@router.get(
    "/vectorstore",
    name="Get supported vector store types",
    response_model=LLMGetVectorStoreTypesResponse)
def get_vector_store_list():
  """
  Get available Vector Stores

  Returns:
      LLMGetVectorStoreTypesResponse
  """
  vector_stores = vector_store.get_vector_store_types()
  try:
    return {
      "success": True,
      "message": "Successfully retrieved vector store types",
      "data": vector_stores
    }
  except Exception as e:
    raise InternalServerError(str(e)) from e


@router.get(
    "/user/{user_id}",
    name="Get all Queries for a user",
    response_model=LLMUserAllQueriesResponse)
def get_query_list(user_id: str, skip: int = 0, limit: int = 20):
  """
  Get user queries for authenticated user.  Query data does not include
  history to slim payload.  To retrieve query history use the
  get single query endpoint.

  Args:
    user_id (str):
    skip (int): Number of tools to be skipped <br/>
    limit (int): Size of tools array to be returned <br/>

  Returns:
      LLMUserAllQueriesResponse
  """
  try:
    Logger.info(f"Get all Queries for a user={user_id}")
    if skip < 0:
      raise ValidationError("Invalid value passed to \"skip\" query parameter")

    if limit < 1:
      raise ValidationError("Invalid value passed to \"limit\" query parameter")

    # TODO: RBAC check. This call allows the authenticated user to access
    # other user queries
    user = User.collection.filter("user_id", "==", user_id).get()
    if user is None:
      raise ResourceNotFoundException(f"User {user_id} not found ")

    user_queries = UserQuery.find_by_user(user.user_id, skip=skip, limit=limit)

    query_list = []
    for i in user_queries:
      query_data = i.get_fields(reformat_datetime=True)
      query_data["id"] = i.id
      # don't include chat history to slim return payload
      del query_data["history"]
      query_list.append(query_data)

    Logger.info(f"Successfully retrieved user queries query_list={query_list}")
    return {
      "success": True,
      "message": f"Successfully retrieved user queries for user {user.user_id}",
      "data": query_list
    }
  except ValidationError as e:
    raise BadRequest(str(e)) from e
  except ResourceNotFoundException as e:
    raise ResourceNotFound(str(e)) from e
  except Exception as e:
    raise InternalServerError(str(e)) from e

@router.get(
    "/{query_id}",
    name="Get user query",
    response_model=LLMUserQueryResponse)
def get_chat(query_id: str):
  """
  Get a specific user query by id

  Returns:
      LLMUserQueryResponse
  """
  try:
    Logger.info(f"Get a specific user query  by id={query_id}")
    user_query = UserQuery.find_by_id(query_id)
    query_data = user_query.get_fields(reformat_datetime=True)
    query_data["id"] = user_query.id

    Logger.info(f"Successfully retrieved user query_data={query_data}")
    return {
      "success": True,
      "message": f"Successfully retrieved user query {query_id}",
      "data": query_data
    }
  except ValidationError as e:
    raise BadRequest(str(e)) from e
  except ResourceNotFoundException as e:
    raise ResourceNotFound(str(e)) from e
  except Exception as e:
    raise InternalServerError(str(e)) from e


@router.put(
  "/{query_id}",
  name="Update user query"
)
def update_query(query_id: str, input_query: UserQueryUpdateModel):
  """Update a user query

  Args:
    query_id (str): Query ID
    input_query (UserQueryUpdateModel): fields in body of query to update.
      The only field that can be updated is the title.

  Raises:
    ResourceNotFoundException: If the UserQuery does not exist
    HTTPException: 500 Internal Server Error if something fails

  Returns:
    [JSON]: {'success': 'True'} if the user query is updated,
    NotFoundErrorResponseModel if the user query not found,
    InternalServerErrorResponseModel if the update raises an exception
  """
  Logger.info(f"Update a user query by id={query_id}")
  existing_query = UserQuery.find_by_id(query_id)
  if existing_query is None:
    raise ResourceNotFoundException(f"Query {query_id} not found")

  try:
    input_query_dict = {**input_query.dict()}

    for key in input_query_dict:
      if input_query_dict.get(key) is not None:
        setattr(existing_query, key, input_query_dict.get(key))
    existing_query.update()

    return {
      "success": True,
      "message": f"Successfully updated user query {query_id}",
    }
  except ResourceNotFoundException as re:
    raise ResourceNotFound(str(re)) from re
  except Exception as e:
    Logger.error(e)
    raise InternalServerError(str(e)) from e


@router.post(
    "/engine",
    name="Create a query engine",
    response_model=BatchJobModel)
async def query_engine_create(gen_config: LLMQueryEngineModel,
                              user_data: dict = Depends(validate_token)):
  """
  Start a query engine build job

  Args:
      gen_config (LLMQueryEngineModel)
      user_data (dict)
  Returns:
      LLMQueryEngineResponse
  """

  genconfig_dict = {**gen_config.dict()}

  Logger.info(f"Create a query engine with {genconfig_dict}")
  doc_url = genconfig_dict.get("doc_url")
  if doc_url is None or doc_url == "":
    return BadRequest("Missing or invalid payload parameters: doc_url")

  query_engine = genconfig_dict.get("query_engine")
  if query_engine is None or query_engine == "":
    return BadRequest("Missing or invalid payload parameters: query_engine")

  is_public = genconfig_dict.get("is_public", True)

  user_id = user_data.get("user_id")

  try:
    data = {
      "doc_url": doc_url,
      "query_engine": query_engine,
      "user_id": user_id,
      "is_public": is_public,
<<<<<<< HEAD
      "embedding_type": genconfig_dict.get("embedding_type", None),
      "vector_store": genconfig_dict.get("vector_store", None)
=======
      "embedding_type": 
          genconfig_dict.get("embedding_type", DEFAULT_QUERY_EMBEDDING_MODEL),
      "vector_store": genconfig_dict.get("vector_store", DEFAULT_VECTOR_STORE)
>>>>>>> 7ba4a77d
    }
    env_vars = {
      "DATABASE_PREFIX": DATABASE_PREFIX,
      "PROJECT_ID": PROJECT_ID,
      "ENABLE_OPENAI_LLM": str(ENABLE_OPENAI_LLM),
      "ENABLE_COHERE_LLM": str(ENABLE_COHERE_LLM),
      "DEFAULT_VECTOR_STORE": str(DEFAULT_VECTOR_STORE)
    }
    response = initiate_batch_job(data, JOB_TYPE_QUERY_ENGINE_BUILD, env_vars)
    Logger.info(f"Batch job response: {response}")
    return response
  except Exception as e:
    Logger.error(e)
    Logger.error(traceback.print_exc())
    raise InternalServerError(str(e)) from e


@router.post(
    "/engine/{query_engine_id}",
    name="Make a query to a query engine",
    response_model=LLMQueryResponse)
async def query(query_engine_id: str,
                gen_config: LLMQueryModel,
                user_data: dict = Depends(validate_token)):
  """
  Send a query to a query engine and return the response

  Args:
      query_engine_id (str):
      gen_config (LLMQueryModel):
      user_data (dict):

  Returns:
      LLMQueryResponse
  """
  Logger.info(f"Using query engine with "
              f"query_engine_id=[{query_engine_id}] and {gen_config}")
  q_engine = QueryEngine.find_by_id(query_engine_id)
  if q_engine is None:
    raise ResourceNotFoundException(f"Engine {query_engine_id} not found")

  genconfig_dict = {**gen_config.dict()}

  prompt = genconfig_dict.get("prompt")
  if prompt is None or prompt == "":
    return BadRequest("Missing or invalid payload parameters")

  if len(prompt) > PAYLOAD_FILE_SIZE:
    return PayloadTooLargeError(
      f"Prompt must be less than {PAYLOAD_FILE_SIZE}")

  llm_type = genconfig_dict.get("llm_type")
  if llm_type is None or llm_type == "":
    llm_type = DEFAULT_QUERY_CHAT_MODEL

  user = User.find_by_email(user_data.get("email"))

  try:
    query_result, query_references = await query_generate(user.id, prompt,
                                                          q_engine, llm_type)
    Logger.info(f"Query response="
                f"[{query_result.response}],"
                f"query_references={query_references}")
    return {
        "success": True,
        "message": "Successfully generated text",
        "data": {
            "query_result": query_result,
            "query_references": query_references
        }
    }
  except Exception as e:
    Logger.error(e)
    Logger.error(traceback.print_exc())
    raise InternalServerError(str(e)) from e


@router.post(
    "/{user_query_id}",
    name="Make a query to a query engine based on a prior user query",
    response_model=LLMQueryResponse)
async def query_continue(user_query_id: str, gen_config: LLMQueryModel):
  """
  Send a query to a query engine with a prior user query as context

  Args:
      user_query_id (str): id of previous user query
      gen_config (LLMQueryModel)

  Returns:
      LLMQueryResponse
  """
  Logger.info("Using query engine based on a prior user query "
              f"user_query_id={user_query_id}, gen_config={gen_config}")
  user_query = UserQuery.find_by_id(user_query_id)
  if user_query is None:
    raise ResourceNotFoundException(f"Query {user_query_id} not found")

  genconfig_dict = {**gen_config.dict()}

  prompt = genconfig_dict.get("prompt")
  if prompt is None or prompt == "":
    return BadRequest("Missing or invalid payload parameters")

  if len(prompt) > PAYLOAD_FILE_SIZE:
    return PayloadTooLargeError(
      f"Prompt must be less than {PAYLOAD_FILE_SIZE}")

  llm_type = genconfig_dict.get("llm_type")
  if llm_type is None or llm_type == "":
    llm_type = DEFAULT_QUERY_CHAT_MODEL

  try:
    q_engine = QueryEngine.find_by_id(user_query.query_engine_id)

    query_result, query_references = await query_generate(user_query.user_id,
                                                          prompt,
                                                          q_engine,
                                                          llm_type,
                                                          user_query)
    Logger.info(f"Generated query response="
                f"[{query_result.response}], "
                f"query_result={query_result} "
                f"query_references={query_references}")
    return {
        "success": True,
        "message": "Successfully generated text",
        "data": {
            "query_result": query_result,
            "query_references": query_references
        }
    }
  except Exception as e:
    Logger.error(e)
    Logger.error(traceback.print_exc())
    raise InternalServerError(str(e)) from e<|MERGE_RESOLUTION|>--- conflicted
+++ resolved
@@ -31,7 +31,8 @@
 from common.utils.logging_handler import Logger
 from config import (PROJECT_ID, DATABASE_PREFIX, PAYLOAD_FILE_SIZE,
                     ERROR_RESPONSES, ENABLE_OPENAI_LLM, ENABLE_COHERE_LLM,
-                    DEFAULT_QUERY_CHAT_MODEL, DEFAULT_VECTOR_STORE)
+                    DEFAULT_QUERY_CHAT_MODEL, DEFAULT_VECTOR_STORE,
+                    VECTOR_STORES)
 from schemas.llm_schema import (LLMQueryModel,
                                 LLMUserAllQueriesResponse,
                                 LLMUserQueryResponse,
@@ -41,7 +42,6 @@
                                 LLMQueryResponse,
                                 LLMGetVectorStoreTypesResponse)
 from services.query.query_service import query_generate
-from services.query import vector_store
 Logger = Logger.get_logger(__file__)
 router = APIRouter(prefix="/query", tags=["Query"], responses=ERROR_RESPONSES)
 
@@ -80,12 +80,11 @@
   Returns:
       LLMGetVectorStoreTypesResponse
   """
-  vector_stores = vector_store.get_vector_store_types()
   try:
     return {
       "success": True,
       "message": "Successfully retrieved vector store types",
-      "data": vector_stores
+      "data": VECTOR_STORES
     }
   except Exception as e:
     raise InternalServerError(str(e)) from e
@@ -146,6 +145,7 @@
   except Exception as e:
     raise InternalServerError(str(e)) from e
 
+
 @router.get(
     "/{query_id}",
     name="Get user query",
@@ -259,14 +259,8 @@
       "query_engine": query_engine,
       "user_id": user_id,
       "is_public": is_public,
-<<<<<<< HEAD
       "embedding_type": genconfig_dict.get("embedding_type", None),
       "vector_store": genconfig_dict.get("vector_store", None)
-=======
-      "embedding_type": 
-          genconfig_dict.get("embedding_type", DEFAULT_QUERY_EMBEDDING_MODEL),
-      "vector_store": genconfig_dict.get("vector_store", DEFAULT_VECTOR_STORE)
->>>>>>> 7ba4a77d
     }
     env_vars = {
       "DATABASE_PREFIX": DATABASE_PREFIX,
