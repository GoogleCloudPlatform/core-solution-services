# Copyright 2023 Google LLC
#
# Licensed under the Apache License, Version 2.0 (the "License");
# you may not use this file except in compliance with the License.
# You may obtain a copy of the License at
#
#      http://www.apache.org/licenses/LICENSE-2.0
#
# Unless required by applicable law or agreed to in writing, software
# distributed under the License is distributed on an "AS IS" BASIS,
# WITHOUT WARRANTIES OR CONDITIONS OF ANY KIND, either express or implied.
# See the License for the specific language governing permissions and
# limitations under the License.

# pylint: disable = broad-except

""" Query endpoints """
import traceback
from fastapi import APIRouter, Depends

from common.models import (QueryEngine,
                           User, UserQuery, QueryDocument)
from common.models.llm_query import QE_TYPE_INTEGRATED_SEARCH
from common.schemas.batch_job_schemas import BatchJobModel
from common.utils.auth_service import validate_token
from common.utils.batch_jobs import initiate_batch_job
from common.utils.config import JOB_TYPE_QUERY_ENGINE_BUILD
from common.utils.errors import (ResourceNotFoundException,
                                 ValidationError,
                                 PayloadTooLargeError)
from common.utils.http_exceptions import (InternalServerError, BadRequest,
                                          ResourceNotFound)
from common.utils.logging_handler import Logger
from config import (PROJECT_ID, DATABASE_PREFIX, PAYLOAD_FILE_SIZE,
                    ERROR_RESPONSES, ENABLE_OPENAI_LLM, ENABLE_COHERE_LLM,
                    DEFAULT_VECTOR_STORE, VECTOR_STORES, PG_HOST)
from schemas.llm_schema import (LLMQueryModel,
                                LLMUserAllQueriesResponse,
                                LLMUserQueryResponse,
                                UserQueryUpdateModel,
                                LLMQueryEngineModel,
                                LLMGetQueryEnginesResponse,
                                LLMQueryEngineURLResponse,
                                LLMQueryResponse,
                                LLMGetVectorStoreTypesResponse)
from services.query.query_service import (query_generate,
                                          delete_engine)
Logger = Logger.get_logger(__file__)
router = APIRouter(prefix="/query", tags=["Query"], responses=ERROR_RESPONSES)


@router.get(
    "",
    name="Get all Query engines",
    response_model=LLMGetQueryEnginesResponse)
def get_engine_list():
  """
  Get available Query engines

  Returns:
      LLMGetQueryEnginesResponse
  """
  query_engines = QueryEngine.fetch_all()
  query_engine_data = [{
    "id": qe.id,
    "name": qe.name,
    "query_engine_type": qe.query_engine_type,
    "description": qe.description,
    "llm_type": qe.llm_type,
    "embedding_type": qe.embedding_type,
    "vector_store": qe.vector_store,
    "params": qe.params,
    "created_time": qe.created_time,
    "last_modified_time": qe.last_modified_time,
  } for qe in query_engines]
  try:
    return {
      "success": True,
      "message": "Successfully retrieved query engine types",
      "data": query_engine_data
    }
  except Exception as e:
    raise InternalServerError(str(e)) from e


@router.get(
    "/vectorstore",
    name="Get supported vector store types",
    response_model=LLMGetVectorStoreTypesResponse)
def get_vector_store_list():
  """
  Get available Vector Stores

  Returns:
      LLMGetVectorStoreTypesResponse
  """
  try:
    return {
      "success": True,
      "message": "Successfully retrieved vector store types",
      "data": VECTOR_STORES
    }
  except Exception as e:
    raise InternalServerError(str(e)) from e


@router.get(
  "/urls/{query_engine_id}",
  name="Get all URLs for a query engine",
  response_model=LLMQueryEngineURLResponse)
def get_urls_for_query_engine(query_engine_id: str):
  """
  Get all doc/web URLs for a Query Engine
  Args:
    query_engine_id (str):
  Returns:
      LLMQueryEngineURLResponse
  """
  try:
    Logger.info(f"Get all URLs for a Query Engine={query_engine_id}")

    # other user queries
    q_engine = QueryEngine.find_by_id(query_engine_id)
    if q_engine is None:
      raise ResourceNotFoundException(f"Engine {query_engine_id} not found")

    query_docs = QueryDocument.find_by_query_engine_id(query_engine_id)

    url_list = list(map(lambda query_doc: query_doc.doc_url, query_docs))
    return {
      "success": True,
      "message": "Successfully retrieved document URLs "
                 f"for query engine {query_engine_id}",
      "data": url_list
    }
  except ResourceNotFoundException as e:
    raise ResourceNotFound(str(e)) from e
  except Exception as e:
    Logger.error(e)
    Logger.error(traceback.print_exc())
    raise InternalServerError(str(e)) from e


@router.get(
    "/user",
    name="Get all Queries for current logged-in user",
    response_model=LLMUserAllQueriesResponse)
def get_query_list(skip: int = 0,
                   limit: int = 20,
                   user_data: dict = Depends(validate_token)):
  """
  Get user queries for authenticated user.  Query data does not include
  history to slim payload.  To retrieve query history use the
  get single query endpoint.

  Args:
    user_id (str):
    skip (int): Number of tools to be skipped <br/>
    limit (int): Size of tools array to be returned <br/>

  Returns:
      LLMUserAllQueriesResponse
  """
  try:
    user_email = user_data.get("email")
    Logger.info(f"Get all Queries for a user={user_email}")
    if skip < 0:
      raise ValidationError("Invalid value passed to \"skip\" query parameter")

    if limit < 1:
      raise ValidationError("Invalid value passed to \"limit\" query parameter")

    # TODO: RBAC check. This call allows the authenticated user to access
    # other user queries
    user = User.find_by_email(user_email)
    if user is None:
      raise ResourceNotFoundException(f"User {user_email} not found ")

    user_queries = UserQuery.find_by_user(user.id, skip=skip, limit=limit)

    query_list = []
    for i in user_queries:
      query_data = i.get_fields(reformat_datetime=True)
      query_data["id"] = i.id
      # don't include chat history to slim return payload
      del query_data["history"]
      query_list.append(query_data)

    Logger.info(f"Successfully retrieved user queries query_list={query_list}")
    return {
      "success": True,
      "message": f"Successfully retrieved user queries for user {user.id}",
      "data": query_list
    }
  except ValidationError as e:
    raise BadRequest(str(e)) from e
  except ResourceNotFoundException as e:
    raise ResourceNotFound(str(e)) from e
  except Exception as e:
    raise InternalServerError(str(e)) from e


@router.get(
    "/{query_id}",
    name="Get user query",
    response_model=LLMUserQueryResponse)
def get_chat(query_id: str):
  """
  Get a specific user query by id

  Returns:
      LLMUserQueryResponse
  """
  try:
    Logger.info(f"Get a specific user query  by id={query_id}")
    user_query = UserQuery.find_by_id(query_id)
    query_data = user_query.get_fields(reformat_datetime=True)
    query_data["id"] = user_query.id

    Logger.info(f"Successfully retrieved user query_data={query_data}")
    return {
      "success": True,
      "message": f"Successfully retrieved user query {query_id}",
      "data": query_data
    }
  except ValidationError as e:
    raise BadRequest(str(e)) from e
  except ResourceNotFoundException as e:
    raise ResourceNotFound(str(e)) from e
  except Exception as e:
    raise InternalServerError(str(e)) from e


@router.put(
  "/{query_id}",
  name="Update user query"
)
def update_query(query_id: str, input_query: UserQueryUpdateModel):
  """Update a user query

  Args:
    query_id (str): Query ID
    input_query (UserQueryUpdateModel): fields in body of query to update.
      The only field that can be updated is the title.

  Raises:
    ResourceNotFoundException: If the UserQuery does not exist
    HTTPException: 500 Internal Server Error if something fails

  Returns:
    [JSON]: {'success': 'True'} if the user query is updated,
    NotFoundErrorResponseModel if the user query not found,
    InternalServerErrorResponseModel if the update raises an exception
  """
  Logger.info(f"Update a user query by id={query_id}")
  existing_query = UserQuery.find_by_id(query_id)
  if existing_query is None:
    raise ResourceNotFoundException(f"Query {query_id} not found")

  try:
    input_query_dict = {**input_query.dict()}

    for key in input_query_dict:
      if input_query_dict.get(key) is not None:
        setattr(existing_query, key, input_query_dict.get(key))
    existing_query.update()

    return {
      "success": True,
      "message": f"Successfully updated user query {query_id}",
    }
  except ResourceNotFoundException as re:
    raise ResourceNotFound(str(re)) from re
  except Exception as e:
    Logger.error(e)
    raise InternalServerError(str(e)) from e

@router.delete(
  "/{query_id}",
  name="Delete user query"
)
def delete_query(query_id: str, hard_delete=False):
  """Delete a user query. By default we do a soft delete.

  Args:
    query_id (str): Query ID

  Raises:
    ResourceNotFoundException: If the UserQuery does not exist
    HTTPException: 500 Internal Server Error if something fails

  Returns:
    [JSON]: {'success': 'True'} if the user query is deleted,
    NotFoundErrorResponseModel if the user query not found,
    InternalServerErrorResponseModel if the update raises an exception
  """
  Logger.info(f"Delete a user query by id={query_id}")
  existing_query = UserQuery.find_by_id(query_id)
  if existing_query is None:
    raise ResourceNotFoundException(f"Query {query_id} not found")

  try:
    if hard_delete:
      UserQuery.delete_by_id(existing_query.id)
    else:
      UserQuery.soft_delete_by_id(existing_query.id)

    return {
      "success": True,
      "message": f"Successfully deleted user query {query_id}",
    }
  except ResourceNotFoundException as re:
    raise ResourceNotFound(str(re)) from re
  except Exception as e:
    Logger.error(e)
    raise InternalServerError(str(e)) from e

@router.put(
  "/engine/{query_engine_id}",
  name="Update a query engine")
def update_query_engine(query_engine_id: str,
                        data_config: LLMQueryEngineModel):
  """
  Update a query engine. It only supports updating description.

  Args:
      query_engine_id (LLMQueryEngineModel)
  Returns:
    [JSON]: {'success': 'True'} if the query engine is deleted,
    ResourceNotFoundException if the query engine not found,
    InternalServerErrorResponseModel if the deletion raises an exception
  """
  if query_engine_id is None or query_engine_id == "":
    return BadRequest("Missing or invalid payload parameters: query_engine_id")

  q_engine = QueryEngine.find_by_id(query_engine_id)
  if q_engine is None:
    raise ResourceNotFoundException(f"Engine {query_engine_id} not found")

  data_dict = {**data_config.dict()}

  try:
    Logger.info(f"Updating q_engine=[{q_engine.name}]")
    q_engine.description = data_dict["description"]
    q_engine.save()
    Logger.info(f"Successfully updated q_engine=[{q_engine.name}]")

  except Exception as e:
    Logger.error(e)
    raise InternalServerError(str(e)) from e

  return {
    "success": True,
    "message": f"Successfully deleted query engine {query_engine_id}",
  }


@router.delete(
  "/engine/{query_engine_id}",
  name="Delete a query engine")
def delete_query_engine(query_engine_id: str, hard_delete=False):
  """
  Delete a query engine.  By default we do a soft delete.

  Args:
      query_engine_id (LLMQueryEngineModel)
      hard_delete (boolean)
  Returns:
    [JSON]: {'success': 'True'} if the query engine is deleted,
    ResourceNotFoundException if the query engine not found,
    InternalServerErrorResponseModel if the deletion raises an exception
  """
  if query_engine_id is None or query_engine_id == "":
    return BadRequest("Missing or invalid payload parameters: query_engine_id")

  q_engine = QueryEngine.find_by_id(query_engine_id)
  if q_engine is None:
    raise ResourceNotFoundException(f"Engine {query_engine_id} not found")

  try:
    Logger.info(f"Deleting q_engine=[{q_engine.name}]")

    delete_engine(q_engine, hard_delete)

    Logger.info(f"Successfully deleted q_engine=[{q_engine.name}]")
  except Exception as e:
    Logger.error(e)
    raise InternalServerError(str(e)) from e

  return {
    "success": True,
    "message": f"Successfully deleted query engine {query_engine_id}",
  }


@router.post(
    "/engine",
    name="Create a query engine",
    response_model=BatchJobModel)
async def query_engine_create(gen_config: LLMQueryEngineModel,
                              user_data: dict = Depends(validate_token)):
  """
  Start a query engine build job

  Args:
      gen_config (LLMQueryEngineModel)
      user_data (dict)
  Returns:
      LLMQueryEngineResponse
  """

  genconfig_dict = {**gen_config.dict()}

  Logger.info(f"Create a query engine with {genconfig_dict}")

  doc_url = genconfig_dict.get("doc_url")
  query_engine_type = genconfig_dict.get("query_engine_type", None)

  if query_engine_type != QE_TYPE_INTEGRATED_SEARCH:
    # validate doc_url
    if doc_url is None or doc_url == "":
      return BadRequest("Missing or invalid payload parameters: doc_url")

    if not (doc_url.startswith("gs://")
            or doc_url.startswith("http://")
            or doc_url.startswith("https://")
            or doc_url.startswith("bq://")):
      return BadRequest(
          "doc_url must start with gs://, http:// or https://, or bq://")

    if doc_url.endswith(".pdf"):
      return BadRequest(
        "doc_url must point to a GCS bucket/folder or website, not a document")

  query_engine = genconfig_dict.get("query_engine")
  if query_engine is None or query_engine == "":
    return BadRequest("Missing or invalid payload parameters: query_engine")

  user_id = user_data.get("user_id")

  params = genconfig_dict.get("params", {})

  try:
    data = {
      "doc_url": doc_url,
      "query_engine": query_engine,
      "user_id": user_id,
      "query_engine_type": query_engine_type,
      "llm_type": genconfig_dict.get("llm_type", None),
      "embedding_type": genconfig_dict.get("embedding_type", None),
      "vector_store": genconfig_dict.get("vector_store", None),
      "description": genconfig_dict.get("description", None),
      "params": params,
    }
    env_vars = {
      "DATABASE_PREFIX": DATABASE_PREFIX,
      "PROJECT_ID": PROJECT_ID,
      "ENABLE_OPENAI_LLM": str(ENABLE_OPENAI_LLM),
      "ENABLE_COHERE_LLM": str(ENABLE_COHERE_LLM),
      "DEFAULT_VECTOR_STORE": str(DEFAULT_VECTOR_STORE),
      "PG_HOST": PG_HOST,
    }
    response = initiate_batch_job(data, JOB_TYPE_QUERY_ENGINE_BUILD, env_vars)
    Logger.info(f"Batch job response: {response}")
    return response
  except Exception as e:
    Logger.error(e)
    Logger.error(traceback.print_exc())
    raise InternalServerError(str(e)) from e


@router.post(
    "/engine/{query_engine_id}",
    name="Make a query to a query engine",
    response_model=LLMQueryResponse)
async def query(query_engine_id: str,
                gen_config: LLMQueryModel,
                user_data: dict = Depends(validate_token)):
  """
  Send a query to a query engine and return the response

  Args:
      query_engine_id (str):
      gen_config (LLMQueryModel):
      user_data (dict):

  Returns:
      LLMQueryResponse
  """
  Logger.info(f"Using query engine with "
              f"query_engine_id=[{query_engine_id}] and {gen_config}")
  q_engine = QueryEngine.find_by_id(query_engine_id)
  if q_engine is None:
    raise ResourceNotFoundException(f"Engine {query_engine_id} not found")

  genconfig_dict = {**gen_config.dict()}

  prompt = genconfig_dict.get("prompt")
  if prompt is None or prompt == "":
    return BadRequest("Missing or invalid payload parameters")

  if len(prompt) > PAYLOAD_FILE_SIZE:
    return PayloadTooLargeError(
      f"Prompt must be less than {PAYLOAD_FILE_SIZE}")

  llm_type = genconfig_dict.get("llm_type")

  user = User.find_by_email(user_data.get("email"))

  try:
    query_result, query_references = await query_generate(
          user.id, prompt, q_engine, llm_type)
    Logger.info(f"Query response="
                f"[{query_result.response}]")
    query_reference_dicts = [
      ref.get_fields(reformat_datetime=True) for ref in query_references
    ]

    # save user query history
    query_reference_dicts = [
      ref.get_fields(reformat_datetime=True) for ref in query_references
    ]
    user_query = UserQuery(user_id=user.id,
                          query_engine_id=q_engine.id,
                          prompt=prompt)
    user_query.update_history(prompt,
                              query_result.response,
                              query_reference_dicts)
    user_query.save()

    return {
        "success": True,
        "message": "Successfully generated text",
        "data": {
            "user_query_id": user_query.id,
            "query_result": query_result,
            "query_references": query_reference_dicts
        }
    }
  except Exception as e:
    Logger.error(e)
    Logger.error(traceback.print_exc())
    raise InternalServerError(str(e)) from e


@router.post(
    "/{user_query_id}",
    name="Continue chat with a prior user query",
    response_model=LLMQueryResponse)
async def query_continue(user_query_id: str, gen_config: LLMQueryModel):
  """
  Continue a prior user query.  Does not perform a new search, but rather
  treats this as a chat with the prior query as context.

  Args:
      user_query_id (str): id of previous user query
      gen_config (LLMQueryModel)

  Returns:
      LLMQueryResponse
  """
  Logger.info("Using query engine based on a prior user query "
              f"user_query_id={user_query_id}, gen_config={gen_config}")
  user_query = UserQuery.find_by_id(user_query_id)
  if user_query is None:
    raise ResourceNotFoundException(f"Query {user_query_id} not found")

  genconfig_dict = {**gen_config.dict()}

  prompt = genconfig_dict.get("prompt")
  if prompt is None or prompt == "":
    return BadRequest("Missing or invalid payload parameters")

  if len(prompt) > PAYLOAD_FILE_SIZE:
    return PayloadTooLargeError(
      f"Prompt must be less than {PAYLOAD_FILE_SIZE}")

  llm_type = genconfig_dict.get("llm_type")

  try:
    response = await llm_chat(prompt, llm_type, user_query=user_query)

    # save chat history
    user_query.update_history(prompt, response)

    chat_data = user_query.get_fields(reformat_datetime=True)
    chat_data["id"] = user_query.id

<<<<<<< HEAD
    return {
        "success": True,
        "message": "Successfully generated text",
        "data": chat_data
=======
    query_result, query_references = await query_generate(user_query.user_id,
                                                          prompt,
                                                          q_engine,
                                                          llm_type,
                                                          user_query)
    query_reference_dicts = [
      ref.get_fields(reformat_datetime=True) for ref in query_references
    ]
    user_query.update_history(prompt,
                              query_result.response,
                              query_reference_dicts)
    user_query.save()

    Logger.info(f"Generated query response="
                f"[{query_result.response}], "
                f"query_result={query_result} "
                f"query_references={query_reference_dicts}")
    return {
        "success": True,
        "message": "Successfully generated text",
        "data": {
            "user_query_id": user_query.id,
            "query_result": query_result,
            "query_references": query_reference_dicts
        }
>>>>>>> d7dc2a8c
    }

  except Exception as e:
    Logger.error(e)
    Logger.error(traceback.print_exc())
    raise InternalServerError(str(e)) from e<|MERGE_RESOLUTION|>--- conflicted
+++ resolved
@@ -586,38 +586,14 @@
     chat_data = user_query.get_fields(reformat_datetime=True)
     chat_data["id"] = user_query.id
 
-<<<<<<< HEAD
-    return {
-        "success": True,
-        "message": "Successfully generated text",
-        "data": chat_data
-=======
-    query_result, query_references = await query_generate(user_query.user_id,
-                                                          prompt,
-                                                          q_engine,
-                                                          llm_type,
-                                                          user_query)
-    query_reference_dicts = [
-      ref.get_fields(reformat_datetime=True) for ref in query_references
-    ]
-    user_query.update_history(prompt,
-                              query_result.response,
-                              query_reference_dicts)
-    user_query.save()
-
-    Logger.info(f"Generated query response="
-                f"[{query_result.response}], "
-                f"query_result={query_result} "
-                f"query_references={query_reference_dicts}")
     return {
         "success": True,
         "message": "Successfully generated text",
         "data": {
             "user_query_id": user_query.id,
-            "query_result": query_result,
-            "query_references": query_reference_dicts
+            "response": response,
+            "chat": chat_data 
         }
->>>>>>> d7dc2a8c
     }
 
   except Exception as e:
