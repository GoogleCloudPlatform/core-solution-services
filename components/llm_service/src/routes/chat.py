# Copyright 2023 Google LLC
#
# Licensed under the Apache License, Version 2.0 (the "License");
# you may not use this file except in compliance with the License.
# You may obtain a copy of the License at
#
#      http://www.apache.org/licenses/LICENSE-2.0
#
# Unless required by applicable law or agreed to in writing, software
# distributed under the License is distributed on an "AS IS" BASIS,
# WITHOUT WARRANTIES OR CONDITIONS OF ANY KIND, either express or implied.
# See the License for the specific language governing permissions and
# limitations under the License.

# pylint: disable = broad-except

""" Chat endpoints """
import traceback
import json
import base64
import io
from typing import Optional, Annotated, Union
from fastapi import APIRouter, Depends, Form, UploadFile, HTTPException
from fastapi.responses import StreamingResponse
<<<<<<< HEAD
from common.models import User, UserChat, QueryEngine, QueryReference
from common.models.llm import (CHAT_FILE, CHAT_FILE_URL, CHAT_FILE_BASE64,
                               CHAT_FILE_TYPE)
=======
from common.models import User, UserChat
from common.models.llm import (
  CHAT_FILE,
  CHAT_FILE_URL,
  CHAT_FILE_BASE64,
  CHAT_FILE_TYPE
)
>>>>>>> 272ef76f
from common.utils.auth_service import validate_token
from common.utils.context_vars import get_context
from common.utils.errors import (ResourceNotFoundException,
                                 ValidationError,
                                 UnauthorizedUserError)
from common.utils.http_exceptions import (InternalServerError, BadRequest,
                                          ResourceNotFound)
from common.utils.logging_handler import Logger
from config import ERROR_RESPONSES, DEFAULT_CHAT_LLM_TYPE, get_model_config
from schemas.llm_schema import (ChatUpdateModel,
                                LLMGenerateModel,
                                LLMUserChatResponse,
                                LLMUserAllChatsResponse,
                                LLMGetTypesResponse,
                                LLMGetDetailsResponse)
from services.llm_generate import (llm_chat, generate_chat_summary,
                                   get_models_for_user)
from services.agents.agent_tools import chat_tools, run_chat_tools
from services.query.query_service import query_generate_for_chat
from utils.file_helper import process_chat_file, validate_multimodal_file_type
from metrics import (
  track_chat_generate,
  track_chat_operations,
  LLM_RESPONSE_SIZE
)

Logger = Logger.get_logger(__file__)
router = APIRouter(prefix="/chat", tags=["Chat"], responses=ERROR_RESPONSES)
@router.get(
    "/chat_types",
    name="Get all Chat LLM types",
    response_model=LLMGetTypesResponse)
@track_chat_operations
def get_chat_llm_list(user_data: dict = Depends(validate_token),
                    is_multimodal: Optional[bool] = None):
  """
  Get available Chat LLMs, optionally filter by
  multimodal capabilities. Returns basic model information.

  Args:
    is_multimodal: `bool`
      Optional: If True, only multimodal LLM types are returned.
        If False, only non-multimodal LLM types are returned.
        If None, all LLM types are returned.

  Returns:
      LLMGetTypesResponse with basic model information
  """
  Logger.info("Entering chat/chat_types")
  try:
    user_enabled_llms = get_models_for_user(user_data, is_multimodal)
    return {
      "success": True,
      "message": "Successfully retrieved chat llm types",
      "data": user_enabled_llms
    }
  except Exception as e:
    Logger.error(e)
    Logger.error(traceback.print_exc())
    raise InternalServerError(str(e)) from e

@router.get(
    "/chat_types/details",
    name="Get detailed Chat LLM information",
    response_model=LLMGetDetailsResponse)
def get_chat_llm_details(user_data: dict = Depends(validate_token),
                      is_multimodal: Optional[bool] = None):
  """
  Get available Chat LLMs with detailed information, optionally filter by
  multimodal capabilities

  Args:
    is_multimodal: `bool`
      Optional: If True, only multimodal LLM types are returned.
        If False, only non-multimodal LLM types are returned.
        If None, all LLM types are returned.

  Returns:
      LLMGetDetailsResponse with detailed model information
  """
  Logger.info("Entering chat/chat_types/details")
  try:
    model_config = get_model_config()
    llm_types = get_models_for_user(user_data, is_multimodal)
    model_details = []
    for llm in llm_types:
      config = model_config.get_model_config(llm)

      # Get model parameters from config
      model_params = config.get("model_params", {})

      # Get provider parameters and merge with model params
      _, provider_config = model_config.get_model_provider_config(llm)
      if provider_config and "model_params" in provider_config:
        # Provider params are the base, model params override them
        merged_params = provider_config["model_params"].copy()
        merged_params.update(model_params)
        model_params = merged_params

      model_details.append({
        "id": llm,
        "name": config.get("name", ""),
        "description": config.get("description", ""),
        "capabilities": config.get("capabilities", []),
        "date_added": config.get("date_added", ""),
        "is_multi": config.get("is_multi", False),
        "model_params": model_params
      })

    Logger.info(f"Chat LLM models for user {model_details}")
    return {
      "success": True,
      "message": "Successfully retrieved chat llm details",
      "data": model_details
    }
  except Exception as e:
    Logger.error(e)
    Logger.error(traceback.print_exc())
    raise InternalServerError(str(e)) from e

@router.get(
    "",
    name="Get all user chats",
    response_model=LLMUserAllChatsResponse)
@track_chat_operations
def get_chat_list(skip: int = 0, limit: int = 20,
                with_all_history: bool = False,
                with_first_history: bool = False,
                user_data: dict = Depends(validate_token)):
  """
  Get user chats for authenticated user.  Chat data does not include
  chat history to slim payload.  To retrieve chat history use the
  get single chat endpoint.

  Args:
    skip: `int`
      Number of tools to be skipped <br/>
    limit: `int`
      Size of tools array to be returned <br/>

  Returns:
      LLMUserAllChatsResponse
  """
  try:
    if skip < 0:
      raise ValidationError("Invalid value passed to \"skip\" query parameter")

    if limit < 1:
      raise ValidationError("Invalid value passed to \"limit\" query parameter")

    user = User.find_by_email(user_data.get("email"))
    user_chats = UserChat.find_by_user(user.user_id)

    chat_list = []
    for i in user_chats:
      chat_data = i.get_fields(reformat_datetime=True)
      chat_data["id"] = i.id
      # Trim chat history to slim return payload
      if not with_all_history and not with_first_history:
        del chat_data["history"]
      elif with_first_history:
        # Trim all chat history except the first one
        chat_data["history"] = chat_data["history"][:1]
      chat_list.append(chat_data)
    return {
      "success": True,
      "message": f"Successfully retrieved user chats for user {user.user_id}",
      "data": chat_list
    }
  except ValidationError as e:
    raise BadRequest(str(e)) from e
  except ResourceNotFoundException as e:
    raise ResourceNotFound(str(e)) from e
  except Exception as e:
    Logger.error(e)
    Logger.error(traceback.print_exc())
    raise InternalServerError(str(e)) from e


@router.get(
    "/{chat_id}",
    name="Get user chat",
    response_model=LLMUserChatResponse)
@track_chat_operations
def get_chat(chat_id: str,
             user_data: dict = Depends(validate_token)):
  """
  Get a specific user chat by id

  Returns:
      LLMUserChatResponse
  """
  try:
    user_chat = UserChat.find_by_id(chat_id)
    chat_data = user_chat.get_fields(reformat_datetime=True)
    chat_data["id"] = user_chat.id
    user = User.find_by_email(user_data.get("email"))
    if user.user_id != user_chat.user_id:
      raise UnauthorizedUserError("User is not allowed to access this chat.")

    return {
      "success": True,
      "message": f"Successfully retrieved user chat {chat_id}",
      "data": chat_data
    }
  except ValidationError as e:
    raise BadRequest(str(e)) from e
  except ResourceNotFoundException as e:
    raise ResourceNotFound(str(e)) from e
  except Exception as e:
    raise InternalServerError(str(e)) from e


@router.put(
  "/{chat_id}",
  name="Update user chat"
)
@track_chat_operations
def update_chat(chat_id: str,
                input_chat: ChatUpdateModel,
                user_data: dict = Depends(validate_token)):
  """Update a user chat

  Args:
    input_chat (ChatUpdateModel): fields in body of chat to update.
      Fields that can be updated are the title and history.

  Raises:
    ResourceNotFoundException: If the Chat does not exist
    HTTPException: 500 Internal Server Error if something fails
    UnauthorizedUserError: If user did not create this chat

  Returns:
    [JSON]: {'success': 'True'} if the chat is updated,
    NotFoundErrorResponseModel if the chat not found,
    InternalServerErrorResponseModel if the chat update raises an exception
  """
  try:
    input_chat_dict = {**input_chat.dict()}

    existing_chat = UserChat.find_by_id(chat_id)
    user = User.find_by_email(user_data.get("email"))
    if user.user_id != existing_chat.user_id:
      raise UnauthorizedUserError("User is not allowed to update this chat.")

    for key in input_chat_dict:
      if input_chat_dict.get(key) is not None:
        setattr(existing_chat, key, input_chat_dict.get(key))
    # if the chat was created as empty we add the intial user prompt if
    # available
    if not existing_chat.prompt and len(existing_chat.history) > 1:
      existing_chat.prompt = UserChat.entry_content(existing_chat.history[1])
    existing_chat.update()

    return {
      "success": True,
      "message": f"Successfully updated user chat {chat_id}",
      "data": existing_chat.get_fields(reformat_datetime=True)
    }
  except ResourceNotFoundException as re:
    raise ResourceNotFound(str(re)) from re
  except Exception as e:
    Logger.error(e)
    raise InternalServerError(str(e)) from e


@router.delete(
  "/{chat_id}",
  name="Delete user chat"
)
@track_chat_operations
def delete_chat(chat_id: str, hard_delete=False):
  """Delete a user chat. We default to soft delete.

  Args:
    chat_id: id of user chat to delete.
    hard_delete: if True delete the chat model permanantly.

  Raises:
    ResourceNotFoundException: If the Chat does not exist
    HTTPException: 500 Internal Server Error if something fails

  Returns:
    [JSON]: {'success': 'True'} if the chat is deleted,
    NotFoundErrorResponseModel if the chat not found,
    InternalServerErrorResponseModel if the chat deletion raises an exception
  """
  try:
    if hard_delete:
      UserChat.delete_by_id(chat_id)
      msg = f"Permanantly deleted user chat {chat_id}"
    else:
      UserChat.soft_delete_by_id(chat_id)
      msg = f"Successfully deleted user chat {chat_id}"
    return {
      "success": True,
      "message": msg,
    }
  except ResourceNotFoundException as re:
    raise ResourceNotFound(str(re)) from re
  except Exception as e:
    Logger.error(e)
    raise InternalServerError(str(e)) from e

def validate_tool_names(tool_names: Optional[str]):
  """Attempts to validate a tool_names input for chat, raises an error
  if the provided value is invalid"""
  if tool_names:
  # ensuring the tool names provided were properly formatted
    try:
      tool_names = json.loads(tool_names)
    except json.decoder.JSONDecodeError as e:
      raise HTTPException(
          status_code=422,
          detail=("Tool names must be a string representing a "
                 "json formatted list")) from e
    # ensuring the tools provided are valid for chat
    if invalid_tools := [tool for tool in tool_names if tool not in chat_tools]:
      failure_message = f"Invalid tool names: {','.join(invalid_tools)}"
      raise HTTPException(status_code=422, detail=failure_message)


@router.post(
    "",
    name="Create new chat", deprecated=True)
@track_chat_generate
async def create_user_chat(
     prompt: Annotated[str, Form()],
     llm_type: Annotated[str, Form()] = None,
     chat_file_url: Annotated[str, Form()] = None,
     chat_file: Union[UploadFile, None] = None,
     tool_names: Annotated[str, Form()] = None,
     stream: Annotated[bool, Form()] = False,
     history: Annotated[str, Form()] = None,
     user_data: dict = Depends(validate_token)):
  """
  Create new chat for authenticated user.  
                           
  Takes input payload as a multipart form.

  Args:
      prompt(str): prompt to initiate chat
      llm_type(str): llm model id
      chat_file(UploadFile): file upload for chat context
      chat_file_url(str): file url for chat context
      tool_names(list[str]): list of tool names to be used, as a serialized 
        string due to fastapi limitations
      stream(bool): whether to stream the response
      history(str): optional chat history to create chat from previous
                           streaming response

  Returns:
      LLMUserChatResponse or StreamingResponse
  """
  context = get_context()
  Logger.info(
    "Creating new chat",
    extra={
      "operation": "create_user_chat",
      "llm_type": llm_type,
      "has_file": chat_file is not None or chat_file_url is not None,
      "has_tools": tool_names is not None,
      "stream": stream,
      "has_history": history is not None,
      "request_id": context["request_id"],
      "trace": context["trace"],
      "session_id": context["session_id"]
    }
  )

  # a file that could be returned as part of the response as base64 contents
  response_files: list[str] = None
  validate_tool_names(tool_names)

  # process chat file(s): upload to GCS and determine mime type
  chat_file_bytes = None
  chat_files = None
  if chat_file is not None or chat_file_url is not None:
    chat_files = await process_chat_file(chat_file, chat_file_url)

  # only read chat file bytes if for some reason we can't
  # upload the file(s) to GCS
  if not chat_files and chat_file is not None:
    await chat_file.seek(0)
    chat_file_bytes = await chat_file.read()

  try:
    user = User.find_by_email(user_data.get("email"))

    # If history is provided, parse the JSON string into a list
    if history:
      try:
        history_list = json.loads(history)  # Parse the JSON string into a list
        if not isinstance(history_list, list):
          raise ValidationError("History must be a JSON array")
      except json.JSONDecodeError as e:
        raise ValidationError(f"Invalid JSON in history: {str(e)}") from e

      user_chat = UserChat(user_id=user.user_id, llm_type=llm_type,
                           prompt=prompt)
      user_chat.history = history_list  # Use the parsed list
      if chat_file:
        user_chat.update_history(custom_entry={
          f"{CHAT_FILE}": chat_file.filename
        })
      elif chat_file_url:
        user_chat.update_history(custom_entry={
          f"{CHAT_FILE_URL}": chat_file_url
        })
      user_chat.save()

      chat_data = user_chat.get_fields(reformat_datetime=True)
      chat_data["id"] = user_chat.id

      return {
          "success": True,
          "message": "Successfully created chat from history",
          "data": chat_data
      }

    if tool_names:
      response, response_files = run_chat_tools(prompt)
    # Otherwise generate text from prompt if no tools
    else:
      response = await llm_chat(prompt,
                            llm_type,
                            chat_files=chat_files,
                            chat_file_bytes=chat_file_bytes,
                            stream=stream)
      if stream:
        # Return streaming response
        return StreamingResponse(
            response,
            media_type="text/event-stream"
        )

    # create new chat for user
    user_chat = UserChat(user_id=user.user_id, llm_type=llm_type,
                         prompt=prompt)
    user_chat.history = UserChat.get_history_entry(prompt, response)
    if chat_file:
      user_chat.update_history(custom_entry={
        f"{CHAT_FILE}": chat_file.filename
      })
    elif chat_file_url:
      user_chat.update_history(custom_entry={
        f"{CHAT_FILE_URL}": chat_file_url
      })
    if response_files:
      for file in response_files:
        user_chat.update_history(custom_entry={
          f"{CHAT_FILE}": file["name"]
        })
        user_chat.update_history(custom_entry={
          f"{CHAT_FILE_BASE64}": file["contents"]
        })
    user_chat.save()

    chat_data = user_chat.get_fields(reformat_datetime=True)
    chat_data["id"] = user_chat.id

    return {
        "success": True,
        "message": "Successfully created chat",
        "data": chat_data
    }
  except ValidationError as e:
    raise BadRequest(str(e)) from e
  except Exception as e:
    Logger.error(e)
    Logger.error(traceback.print_exc())
    raise InternalServerError(str(e)) from e


@router.post("/empty_chat", name="Create new chat")
@track_chat_operations
async def create_empty_chat(user_data: dict = Depends(validate_token)):
  """
  Create new chat for authenticated user.
  Returns:
      Data for the newly created chat
  """
  context = get_context()
  Logger.info(
    "Creating empty chat", 
    extra={
      "operation": "create_empty_chat",
      "user_id": user_data.get("email", "unknown"),
      "status": "start",
      "request_id": context["request_id"],
      "trace": context["trace"],
      "session_id": context["session_id"]
    }
  )

  try:
    user = User.find_by_email(user_data.get("email"))
    # create new chat for user
    user_chat = UserChat(user_id=user.user_id)
    user_chat.save()
    chat_data = user_chat.get_fields(reformat_datetime=True)
    chat_data["id"] = user_chat.id
    return {
        "success": True,
        "message": "Successfully created chat",
        "data": chat_data
    }
  except ValidationError as e:
    raise BadRequest(str(e)) from e
  except Exception as e:
    Logger.error(e)
    Logger.error(traceback.print_exc())
    raise InternalServerError(str(e)) from e


@router.post("/{chat_id}/generate")
@track_chat_generate
async def user_chat_generate(chat_id: str,
                              gen_config: LLMGenerateModel,
                              user_data: dict = Depends(validate_token)):
  """
  Continue chat based on context of user chat

  Args:
    chat_id: ID of the chat to continue
    gen_config: llm generation parameters

  Returns:
    LLMUserChatResponse or StreamingResponse
  """
  Logger.info(f"generating chat response for {chat_id}")
  tool_names = gen_config.tool_names
  validate_tool_names(tool_names)
<<<<<<< HEAD
  query_engine_id = gen_config.query_engine_id
  query_filter = gen_config.query_filter
=======
  context = get_context()
>>>>>>> 272ef76f

  response_files = None

  try:
    # process chat file(s): upload to GCS and determine mime type
    chat_file_bytes = None
    chat_files = None
    chat_file = None
    if gen_config.chat_file_b64 and gen_config.chat_file_b64_name:
      content = base64.b64decode(gen_config.chat_file_b64)
      chat_file = UploadFile(io.BytesIO(content),
                            filename=gen_config.chat_file_b64_name,
                            size=len(content))
    chat_file_url = gen_config.chat_file_url
    if chat_file is not None or chat_file_url is not None:
      chat_files = await process_chat_file(chat_file, chat_file_url)

    genconfig_dict = {**gen_config.model_dump()}
    Logger.info(f"Generating new chat response for chat_id={chat_id},"
                f"genconfig_dict={genconfig_dict}")

    prompt = genconfig_dict.get("prompt")
    if prompt is None or prompt == "":
      return BadRequest("Missing or invalid payload parameters")

    # fetch user chat
    user_chat = UserChat.find_by_id(chat_id)
    if user_chat is None:
      raise ResourceNotFoundException(f"Chat {chat_id} not found ")

    # Check if chat needs a title
    if not user_chat.title or user_chat.title.strip() == "":
      # Generate and set chat title
      summary = await generate_chat_summary(user_chat)
      user_chat.title = summary
      user_chat.save()

<<<<<<< HEAD
    if (chat_file_bytes
        and (mime_type := validate_multimodal_file_type(chat_file.filename))):
=======
  genconfig_dict = {**gen_config.model_dump()}
  Logger.info(
    "Processing chat request",
    extra={
      "operation": "chat_generate",
      "chat_id": chat_id,
      "config": {
        k: v for k, v in genconfig_dict.items() if k != "chat_file_b64"},
      "request_id": context["request_id"],
      "trace": context["trace"],
      "session_id": context["session_id"]
    }
  )

  prompt = genconfig_dict.get("prompt")
  if prompt is None or prompt == "":
    return BadRequest("Missing or invalid payload parameters")

  # fetch user chat
  user_chat = UserChat.find_by_id(chat_id)
  if user_chat is None:
    raise ResourceNotFoundException(f"Chat {chat_id} not found ")
  if (chat_file_bytes
      and (mime_type := validate_multimodal_file_type(chat_file.filename))):
    user_chat.update_history(custom_entry={
      CHAT_FILE_BASE64: chat_file_bytes,
      CHAT_FILE_TYPE: mime_type
    })
  if chat_files:
    for cur_chat_file in chat_files:
>>>>>>> 272ef76f
      user_chat.update_history(custom_entry={
        CHAT_FILE_BASE64: chat_file_bytes,
        CHAT_FILE_TYPE: mime_type
      })
    if chat_files:
      for cur_chat_file in chat_files:
        user_chat.update_history(custom_entry={
          CHAT_FILE_URL: cur_chat_file.gcs_path,
          CHAT_FILE_TYPE: cur_chat_file.mime_type
        })

    # set llm type for chat
    llm_type = genconfig_dict.get("llm_type", None)
    if llm_type is None:
      llm_type = user_chat.llm_type or DEFAULT_CHAT_LLM_TYPE

    # get streaming mode
    stream = genconfig_dict.get("stream", False)

<<<<<<< HEAD
    try:
      query_result = None
      query_references = None
      context_files = chat_files or []  # Initialize with any uploaded files

      if tool_names:
        response, response_files = run_chat_tools(prompt)
      else:
        if query_engine_id:
          query_engine = QueryEngine.find_by_id(query_engine_id)
          if not query_engine:
            raise ResourceNotFoundException(
              f"Query engine {query_engine_id} not found")

          query_references, query_content_files = await query_generate_for_chat(
            user_chat.user_id,
            prompt,
            query_engine,
            None,  # No user data needed
            rank_sentences=False,
            query_filter=query_filter
          )

          # Add query content files to context files
          if query_content_files:
            context_files.extend(query_content_files)

          # Add reference text to prompt
          query_refs_str = QueryReference.reference_list_str(query_references)
          prompt += "\n\n" + \
              f"A search of the {query_engine.name} Source produced " \
              f"these references: {query_refs_str}"
        response = await llm_chat(prompt,
                              llm_type,
                              user_chat=user_chat,
                              chat_files=context_files,
                              chat_file_bytes=chat_file_bytes,
                              stream=stream)

        if stream:
          # Return streaming response
          return StreamingResponse(
            response,
            media_type="text/event-stream"
          )

      # save chat history
      user_chat.update_history(prompt=prompt, response=response)

      # New: Add query results to history if present
      if query_engine_id:
        user_chat.update_history(
          query_engine=query_engine,
          query_result=query_result,
          query_references=query_references
=======
  try:
    if tool_names:
      response, response_files = run_chat_tools(prompt)

      # Save chat history immediately for tools
      user_chat.update_history(prompt, response)

      # Process response files
      if response_files:
        for file in response_files:
          user_chat.update_history(custom_entry={
            CHAT_FILE: file["name"]
          })
          user_chat.update_history(custom_entry={
            CHAT_FILE_BASE64: file["contents"],
            CHAT_FILE_TYPE: "image/png"
          })

      chat_data = user_chat.get_fields(reformat_datetime=True)
      chat_data["id"] = user_chat.id

      return {
          "success": True,
          "message": "Successfully generated text",
          "data": chat_data
      }

    # Otherwise generate text from prompt if no tools
    else:
      if stream:
        # Get the streaming generator
        generator = await llm_chat(prompt,
                            llm_type,
                            user_chat=user_chat,
                            user_data=user_data,
                            chat_files=chat_files,
                            chat_file_bytes=chat_file_bytes,
                            stream=stream)

        # Wrap the generator to track response size
        async def size_tracking_stream():
          total_chars = 0
          response_content = ""
          try:
            async for chunk in generator:
              if isinstance(chunk, str):
                total_chars += len(chunk)
                response_content += chunk
              yield chunk
          finally:
            # Log size at the end of streaming
            Logger.info(
              "LLM response size",
              extra={
                "operation": "chat_generate",
                "chat_id": chat_id,
                "metric_type": "llm_response_size",
                "llm_type": llm_type,
                "is_streaming": True,
                "response_size_chars": total_chars,
                "request_id": context["request_id"],
                "trace": context["trace"],
                "session_id": context["session_id"]
              }
            )
            # Record metrics
            LLM_RESPONSE_SIZE.labels(llm_type=llm_type).observe(total_chars)
            # Save response to history after streaming completes
            user_chat.update_history(prompt, response_content)

        # Return streaming response with tracking wrapper
        return StreamingResponse(
          size_tracking_stream(),
          media_type="text/event-stream"
        )
      else:
        # Non-streaming response
        response = await llm_chat(prompt,
                              llm_type,
                              user_chat=user_chat,
                              user_data=user_data,
                              chat_files=chat_files,
                              chat_file_bytes=chat_file_bytes,
                              stream=stream)

        # Track response size for non-streaming responses
        response_size = len(response)
        Logger.info(
          "LLM response size",
          extra={
            "operation": "chat_generate",
            "chat_id": chat_id,
            "metric_type": "llm_response_size",
            "llm_type": llm_type,
            "is_streaming": False,
            "response_size_chars": response_size,
            "request_id": context["request_id"],
            "trace": context["trace"],
            "session_id": context["session_id"]
          }
>>>>>>> 272ef76f
        )
        LLM_RESPONSE_SIZE.labels(llm_type=llm_type).observe(response_size)

<<<<<<< HEAD
      if response_files:
        for file in response_files:
          user_chat.update_history(custom_entry={
            CHAT_FILE: file["name"]
          })
          user_chat.update_history(custom_entry={
            CHAT_FILE_BASE64: file["contents"],
            CHAT_FILE_TYPE: "image/png"
          })

      chat_data = user_chat.get_fields(reformat_datetime=True)
      chat_data["id"] = user_chat.id

      # save chat history
      user_chat.update_history(prompt=prompt, response=response)

      if response_files:
        for file in response_files:
          user_chat.update_history(custom_entry={
            CHAT_FILE: file["name"]
          })
          user_chat.update_history(custom_entry={
            CHAT_FILE_BASE64: file["contents"]
          })

      chat_data = user_chat.get_fields(reformat_datetime=True)
      chat_data["id"] = user_chat.id

      return {
        "success": True,
        "message": "Successfully generated text",
        "data": chat_data
      }
    except Exception as e:
      Logger.error(e)
      Logger.error(traceback.print_exc())
      raise InternalServerError(str(e)) from e

  except ValidationError as e:
    raise BadRequest(str(e)) from e
  except Exception as e:
    Logger.error(e)
    Logger.error(traceback.print_exc())
    raise InternalServerError(str(e)) from e


@router.post(
    "/{chat_id}/generate_summary",
    name="Generate chat summary and update title",
    response_model=LLMUserChatResponse)
async def generate_chat_summary_route(chat_id: str):
  """
  Generate a summary of the chat using the default summary model and 
  update the chat title with that summary.

  Args:
      chat_id: ID of the chat to summarize

  Returns:
      LLMUserChatResponse with the updated chat data
  """
  try:
    # Get the chat
    user_chat = UserChat.find_by_id(chat_id)
    if user_chat is None:
      raise ResourceNotFoundException(f"Chat {chat_id} not found")

    # Generate summary and update title
    summary = await generate_chat_summary(user_chat)
    user_chat.title = summary
    user_chat.save()

    chat_data = user_chat.get_fields(reformat_datetime=True)
    chat_data["id"] = user_chat.id

    return {
      "success": True,
      "message": "Successfully generated summary and updated chat title",
      "data": chat_data
    }

  except ResourceNotFoundException as e:
    raise ResourceNotFound(str(e)) from e
=======
        # For non-streaming, save chat history here
        user_chat.update_history(prompt, response)

        chat_data = user_chat.get_fields(reformat_datetime=True)
        chat_data["id"] = user_chat.id

        return {
            "success": True,
            "message": "Successfully generated text",
            "data": chat_data
        }
>>>>>>> 272ef76f
  except Exception as e:
    Logger.error(e)
    Logger.error(traceback.print_exc())
    raise InternalServerError(str(e)) from e
  <|MERGE_RESOLUTION|>--- conflicted
+++ resolved
@@ -22,19 +22,13 @@
 from typing import Optional, Annotated, Union
 from fastapi import APIRouter, Depends, Form, UploadFile, HTTPException
 from fastapi.responses import StreamingResponse
-<<<<<<< HEAD
 from common.models import User, UserChat, QueryEngine, QueryReference
-from common.models.llm import (CHAT_FILE, CHAT_FILE_URL, CHAT_FILE_BASE64,
-                               CHAT_FILE_TYPE)
-=======
-from common.models import User, UserChat
 from common.models.llm import (
   CHAT_FILE,
   CHAT_FILE_URL,
   CHAT_FILE_BASE64,
   CHAT_FILE_TYPE
 )
->>>>>>> 272ef76f
 from common.utils.auth_service import validate_token
 from common.utils.context_vars import get_context
 from common.utils.errors import (ResourceNotFoundException,
@@ -568,12 +562,23 @@
   Logger.info(f"generating chat response for {chat_id}")
   tool_names = gen_config.tool_names
   validate_tool_names(tool_names)
-<<<<<<< HEAD
   query_engine_id = gen_config.query_engine_id
   query_filter = gen_config.query_filter
-=======
   context = get_context()
->>>>>>> 272ef76f
+  
+  genconfig_dict = {**gen_config.model_dump()}
+  Logger.info(
+    "Processing chat request",
+    extra={
+      "operation": "chat_generate",
+      "chat_id": chat_id,
+      "config": {
+        k: v for k, v in genconfig_dict.items() if k != "chat_file_b64"},
+      "request_id": context["request_id"],
+      "trace": context["trace"],
+      "session_id": context["session_id"]
+    }
+  )
 
   response_files = None
 
@@ -611,41 +616,8 @@
       user_chat.title = summary
       user_chat.save()
 
-<<<<<<< HEAD
     if (chat_file_bytes
         and (mime_type := validate_multimodal_file_type(chat_file.filename))):
-=======
-  genconfig_dict = {**gen_config.model_dump()}
-  Logger.info(
-    "Processing chat request",
-    extra={
-      "operation": "chat_generate",
-      "chat_id": chat_id,
-      "config": {
-        k: v for k, v in genconfig_dict.items() if k != "chat_file_b64"},
-      "request_id": context["request_id"],
-      "trace": context["trace"],
-      "session_id": context["session_id"]
-    }
-  )
-
-  prompt = genconfig_dict.get("prompt")
-  if prompt is None or prompt == "":
-    return BadRequest("Missing or invalid payload parameters")
-
-  # fetch user chat
-  user_chat = UserChat.find_by_id(chat_id)
-  if user_chat is None:
-    raise ResourceNotFoundException(f"Chat {chat_id} not found ")
-  if (chat_file_bytes
-      and (mime_type := validate_multimodal_file_type(chat_file.filename))):
-    user_chat.update_history(custom_entry={
-      CHAT_FILE_BASE64: chat_file_bytes,
-      CHAT_FILE_TYPE: mime_type
-    })
-  if chat_files:
-    for cur_chat_file in chat_files:
->>>>>>> 272ef76f
       user_chat.update_history(custom_entry={
         CHAT_FILE_BASE64: chat_file_bytes,
         CHAT_FILE_TYPE: mime_type
@@ -665,7 +637,6 @@
     # get streaming mode
     stream = genconfig_dict.get("stream", False)
 
-<<<<<<< HEAD
     try:
       query_result = None
       query_references = None
@@ -695,41 +666,92 @@
 
           # Add reference text to prompt
           query_refs_str = QueryReference.reference_list_str(query_references)
+          # New: Add query results to history if present
+          user_chat.update_history(
+            query_engine=query_engine,
+            query_result=query_result,
+            query_references=query_references
+          )
           prompt += "\n\n" + \
               f"A search of the {query_engine.name} Source produced " \
               f"these references: {query_refs_str}"
-        response = await llm_chat(prompt,
+
+        if stream:
+          # Get the streaming generator
+          generator = await llm_chat(prompt,
                               llm_type,
                               user_chat=user_chat,
-                              chat_files=context_files,
+                              user_data=user_data,
+                              chat_files=chat_files,
                               chat_file_bytes=chat_file_bytes,
                               stream=stream)
 
-        if stream:
-          # Return streaming response
+          # Wrap the generator to track response size
+          async def size_tracking_stream():
+            total_chars = 0
+            response_content = ""
+            try:
+              async for chunk in generator:
+                if isinstance(chunk, str):
+                  total_chars += len(chunk)
+                  response_content += chunk
+                yield chunk
+            finally:
+              # Log size at the end of streaming
+              Logger.info(
+                "LLM response size",
+                extra={
+                  "operation": "chat_generate",
+                  "chat_id": chat_id,
+                  "metric_type": "llm_response_size",
+                  "llm_type": llm_type,
+                  "is_streaming": True,
+                  "response_size_chars": total_chars,
+                  "request_id": context["request_id"],
+                  "trace": context["trace"],
+                  "session_id": context["session_id"]
+                }
+              )
+              # Record metrics
+              LLM_RESPONSE_SIZE.labels(llm_type=llm_type).observe(total_chars)
+              # Save response to history after streaming completes
+              user_chat.update_history(prompt, response_content)
+
+          # Return streaming response with tracking wrapper
           return StreamingResponse(
-            response,
+            size_tracking_stream(),
             media_type="text/event-stream"
           )
+        else:
+          # Non-streaming response
+          response = await llm_chat(prompt,
+                                llm_type,
+                                user_chat=user_chat,
+                                user_data=user_data,
+                                chat_files=chat_files,
+                                chat_file_bytes=chat_file_bytes,
+                                stream=stream)
+
+          # Track response size for non-streaming responses
+          response_size = len(response)
+          Logger.info(
+            "LLM response size",
+            extra={
+              "operation": "chat_generate",
+              "chat_id": chat_id,
+              "metric_type": "llm_response_size",
+              "llm_type": llm_type,
+              "is_streaming": False,
+              "response_size_chars": response_size,
+              "request_id": context["request_id"],
+              "trace": context["trace"],
+              "session_id": context["session_id"]
+            }
 
       # save chat history
       user_chat.update_history(prompt=prompt, response=response)
-
-      # New: Add query results to history if present
-      if query_engine_id:
-        user_chat.update_history(
-          query_engine=query_engine,
-          query_result=query_result,
-          query_references=query_references
-=======
-  try:
-    if tool_names:
-      response, response_files = run_chat_tools(prompt)
-
-      # Save chat history immediately for tools
-      user_chat.update_history(prompt, response)
-
-      # Process response files
+      LLM_RESPONSE_SIZE.labels(llm_type=llm_type).observe(response_size)
+
       if response_files:
         for file in response_files:
           user_chat.update_history(custom_entry={
@@ -743,103 +765,6 @@
       chat_data = user_chat.get_fields(reformat_datetime=True)
       chat_data["id"] = user_chat.id
 
-      return {
-          "success": True,
-          "message": "Successfully generated text",
-          "data": chat_data
-      }
-
-    # Otherwise generate text from prompt if no tools
-    else:
-      if stream:
-        # Get the streaming generator
-        generator = await llm_chat(prompt,
-                            llm_type,
-                            user_chat=user_chat,
-                            user_data=user_data,
-                            chat_files=chat_files,
-                            chat_file_bytes=chat_file_bytes,
-                            stream=stream)
-
-        # Wrap the generator to track response size
-        async def size_tracking_stream():
-          total_chars = 0
-          response_content = ""
-          try:
-            async for chunk in generator:
-              if isinstance(chunk, str):
-                total_chars += len(chunk)
-                response_content += chunk
-              yield chunk
-          finally:
-            # Log size at the end of streaming
-            Logger.info(
-              "LLM response size",
-              extra={
-                "operation": "chat_generate",
-                "chat_id": chat_id,
-                "metric_type": "llm_response_size",
-                "llm_type": llm_type,
-                "is_streaming": True,
-                "response_size_chars": total_chars,
-                "request_id": context["request_id"],
-                "trace": context["trace"],
-                "session_id": context["session_id"]
-              }
-            )
-            # Record metrics
-            LLM_RESPONSE_SIZE.labels(llm_type=llm_type).observe(total_chars)
-            # Save response to history after streaming completes
-            user_chat.update_history(prompt, response_content)
-
-        # Return streaming response with tracking wrapper
-        return StreamingResponse(
-          size_tracking_stream(),
-          media_type="text/event-stream"
-        )
-      else:
-        # Non-streaming response
-        response = await llm_chat(prompt,
-                              llm_type,
-                              user_chat=user_chat,
-                              user_data=user_data,
-                              chat_files=chat_files,
-                              chat_file_bytes=chat_file_bytes,
-                              stream=stream)
-
-        # Track response size for non-streaming responses
-        response_size = len(response)
-        Logger.info(
-          "LLM response size",
-          extra={
-            "operation": "chat_generate",
-            "chat_id": chat_id,
-            "metric_type": "llm_response_size",
-            "llm_type": llm_type,
-            "is_streaming": False,
-            "response_size_chars": response_size,
-            "request_id": context["request_id"],
-            "trace": context["trace"],
-            "session_id": context["session_id"]
-          }
->>>>>>> 272ef76f
-        )
-        LLM_RESPONSE_SIZE.labels(llm_type=llm_type).observe(response_size)
-
-<<<<<<< HEAD
-      if response_files:
-        for file in response_files:
-          user_chat.update_history(custom_entry={
-            CHAT_FILE: file["name"]
-          })
-          user_chat.update_history(custom_entry={
-            CHAT_FILE_BASE64: file["contents"],
-            CHAT_FILE_TYPE: "image/png"
-          })
-
-      chat_data = user_chat.get_fields(reformat_datetime=True)
-      chat_data["id"] = user_chat.id
-
       # save chat history
       user_chat.update_history(prompt=prompt, response=response)
 
@@ -910,19 +835,6 @@
 
   except ResourceNotFoundException as e:
     raise ResourceNotFound(str(e)) from e
-=======
-        # For non-streaming, save chat history here
-        user_chat.update_history(prompt, response)
-
-        chat_data = user_chat.get_fields(reformat_datetime=True)
-        chat_data["id"] = user_chat.id
-
-        return {
-            "success": True,
-            "message": "Successfully generated text",
-            "data": chat_data
-        }
->>>>>>> 272ef76f
   except Exception as e:
     Logger.error(e)
     Logger.error(traceback.print_exc())
