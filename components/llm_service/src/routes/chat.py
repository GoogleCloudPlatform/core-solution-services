# Copyright 2023 Google LLC
#
# Licensed under the Apache License, Version 2.0 (the "License");
# you may not use this file except in compliance with the License.
# You may obtain a copy of the License at
#
#      http://www.apache.org/licenses/LICENSE-2.0
#
# Unless required by applicable law or agreed to in writing, software
# distributed under the License is distributed on an "AS IS" BASIS,
# WITHOUT WARRANTIES OR CONDITIONS OF ANY KIND, either express or implied.
# See the License for the specific language governing permissions and
# limitations under the License.

# pylint: disable = broad-except

""" Chat endpoints """
import traceback
import json
import base64
import io
from typing import Optional, Annotated, Union
from fastapi import APIRouter, Depends, Form, UploadFile, HTTPException
from fastapi.responses import StreamingResponse
<<<<<<< HEAD
from common.models import User, UserChat, QueryEngine, QueryReference
from common.models.llm import (
  CHAT_FILE,
  CHAT_FILE_URL,
  CHAT_FILE_BASE64,
  CHAT_FILE_TYPE
)
=======
from common.models import User, UserChat
from common.models.llm import (CHAT_FILE, CHAT_FILE_URL, CHAT_FILE_BASE64,
                               CHAT_FILE_TYPE)
>>>>>>> 6cfc352e
from common.utils.auth_service import validate_token
from common.utils.context_vars import get_context
from common.utils.errors import (ResourceNotFoundException,
                                 ValidationError,
                                 UnauthorizedUserError)
from common.utils.http_exceptions import (InternalServerError, BadRequest,
                                          ResourceNotFound)
from common.utils.logging_handler import Logger
from config import ERROR_RESPONSES, DEFAULT_CHAT_LLM_TYPE, get_model_config
from schemas.llm_schema import (ChatUpdateModel,
                                LLMGenerateModel,
                                LLMUserChatResponse,
                                LLMUserAllChatsResponse,
                                LLMGetTypesResponse,
                                LLMGetDetailsResponse)
from services.llm_generate import (llm_chat, generate_chat_summary,
                                   get_models_for_user)
from services.agents.agent_tools import chat_tools, run_chat_tools
from utils.file_helper import process_chat_file, validate_multimodal_file_type
from metrics import (
  track_chat_generate,
  track_chat_operations,
  LLM_RESPONSE_SIZE
)

Logger = Logger.get_logger(__file__)
router = APIRouter(prefix="/chat", tags=["Chat"], responses=ERROR_RESPONSES)
@router.get(
    "/chat_types",
    name="Get all Chat LLM types",
    response_model=LLMGetTypesResponse)
@track_chat_operations
def get_chat_llm_list(user_data: dict = Depends(validate_token),
                    is_multimodal: Optional[bool] = None):
  """
  Get available Chat LLMs, optionally filter by
  multimodal capabilities. Returns basic model information.

  Args:
    is_multimodal: `bool`
      Optional: If True, only multimodal LLM types are returned.
        If False, only non-multimodal LLM types are returned.
        If None, all LLM types are returned.

  Returns:
      LLMGetTypesResponse with basic model information
  """
  Logger.info("Entering chat/chat_types")
  try:
    user_enabled_llms = get_models_for_user(user_data, is_multimodal)
    return {
      "success": True,
      "message": "Successfully retrieved chat llm types",
      "data": user_enabled_llms
    }
  except Exception as e:
    Logger.error(e)
    Logger.error(traceback.print_exc())
    raise InternalServerError(str(e)) from e

@router.get(
    "/chat_types/details",
    name="Get detailed Chat LLM information",
    response_model=LLMGetDetailsResponse)
def get_chat_llm_details(user_data: dict = Depends(validate_token),
                      is_multimodal: Optional[bool] = None):
  """
  Get available Chat LLMs with detailed information, optionally filter by
  multimodal capabilities

  Args:
    is_multimodal: `bool`
      Optional: If True, only multimodal LLM types are returned.
        If False, only non-multimodal LLM types are returned.
        If None, all LLM types are returned.

  Returns:
      LLMGetDetailsResponse with detailed model information
  """
  Logger.info("Entering chat/chat_types/details")
  try:
    model_config = get_model_config()
    llm_types = get_models_for_user(user_data, is_multimodal)
    model_details = []
    for llm in llm_types:
      config = model_config.get_model_config(llm)

      # Get model parameters from config
      model_params = config.get("model_params", {})

      # Get provider parameters and merge with model params
      _, provider_config = model_config.get_model_provider_config(llm)
      if provider_config and "model_params" in provider_config:
        # Provider params are the base, model params override them
        merged_params = provider_config["model_params"].copy()
        merged_params.update(model_params)
        model_params = merged_params

      model_details.append({
        "id": llm,
        "name": config.get("name", ""),
        "description": config.get("description", ""),
        "capabilities": config.get("capabilities", []),
        "date_added": config.get("date_added", ""),
        "is_multi": config.get("is_multi", False),
        "model_params": model_params
      })

    Logger.info(f"Chat LLM models for user {model_details}")
    return {
      "success": True,
      "message": "Successfully retrieved chat llm details",
      "data": model_details
    }
  except Exception as e:
    Logger.error(e)
    Logger.error(traceback.print_exc())
    raise InternalServerError(str(e)) from e

@router.get(
    "",
    name="Get all user chats",
    response_model=LLMUserAllChatsResponse)
@track_chat_operations
def get_chat_list(skip: int = 0, limit: int = 20,
                with_all_history: bool = False,
                with_first_history: bool = False,
                user_data: dict = Depends(validate_token)):
  """
  Get user chats for authenticated user.  Chat data does not include
  chat history to slim payload.  To retrieve chat history use the
  get single chat endpoint.

  Args:
    skip: `int`
      Number of tools to be skipped <br/>
    limit: `int`
      Size of tools array to be returned <br/>

  Returns:
      LLMUserAllChatsResponse
  """
  try:
    if skip < 0:
      raise ValidationError("Invalid value passed to \"skip\" query parameter")

    if limit < 1:
      raise ValidationError("Invalid value passed to \"limit\" query parameter")

    user = User.find_by_email(user_data.get("email"))
    user_chats = UserChat.find_by_user(user.user_id)

    chat_list = []
    for i in user_chats:
      chat_data = i.get_fields(reformat_datetime=True)
      chat_data["id"] = i.id
      # Trim chat history to slim return payload
      if not with_all_history and not with_first_history:
        del chat_data["history"]
      elif with_first_history:
        # Trim all chat history except the first one
        chat_data["history"] = chat_data["history"][:1]
      chat_list.append(chat_data)
    return {
      "success": True,
      "message": f"Successfully retrieved user chats for user {user.user_id}",
      "data": chat_list
    }
  except ValidationError as e:
    raise BadRequest(str(e)) from e
  except ResourceNotFoundException as e:
    raise ResourceNotFound(str(e)) from e
  except Exception as e:
    Logger.error(e)
    Logger.error(traceback.print_exc())
    raise InternalServerError(str(e)) from e


@router.get(
    "/{chat_id}",
    name="Get user chat",
    response_model=LLMUserChatResponse)
@track_chat_operations
def get_chat(chat_id: str,
             user_data: dict = Depends(validate_token)):
  """
  Get a specific user chat by id

  Returns:
      LLMUserChatResponse
  """
  try:
    user_chat = UserChat.find_by_id(chat_id)
    chat_data = user_chat.get_fields(reformat_datetime=True)
    chat_data["id"] = user_chat.id
    user = User.find_by_email(user_data.get("email"))
    if user.user_id != user_chat.user_id:
      raise UnauthorizedUserError("User is not allowed to access this chat.")

    return {
      "success": True,
      "message": f"Successfully retrieved user chat {chat_id}",
      "data": chat_data
    }
  except ValidationError as e:
    raise BadRequest(str(e)) from e
  except ResourceNotFoundException as e:
    raise ResourceNotFound(str(e)) from e
  except Exception as e:
    raise InternalServerError(str(e)) from e


@router.put(
  "/{chat_id}",
  name="Update user chat"
)
@track_chat_operations
def update_chat(chat_id: str,
                input_chat: ChatUpdateModel,
                user_data: dict = Depends(validate_token)):
  """Update a user chat

  Args:
    input_chat (ChatUpdateModel): fields in body of chat to update.
      Fields that can be updated are the title and history.

  Raises:
    ResourceNotFoundException: If the Chat does not exist
    HTTPException: 500 Internal Server Error if something fails
    UnauthorizedUserError: If user did not create this chat

  Returns:
    [JSON]: {'success': 'True'} if the chat is updated,
    NotFoundErrorResponseModel if the chat not found,
    InternalServerErrorResponseModel if the chat update raises an exception
  """
  try:
    input_chat_dict = {**input_chat.dict()}

    existing_chat = UserChat.find_by_id(chat_id)
    user = User.find_by_email(user_data.get("email"))
    if user.user_id != existing_chat.user_id:
      raise UnauthorizedUserError("User is not allowed to update this chat.")

    for key in input_chat_dict:
      if input_chat_dict.get(key) is not None:
        setattr(existing_chat, key, input_chat_dict.get(key))
    # if the chat was created as empty we add the intial user prompt if
    # available
    if not existing_chat.prompt and len(existing_chat.history) > 1:
      existing_chat.prompt = UserChat.entry_content(existing_chat.history[1])
    existing_chat.update()

    return {
      "success": True,
      "message": f"Successfully updated user chat {chat_id}",
      "data": existing_chat.get_fields(reformat_datetime=True)
    }
  except ResourceNotFoundException as re:
    raise ResourceNotFound(str(re)) from re
  except Exception as e:
    Logger.error(e)
    raise InternalServerError(str(e)) from e


@router.delete(
  "/{chat_id}",
  name="Delete user chat"
)
@track_chat_operations
def delete_chat(chat_id: str, hard_delete=False):
  """Delete a user chat. We default to soft delete.

  Args:
    chat_id: id of user chat to delete.
    hard_delete: if True delete the chat model permanantly.

  Raises:
    ResourceNotFoundException: If the Chat does not exist
    HTTPException: 500 Internal Server Error if something fails

  Returns:
    [JSON]: {'success': 'True'} if the chat is deleted,
    NotFoundErrorResponseModel if the chat not found,
    InternalServerErrorResponseModel if the chat deletion raises an exception
  """
  try:
    if hard_delete:
      UserChat.delete_by_id(chat_id)
      msg = f"Permanantly deleted user chat {chat_id}"
    else:
      UserChat.soft_delete_by_id(chat_id)
      msg = f"Successfully deleted user chat {chat_id}"
    return {
      "success": True,
      "message": msg,
    }
  except ResourceNotFoundException as re:
    raise ResourceNotFound(str(re)) from re
  except Exception as e:
    Logger.error(e)
    raise InternalServerError(str(e)) from e

def validate_tool_names(tool_names: Optional[str]):
  """Attempts to validate a tool_names input for chat, raises an error
  if the provided value is invalid"""
  if tool_names:
  # ensuring the tool names provided were properly formatted
    try:
      tool_names = json.loads(tool_names)
    except json.decoder.JSONDecodeError as e:
      raise HTTPException(
          status_code=422,
          detail=("Tool names must be a string representing a "
                 "json formatted list")) from e
    # ensuring the tools provided are valid for chat
    if invalid_tools := [tool for tool in tool_names if tool not in chat_tools]:
      failure_message = f"Invalid tool names: {','.join(invalid_tools)}"
      raise HTTPException(status_code=422, detail=failure_message)


@router.post(
    "",
<<<<<<< HEAD
    name="Create new chat", deprecated=True)
@track_chat_generate
async def create_user_chat(
     prompt: Annotated[str, Form()],
     llm_type: Annotated[str, Form()] = None,
     chat_file_url: Annotated[str, Form()] = None,
     chat_file: Union[UploadFile, None] = None,
     tool_names: Annotated[str, Form()] = None,
     stream: Annotated[bool, Form()] = False,
     history: Annotated[str, Form()] = None,
     user_data: dict = Depends(validate_token)):
  """
  Create new chat for authenticated user.  
                           
  Takes input payload as a multipart form.

  Args:
      prompt(str): prompt to initiate chat
      llm_type(str): llm model id
      chat_file(UploadFile): file upload for chat context
      chat_file_url(str): file url for chat context
      tool_names(list[str]): list of tool names to be used, as a serialized 
        string due to fastapi limitations
      stream(bool): whether to stream the response
      history(str): optional chat history to create chat from previous
                           streaming response
=======
    name="Create new chat",
    response_model=LLMUserChatResponse)
async def create_chat(prompt: str = Form(None),
                     llm_type: str = Form(None),
                     stream: bool = Form(False),
                     history: str = Form(None),
                     chat_file: UploadFile = None,
                     chat_file_url: str = Form(None),
                     tool_names: str = Form(None),
                     user_data: dict = Depends(validate_token)):
  """Create new chat for authenticated user

  Args:
      prompt: the text prompt to pass to the LLM
      llm_type: the type of LLM to use
      stream: whether to stream the response
      history: optional JSON string containing chat history
      chat_file: optional file to include in chat context
      chat_file_url: optional URL to file to include in chat context
      tool_names: optional JSON string containing list of tool names
      user_data: dict containing user information from auth token
>>>>>>> 6cfc352e

  Returns:
      LLMUserChatResponse or StreamingResponse
  """
  context = get_context()
  Logger.info(
    "Creating new chat",
    extra={
      "operation": "create_user_chat",
      "llm_type": llm_type,
      "has_file": chat_file is not None or chat_file_url is not None,
      "has_tools": tool_names is not None,
      "stream": stream,
      "has_history": history is not None,
      "request_id": context["request_id"],
      "trace": context["trace"],
      "session_id": context["session_id"]
    }
  )

  # a file that could be returned as part of the response as base64 contents
  response_files: list[str] = None
  validate_tool_names(tool_names)

<<<<<<< HEAD
  # process chat file(s): upload to GCS and determine mime type
  chat_file_bytes = None
  chat_files = None
  if chat_file is not None or chat_file_url is not None:
    chat_files = await process_chat_file(chat_file, chat_file_url)

  # only read chat file bytes if for some reason we can't
  # upload the file(s) to GCS
  if not chat_files and chat_file is not None:
    await chat_file.seek(0)
    chat_file_bytes = await chat_file.read()
=======
    # Process chat file(s): upload to GCS and determine mime type
    chat_file_bytes = None
    chat_files = None
    if chat_file is not None or chat_file_url is not None:
      chat_files = await process_chat_file(chat_file, chat_file_url)
>>>>>>> 6cfc352e

  try:
    user = User.find_by_email(user_data.get("email"))

    # If history is provided, parse the JSON string into a list
    if history:
      try:
        history_list = json.loads(history)  # Parse the JSON string into a list
        if not isinstance(history_list, list):
          raise ValidationError("History must be a JSON array")
      except json.JSONDecodeError as e:
        raise ValidationError(f"Invalid JSON in history: {str(e)}") from e

      user_chat = UserChat(user_id=user.user_id, llm_type=llm_type,
                           prompt=prompt)
      user_chat.history = history_list  # Use the parsed list
      if chat_file:
        user_chat.update_history(custom_entry={
          f"{CHAT_FILE}": chat_file.filename
        })
      elif chat_file_url:
        user_chat.update_history(custom_entry={
          f"{CHAT_FILE_URL}": chat_file_url
        })
      user_chat.save()

      chat_data = user_chat.get_fields(reformat_datetime=True)
      chat_data["id"] = user_chat.id

      return {
          "success": True,
          "message": "Successfully created chat from history",
          "data": chat_data
      }

<<<<<<< HEAD
=======
    # Handle prompt-based chat creation
    response_files = None
    context_files = chat_files or []  # Initialize with any uploaded files

>>>>>>> 6cfc352e
    if tool_names:
      response, response_files = run_chat_tools(prompt)
    # Otherwise generate text from prompt if no tools
    else:
<<<<<<< HEAD
=======
      # Normal chat response with combined context files
>>>>>>> 6cfc352e
      response = await llm_chat(prompt,
                            llm_type,
                            chat_files=chat_files,
                            chat_file_bytes=chat_file_bytes,
                            stream=stream)
      if stream:
        # Return streaming response
        return StreamingResponse(
            response,
            media_type="text/event-stream"
        )

    # create new chat for user
    user_chat = UserChat(user_id=user.user_id, llm_type=llm_type,
                         prompt=prompt)
    user_chat.history = UserChat.get_history_entry(prompt, response)
    if chat_file:
      user_chat.update_history(custom_entry={
        f"{CHAT_FILE}": chat_file.filename
      })
    elif chat_file_url:
      user_chat.update_history(custom_entry={
        f"{CHAT_FILE_URL}": chat_file_url
      })
    if response_files:
      for file in response_files:
        user_chat.update_history(custom_entry={
          f"{CHAT_FILE}": file["name"]
        })
        user_chat.update_history(custom_entry={
          f"{CHAT_FILE_BASE64}": file["contents"]
        })
<<<<<<< HEAD
=======

    user_chat.save()

    # Generate and set chat title
    summary = await generate_chat_summary(user_chat)
    user_chat.title = summary
>>>>>>> 6cfc352e
    user_chat.save()

    chat_data = user_chat.get_fields(reformat_datetime=True)
    chat_data["id"] = user_chat.id

    return {
        "success": True,
        "message": "Successfully created chat",
        "data": chat_data
    }
  except ValidationError as e:
    raise BadRequest(str(e)) from e
  except Exception as e:
    Logger.error(e)
    Logger.error(traceback.print_exc())
    raise InternalServerError(str(e)) from e


@router.post("/empty_chat", name="Create new chat")
@track_chat_operations
async def create_empty_chat(user_data: dict = Depends(validate_token)):
  """
  Create new chat for authenticated user.
  Returns:
      Data for the newly created chat
  """
  context = get_context()
  Logger.info(
    "Creating empty chat", 
    extra={
      "operation": "create_empty_chat",
      "user_id": user_data.get("email", "unknown"),
      "status": "start",
      "request_id": context["request_id"],
      "trace": context["trace"],
      "session_id": context["session_id"]
    }
  )

  try:
    user = User.find_by_email(user_data.get("email"))
    # create new chat for user
    user_chat = UserChat(user_id=user.user_id)
    user_chat.save()
    chat_data = user_chat.get_fields(reformat_datetime=True)
    chat_data["id"] = user_chat.id
    return {
        "success": True,
        "message": "Successfully created chat",
        "data": chat_data
    }
  except ValidationError as e:
    raise BadRequest(str(e)) from e
  except Exception as e:
    Logger.error(e)
    Logger.error(traceback.print_exc())
    raise InternalServerError(str(e)) from e


@router.post("/{chat_id}/generate")
@track_chat_generate
async def user_chat_generate(chat_id: str,
                              gen_config: LLMGenerateModel,
                              user_data: dict = Depends(validate_token)):
  """
  Continue chat based on context of user chat

  Args:
    chat_id: ID of the chat to continue
    gen_config: llm generation parameters

  Returns:
    LLMUserChatResponse or StreamingResponse
  """
<<<<<<< HEAD
  Logger.info(f"generating chat response for {chat_id}")
  tool_names = gen_config.tool_names
  validate_tool_names(tool_names)
  query_engine_id = gen_config.query_engine_id
  query_filter = gen_config.query_filter
  context = get_context()

  genconfig_dict = {**gen_config.model_dump()}
  Logger.info(
    "Processing chat request",
    extra={
      "operation": "chat_generate",
      "chat_id": chat_id,
      "config": {
        k: v for k, v in genconfig_dict.items() if k != "chat_file_b64"},
      "request_id": context["request_id"],
      "trace": context["trace"],
      "session_id": context["session_id"]
    }
  )
=======
  body = await request.json()
  tool_names = body.get("tool_names")

  # Parse tool_names if it's a string
  if isinstance(tool_names, str):
    try:
      body["tool_names"] = json.loads(tool_names)
    except json.JSONDecodeError as exc:
      raise HTTPException(
        status_code=422,
        detail="Tool names must be a string representing a json formatted list"
      ) from exc

  # Validate tool names if present
  if body.get("tool_names"):
    if invalid_tools := [tool for tool in body["tool_names"]
                        if tool not in chat_tools]:
      raise HTTPException(
        status_code=422,
        detail=f"Invalid tool names: {','.join(invalid_tools)}"
      )

  # Now that tool_names is validated and converted, parse with Pydantic
  try:
    gen_config = LLMGenerateModel(**body)
  except ValidationError as e:
    raise HTTPException(status_code=422, detail=str(e)) from e
>>>>>>> 6cfc352e

  response_files = None

  try:
    # process chat file(s): upload to GCS and determine mime type
    chat_file_bytes = None
    chat_files = None
    chat_file = None
    if gen_config.chat_file_b64 and gen_config.chat_file_b64_name:
      content = base64.b64decode(gen_config.chat_file_b64)
      chat_file = UploadFile(io.BytesIO(content),
                            filename=gen_config.chat_file_b64_name,
                            size=len(content))
    chat_file_url = gen_config.chat_file_url
    if chat_file is not None or chat_file_url is not None:
      chat_files = await process_chat_file(chat_file, chat_file_url)

    genconfig_dict = {**gen_config.model_dump()}
    Logger.info(f"Generating new chat response for chat_id={chat_id},"
                f"genconfig_dict={genconfig_dict}")

    prompt = genconfig_dict.get("prompt")
    if prompt is None or prompt == "":
      return BadRequest("Missing or invalid payload parameters")

    # fetch user chat
    user_chat = UserChat.find_by_id(chat_id)
    if user_chat is None:
      raise ResourceNotFoundException(f"Chat {chat_id} not found ")

    # Check if chat needs a title
    if not user_chat.title or user_chat.title.strip() == "":
      # Generate and set chat title
      summary = await generate_chat_summary(user_chat)
      user_chat.title = summary
      user_chat.save()

    if (chat_file_bytes
        and (mime_type := validate_multimodal_file_type(chat_file.filename))):
      user_chat.update_history(custom_entry={
        CHAT_FILE_BASE64: chat_file_bytes,
        CHAT_FILE_TYPE: mime_type
      })
    if chat_files:
      for cur_chat_file in chat_files:
        user_chat.update_history(custom_entry={
          CHAT_FILE_URL: cur_chat_file.gcs_path,
          CHAT_FILE_TYPE: cur_chat_file.mime_type
        })

    # set llm type for chat
    llm_type = genconfig_dict.get("llm_type", None)
    if llm_type is None:
      llm_type = user_chat.llm_type or DEFAULT_CHAT_LLM_TYPE

    # get streaming mode
    stream = genconfig_dict.get("stream", False)

    try:
      context_files = chat_files or []  # Initialize with any uploaded files

      if tool_names:
        response, response_files = run_chat_tools(prompt)
      else:
<<<<<<< HEAD
        if query_engine_id:
          query_engine = QueryEngine.find_by_id(query_engine_id)
          if not query_engine:
            raise ResourceNotFoundException(
              f"Query engine {query_engine_id} not found")

          query_references, query_content_files = await query_generate_for_chat(
            user_chat.user_id,
            prompt,
            query_engine,
            None,  # No user data needed
            rank_sentences=False,
            query_filter=query_filter
          )

          # Add query content files to context files
          if query_content_files:
            context_files.extend(query_content_files)

          # Add reference text to prompt
          query_refs_str = QueryReference.reference_list_str(query_references)
          # New: Add query results to history if present
          user_chat.update_history(
            query_engine=query_engine,
            query_result=query_result,
            query_references=query_references
          )
          prompt += "\n\n" + \
              f"A search of the {query_engine.name} Source produced " \
              f"these references: {query_refs_str}"

        if stream:
          # Get the streaming generator
          generator = await llm_chat(prompt,
=======
        # Normal chat response with combined context files
        response = await llm_chat(prompt,
>>>>>>> 6cfc352e
                              llm_type,
                              user_chat=user_chat,
                              user_data=user_data,
                              chat_files=chat_files,
                              chat_file_bytes=chat_file_bytes,
                              stream=stream)

          # Wrap the generator to track response size
          async def size_tracking_stream():
            total_chars = 0
            response_content = ""
            try:
              async for chunk in generator:
                if isinstance(chunk, str):
                  total_chars += len(chunk)
                  response_content += chunk
                yield chunk
            finally:
              # Log size at the end of streaming
              Logger.info(
                "LLM response size",
                extra={
                  "operation": "chat_generate",
                  "chat_id": chat_id,
                  "metric_type": "llm_response_size",
                  "llm_type": llm_type,
                  "is_streaming": True,
                  "response_size_chars": total_chars,
                  "request_id": context["request_id"],
                  "trace": context["trace"],
                  "session_id": context["session_id"]
                }
              )
              # Record metrics
              LLM_RESPONSE_SIZE.labels(llm_type=llm_type).observe(total_chars)
              # Save response to history after streaming completes
              user_chat.update_history(prompt, response_content)

          # Return streaming response with tracking wrapper
          return StreamingResponse(
            size_tracking_stream(),
            media_type="text/event-stream"
          )
        else:
          # Non-streaming response
          response = await llm_chat(prompt,
                                llm_type,
                                user_chat=user_chat,
                                user_data=user_data,
                                chat_files=chat_files,
                                chat_file_bytes=chat_file_bytes,
                                stream=stream)

      # Track response size for non-streaming responses
      response_size = len(response)
      Logger.info(
        "LLM response size",
        extra={
          "operation": "chat_generate",
          "chat_id": chat_id,
          "metric_type": "llm_response_size",
          "llm_type": llm_type,
          "is_streaming": False,
          "response_size_chars": response_size,
          "request_id": context["request_id"],
          "trace": context["trace"],
          "session_id": context["session_id"]
        }
      )
      # save chat history
      user_chat.update_history(prompt=prompt, response=response)
      LLM_RESPONSE_SIZE.labels(llm_type=llm_type).observe(response_size)

<<<<<<< HEAD
      if response_files:
        for file in response_files:
          user_chat.update_history(custom_entry={
            CHAT_FILE: file["name"]
          })
          user_chat.update_history(custom_entry={
            CHAT_FILE_BASE64: file["contents"],
            CHAT_FILE_TYPE: "image/png"
          })

      chat_data = user_chat.get_fields(reformat_datetime=True)
      chat_data["id"] = user_chat.id

      # save chat history
      user_chat.update_history(prompt=prompt, response=response)

=======
>>>>>>> 6cfc352e
      if response_files:
        for file in response_files:
          user_chat.update_history(custom_entry={
            CHAT_FILE: file["name"]
          })
          user_chat.update_history(custom_entry={
            CHAT_FILE_BASE64: file["contents"],
            CHAT_FILE_TYPE: "image/png"
          })

      chat_data = user_chat.get_fields(reformat_datetime=True)
      chat_data["id"] = user_chat.id

      return {
        "success": True,
        "message": "Successfully generated text",
        "data": chat_data
      }
    except Exception as e:
      Logger.error(e)
      Logger.error(traceback.print_exc())
      raise InternalServerError(str(e)) from e

  except ValidationError as e:
    raise BadRequest(str(e)) from e
  except Exception as e:
    Logger.error(e)
    Logger.error(traceback.print_exc())
    raise InternalServerError(str(e)) from e


@router.post(
    "/{chat_id}/generate_summary",
    name="Generate chat summary and update title",
    response_model=LLMUserChatResponse)
async def generate_chat_summary_route(chat_id: str):
  """
  Generate a summary of the chat using the default summary model and 
  update the chat title with that summary.

  Args:
      chat_id: ID of the chat to summarize

  Returns:
      LLMUserChatResponse with the updated chat data
  """
  try:
    # Get the chat
    user_chat = UserChat.find_by_id(chat_id)
    if user_chat is None:
      raise ResourceNotFoundException(f"Chat {chat_id} not found")

    # Generate summary and update title
    summary = await generate_chat_summary(user_chat)
    user_chat.title = summary
    user_chat.save()

    chat_data = user_chat.get_fields(reformat_datetime=True)
    chat_data["id"] = user_chat.id

    return {
      "success": True,
      "message": "Successfully generated summary and updated chat title",
      "data": chat_data
    }

  except ResourceNotFoundException as e:
    raise ResourceNotFound(str(e)) from e
  except Exception as e:
    Logger.error(e)
    Logger.error(traceback.print_exc())
    raise InternalServerError(str(e)) from e<|MERGE_RESOLUTION|>--- conflicted
+++ resolved
@@ -22,7 +22,6 @@
 from typing import Optional, Annotated, Union
 from fastapi import APIRouter, Depends, Form, UploadFile, HTTPException
 from fastapi.responses import StreamingResponse
-<<<<<<< HEAD
 from common.models import User, UserChat, QueryEngine, QueryReference
 from common.models.llm import (
   CHAT_FILE,
@@ -30,11 +29,6 @@
   CHAT_FILE_BASE64,
   CHAT_FILE_TYPE
 )
-=======
-from common.models import User, UserChat
-from common.models.llm import (CHAT_FILE, CHAT_FILE_URL, CHAT_FILE_BASE64,
-                               CHAT_FILE_TYPE)
->>>>>>> 6cfc352e
 from common.utils.auth_service import validate_token
 from common.utils.context_vars import get_context
 from common.utils.errors import (ResourceNotFoundException,
@@ -358,7 +352,6 @@
 
 @router.post(
     "",
-<<<<<<< HEAD
     name="Create new chat", deprecated=True)
 @track_chat_generate
 async def create_user_chat(
@@ -385,29 +378,6 @@
       stream(bool): whether to stream the response
       history(str): optional chat history to create chat from previous
                            streaming response
-=======
-    name="Create new chat",
-    response_model=LLMUserChatResponse)
-async def create_chat(prompt: str = Form(None),
-                     llm_type: str = Form(None),
-                     stream: bool = Form(False),
-                     history: str = Form(None),
-                     chat_file: UploadFile = None,
-                     chat_file_url: str = Form(None),
-                     tool_names: str = Form(None),
-                     user_data: dict = Depends(validate_token)):
-  """Create new chat for authenticated user
-
-  Args:
-      prompt: the text prompt to pass to the LLM
-      llm_type: the type of LLM to use
-      stream: whether to stream the response
-      history: optional JSON string containing chat history
-      chat_file: optional file to include in chat context
-      chat_file_url: optional URL to file to include in chat context
-      tool_names: optional JSON string containing list of tool names
-      user_data: dict containing user information from auth token
->>>>>>> 6cfc352e
 
   Returns:
       LLMUserChatResponse or StreamingResponse
@@ -432,7 +402,6 @@
   response_files: list[str] = None
   validate_tool_names(tool_names)
 
-<<<<<<< HEAD
   # process chat file(s): upload to GCS and determine mime type
   chat_file_bytes = None
   chat_files = None
@@ -444,13 +413,6 @@
   if not chat_files and chat_file is not None:
     await chat_file.seek(0)
     chat_file_bytes = await chat_file.read()
-=======
-    # Process chat file(s): upload to GCS and determine mime type
-    chat_file_bytes = None
-    chat_files = None
-    if chat_file is not None or chat_file_url is not None:
-      chat_files = await process_chat_file(chat_file, chat_file_url)
->>>>>>> 6cfc352e
 
   try:
     user = User.find_by_email(user_data.get("email"))
@@ -486,21 +448,11 @@
           "data": chat_data
       }
 
-<<<<<<< HEAD
-=======
-    # Handle prompt-based chat creation
-    response_files = None
-    context_files = chat_files or []  # Initialize with any uploaded files
-
->>>>>>> 6cfc352e
+
     if tool_names:
       response, response_files = run_chat_tools(prompt)
     # Otherwise generate text from prompt if no tools
     else:
-<<<<<<< HEAD
-=======
-      # Normal chat response with combined context files
->>>>>>> 6cfc352e
       response = await llm_chat(prompt,
                             llm_type,
                             chat_files=chat_files,
@@ -533,15 +485,6 @@
         user_chat.update_history(custom_entry={
           f"{CHAT_FILE_BASE64}": file["contents"]
         })
-<<<<<<< HEAD
-=======
-
-    user_chat.save()
-
-    # Generate and set chat title
-    summary = await generate_chat_summary(user_chat)
-    user_chat.title = summary
->>>>>>> 6cfc352e
     user_chat.save()
 
     chat_data = user_chat.get_fields(reformat_datetime=True)
@@ -616,7 +559,6 @@
   Returns:
     LLMUserChatResponse or StreamingResponse
   """
-<<<<<<< HEAD
   Logger.info(f"generating chat response for {chat_id}")
   tool_names = gen_config.tool_names
   validate_tool_names(tool_names)
@@ -637,35 +579,7 @@
       "session_id": context["session_id"]
     }
   )
-=======
-  body = await request.json()
-  tool_names = body.get("tool_names")
-
-  # Parse tool_names if it's a string
-  if isinstance(tool_names, str):
-    try:
-      body["tool_names"] = json.loads(tool_names)
-    except json.JSONDecodeError as exc:
-      raise HTTPException(
-        status_code=422,
-        detail="Tool names must be a string representing a json formatted list"
-      ) from exc
-
-  # Validate tool names if present
-  if body.get("tool_names"):
-    if invalid_tools := [tool for tool in body["tool_names"]
-                        if tool not in chat_tools]:
-      raise HTTPException(
-        status_code=422,
-        detail=f"Invalid tool names: {','.join(invalid_tools)}"
-      )
-
-  # Now that tool_names is validated and converted, parse with Pydantic
-  try:
-    gen_config = LLMGenerateModel(**body)
-  except ValidationError as e:
-    raise HTTPException(status_code=422, detail=str(e)) from e
->>>>>>> 6cfc352e
+
 
   response_files = None
 
@@ -730,7 +644,6 @@
       if tool_names:
         response, response_files = run_chat_tools(prompt)
       else:
-<<<<<<< HEAD
         if query_engine_id:
           query_engine = QueryEngine.find_by_id(query_engine_id)
           if not query_engine:
@@ -765,10 +678,6 @@
         if stream:
           # Get the streaming generator
           generator = await llm_chat(prompt,
-=======
-        # Normal chat response with combined context files
-        response = await llm_chat(prompt,
->>>>>>> 6cfc352e
                               llm_type,
                               user_chat=user_chat,
                               user_data=user_data,
@@ -842,7 +751,6 @@
       user_chat.update_history(prompt=prompt, response=response)
       LLM_RESPONSE_SIZE.labels(llm_type=llm_type).observe(response_size)
 
-<<<<<<< HEAD
       if response_files:
         for file in response_files:
           user_chat.update_history(custom_entry={
@@ -858,9 +766,6 @@
 
       # save chat history
       user_chat.update_history(prompt=prompt, response=response)
-
-=======
->>>>>>> 6cfc352e
       if response_files:
         for file in response_files:
           user_chat.update_history(custom_entry={
