--- conflicted
+++ resolved
@@ -38,12 +38,8 @@
                                 LLMGetTypesResponse)
 from services.llm_generate import llm_chat
 from services.agents.agent_tools import chat_tools, run_chat_tools
-<<<<<<< HEAD
-from utils.file_helper import process_chat_file
+from utils.file_helper import process_chat_file, validate_multimodal_file_type
 from datetime import datetime
-=======
-from utils.file_helper import process_chat_file, validate_multimodal_file_type
->>>>>>> caf7d618
 
 Logger = Logger.get_logger(__file__)
 router = APIRouter(prefix="/chat", tags=["Chat"], responses=ERROR_RESPONSES)
