--- conflicted
+++ resolved
@@ -42,11 +42,7 @@
 QUERY_EXAMPLE = {
   "prompt": "test prompt",
   "llm_type": "VertexAI-Chat",
-<<<<<<< HEAD
-  "query_filter": "{'Title':'Document Title'}"
-=======
   "query_filter": "{\"Title\":\"Document Title\"}"
->>>>>>> 29b308f7
 }
 
 USER_QUERY_EXAMPLE = {
