# Copyright 2023 Google LLC
#
# Licensed under the Apache License, Version 2.0 (the "License");
# you may not use this file except in compliance with the License.
# You may obtain a copy of the License at
#
#      http://www.apache.org/licenses/LICENSE-2.0
#
# Unless required by applicable law or agreed to in writing, software
# distributed under the License is distributed on an "AS IS" BASIS,
# WITHOUT WARRANTIES OR CONDITIONS OF ANY KIND, either express or implied.
# See the License for the specific language governing permissions and
# limitations under the License.

""" Agent service """
# pylint: disable=consider-using-dict-items,consider-iterating-dictionary,unused-argument

import re
from typing import List, Tuple, Dict

from langchain.agents import AgentExecutor
from common.models import BatchJobModel
from common.models.agent import (AgentCapability,
                                 UserPlan, PlanStep)
from common.utils.http_exceptions import BadRequest
from common.utils.logging_handler import Logger
<<<<<<< HEAD
from config.utils import get_agent_config
from services.agents.agents import BaseAgent
from services.agents.utils import agent_executor_run_with_logs
=======
from config import AGENT_CONFIG_PATH
from config.utils import get_dataset_config
from services.agents import agents
from services.agents.utils import agent_executor_arun_with_logs
>>>>>>> a918a8ff

Logger = Logger.get_logger(__file__)

def batch_execute_plan(request_body: Dict, job: BatchJobModel) -> Dict:
  # TODO
  pass

def get_agent_config_by_name(agent_name: str) -> dict:
  if agent_name in get_agent_config():
    return get_agent_config()[agent_name]
  return {}


def get_model_garden_agent_config() -> dict:
  agent_config = get_agent_config()
  planning_agents = {
      agent: agent_config for agent, agent_config in agent_config.items()
      if AgentCapability.AGENT_PLAN_CAPABILITY.value \
         in agent_config["capabilities"]
  }
  return planning_agents

def get_plan_agent_config() -> dict:
  agent_config = get_agent_config()
  planning_agents = {
      agent: agent_config for agent, agent_config in agent_config.items()
      if AgentCapability.AGENT_PLAN_CAPABILITY.value \
          in agent_config["capabilities"]
  }
  return planning_agents

def get_task_agent_config() -> dict:
  agent_config = get_agent_config()
  planning_agents = {
      agent: agent_config for agent, agent_config in agent_config.items()
      if AgentCapability.AGENT_TASK_CAPABILITY.value \
         in agent_config["capabilities"]
  }
  return planning_agents

def get_all_agents() -> List[dict]:
  """
  Return list of available agents, where each agent is represented
  as a dict of:
    agent_name: {"llm_type": <llm_type>, "capabilities": <capabilities>}
  """
  agent_config = get_agent_config()
  agent_config.update(get_plan_agent_config())
  agent_list = [
    {
      agent: {
        "llm_type": values["llm_type"],
        "capabilities": values["capabilities"],
      }
    }
    for agent, values in agent_config.items()
  ]
  return agent_list


<<<<<<< HEAD
=======
async def run_intent(
    prompt:str, chat_history:List = None, user:User = None) -> dict:
  """
  Evaluate a prompt to get the intent with best matched route.

  Args:
      prompt(str): the user input prompt
      chat_history(List): any previous chat history for context

  Returns:
      output(str): the output of the agent on the user input
      action_steps: the list of action steps take by the agent for the run
  """

  Logger.info(f"Running dispatch "
              f"with prompt=[{prompt}] and "
              f"chat_history=[{chat_history}]")
  agent_name = "Dispatch"
  agent_params = get_agent_config()[agent_name]
  llm_service_agent = agent_params["agent_class"](agent_params["llm_type"])

  langchain_agent = llm_service_agent.load_agent()
  agent_executor = AgentExecutor.from_agent_and_tools(
      agent=langchain_agent, tools=[])

  intent_list_str = ""
  intent_list = [
    f"- {AgentCapability.AGENT_CHAT_CAPABILITY.value}" \
    " to to perform generic chat conversation.",
    f"- {AgentCapability.AGENT_PLAN_CAPABILITY.value}" \
    " to compose, generate or create a plan.",
  ]
  for intent in intent_list:
    intent_list_str += \
      intent + "\n"

  # Collect all query engines with their description as topics.
  query_engines = QueryEngine.collection.fetch()
  for qe in query_engines:
    intent_list_str += \
      f"- [{AgentCapability.AGENT_QUERY_CAPABILITY.value}:{qe.name}]" \
      f" to run a query on a search engine for information (not raw data)" \
      f" on the topics of {qe.description} \n"

  # Collect all datasets with their descriptions as topics
  datasets = get_dataset_config()
  for ds_name, ds_config in datasets.items():
    if ds_name in ["default"]:
      continue

    description = ds_config["description"]
    intent_list_str += \
      f"- [{AgentCapability.AGENT_DATABASE_CAPABILITY.value}:{ds_name}]" \
      f" to run a query against a database for data related to " \
      f"these areas: {description} \n"

  dispatch_prompt = f"""
    An AI Dispatch Assistant has access to the following routes:
    {intent_list_str}
    Choose one route based on the question below:
    """
  Logger.info(f"dispatch_prompt: \n{dispatch_prompt}")

  agent_inputs = {
    "input": dispatch_prompt + prompt,
    "chat_history": []
  }

  Logger.info("Running agent executor to get bested matched route.... ")
  output = agent_executor.run(agent_inputs)
  Logger.info(f"Agent {agent_name} generated output=[{output}]")

  agent_logs = output
  Logger.info(f"run_intent - agent_logs: \n{agent_logs}")

  routes = parse_action_output("Route:", output) or []
  Logger.info(f"Output routes: {routes}")

  # If no best route(s) found, pass to Chat agent.
  if not routes or len(routes) == 0:
    return AgentCapability.AGENT_CHAT_CAPABILITY.value, agent_logs

  # TODO: Refactor this with DispatchAgentOutputParser
  # Get the route for the best matched (first) returned routes.
  route, detail = parse_step(routes[0])[0]
  Logger.info(f"route: {route}, {detail}")

  return route, agent_logs


>>>>>>> a918a8ff
async def run_agent(agent_name:str,
                    prompt:str,
                    chat_history:List = None) -> str:
  """
  Run an agent on user input

  Args:
      agent_name(str): Agent name
      prompt(str): the user input prompt
      chat_history(List): any previous chat history for context

  Returns:
      output(str): the output of the agent on the user input
      action_steps: the list of action steps take by the agent for the run
  """
  Logger.info(f"Running {agent_name} agent "
              f"with prompt=[{prompt}] and "
              f"chat_history=[{chat_history}]")
  llm_service_agent = BaseAgent.load_llm_service_agent(agent_name)

  tools = llm_service_agent.get_tools()
  tools_str = ", ".join(tool.name for tool in tools)

  Logger.info(f"Available tools=[{tools_str}]")
  langchain_agent = llm_service_agent.load_langchain_agent()

  agent_executor = AgentExecutor.from_agent_and_tools(
      agent=langchain_agent, tools=tools)

  chat_history = chat_history or []
  agent_inputs = {
    "input": prompt,
    "chat_history": chat_history
  }

  Logger.info("Running agent executor.... ")
  output = agent_executor.run(agent_inputs)
  Logger.info(f"Agent {agent_name} generated"
              f" output=[{output}]")
  return output


async def agent_plan(agent_name:str,
                     prompt:str,
                     user_id:str,
                     chat_history:List = None) -> Tuple[str, UserPlan]:
  """
  Run an agent on user input to generate a plan

  Args:
      agent_name(str): Agent name
      prompt(str): the user input prompt
      chat_history(List): any previous chat history for context

  Returns:
      output(str): the output of the agent on the user input
      user_plan(str): user plan object created from agent plan
  """
  Logger.info(f"Starting with plan for "
              f"agent_name=[{agent_name}], "
              f"prompt=[{prompt}], user_id=[{user_id}], "
              f"chat_history=[{chat_history}]")
  planning_agents = get_plan_agent_config()
  if not agent_name in planning_agents.keys():
    raise BadRequest(f"{agent_name} is not a planning agent.")

  output = await run_agent(agent_name, prompt, chat_history)

<<<<<<< HEAD
  raw_plan_steps = parse_plan_output("Plan:", output)
=======
  task_response = parse_agent_response("Plan:", output)
  raw_plan_steps = parse_action_output("Plan:", output)
>>>>>>> a918a8ff

  # create user plan

  user_plan = UserPlan(
      user_id=user_id,
      task_prompt=prompt,
      task_response=task_response,
      agent_name=agent_name)
  user_plan.save()

  # create PlanStep models
  plan_steps = [
      PlanStep(user_id=user_id,
               plan_id=user_plan.id,
               description=step_description,
               agent_name=agent_name)
      for step_description in raw_plan_steps]
  plan_step_ids = []
  for step in plan_steps:
    step.save()
    plan_step_ids.append(step.id)

  # save plan steps
  user_plan.plan_steps = plan_step_ids
  user_plan.update()

  Logger.info(f"Created steps using plan_agent_name=[{agent_name}] "
              f"raw_plan_steps={raw_plan_steps}")
  return output, user_plan

def parse_agent_response(header: str, text: str) -> str:
  """
  Parse agent response prior to action header
  """
  header_index = text.find(header)
  if header_index != -1:
    return text[:header_index]
  else:
    return text

<<<<<<< HEAD
def parse_plan_output(header: str, text: str) -> List[str]:
=======
def parse_action_output(header: str, text: str) -> List[str]:
>>>>>>> a918a8ff
  """
  Parse plan steps from agent output
  """
  Logger.info(f"Parsing agent output: {header}, {text}")

  # Regex pattern to match the steps after 'Plan:'
  # We are using the re.DOTALL flag to match across newlines and
  # re.MULTILINE to treat each line as a separate string
  steps_regex = re.compile(
      r"^\s*[\d#]+\..+?(?=\n\s*\d+|\Z)", re.MULTILINE | re.DOTALL)

  # Find the part of the text after header
  plan_part = re.split(header, text, flags=re.IGNORECASE)[-1]

  # Find all the steps within the 'Plan:' part
  steps = steps_regex.findall(plan_part)

  # strip whitespace
  steps = [step.strip() for step in steps]

  return steps

def parse_plan_step(text:str) -> dict:
  step_regex = re.compile(
      r"[\d|#]+\.\s.*\[(.*)\]\s?(.*)", re.DOTALL)
  matches = step_regex.findall(text)
  return matches

async def agent_execute_plan(
    agent_name: str, user_plan: UserPlan=None) -> str:
  """
  Execute a given plan_steps.
  """
  Logger.info(f"Running {agent_name} agent "
              f"user_plan=[{user_plan}]")
  llm_service_agent = BaseAgent.load_llm_service_agent(agent_name)
  langchain_agent = llm_service_agent.load_langchain_agent()

  tools = llm_service_agent.get_tools()
  tools_str = ", ".join(tool.name for tool in tools)

  Logger.info(f"Available tools=[{tools_str}]")

  agent_executor = AgentExecutor.from_agent_and_tools(
    agent=langchain_agent,
    tools=tools,
    verbose=True)

  task_prompt = user_plan.task_prompt
  task_response = user_plan.task_response
  prompt = "Execute the plan provided below. "
  prompt += \
    f"The plan was created by an AI Planning Assistant." \
    f"The original task request by the human user was \"{task_prompt}\".\n" \
    f"The response of the planning agent was \"{task_response}\", \n" \
    f"followed by the plan listed below.\n" \
    f"Plan: \n"

  plan_steps = []
  for step in user_plan.plan_steps:
    description = PlanStep.find_by_id(step).description
    plan_steps.append(description)
  plan_steps_string = " ".join(plan_steps)
  agent_prompt = prompt + plan_steps_string
  agent_inputs = {
    "input": agent_prompt
  }
  Logger.info(f"Running agent executor.... input:{agent_prompt} ")

  # collect print-output to the string.
  output, agent_logs = await agent_executor_arun_with_logs(
      agent_executor, agent_inputs)

  Logger.info(f"Agent {agent_name} generated"
              f" output=[{output}]")
  return output, agent_logs<|MERGE_RESOLUTION|>--- conflicted
+++ resolved
@@ -24,16 +24,9 @@
                                  UserPlan, PlanStep)
 from common.utils.http_exceptions import BadRequest
 from common.utils.logging_handler import Logger
-<<<<<<< HEAD
 from config.utils import get_agent_config
 from services.agents.agents import BaseAgent
-from services.agents.utils import agent_executor_run_with_logs
-=======
-from config import AGENT_CONFIG_PATH
-from config.utils import get_dataset_config
-from services.agents import agents
 from services.agents.utils import agent_executor_arun_with_logs
->>>>>>> a918a8ff
 
 Logger = Logger.get_logger(__file__)
 
@@ -94,99 +87,6 @@
   return agent_list
 
 
-<<<<<<< HEAD
-=======
-async def run_intent(
-    prompt:str, chat_history:List = None, user:User = None) -> dict:
-  """
-  Evaluate a prompt to get the intent with best matched route.
-
-  Args:
-      prompt(str): the user input prompt
-      chat_history(List): any previous chat history for context
-
-  Returns:
-      output(str): the output of the agent on the user input
-      action_steps: the list of action steps take by the agent for the run
-  """
-
-  Logger.info(f"Running dispatch "
-              f"with prompt=[{prompt}] and "
-              f"chat_history=[{chat_history}]")
-  agent_name = "Dispatch"
-  agent_params = get_agent_config()[agent_name]
-  llm_service_agent = agent_params["agent_class"](agent_params["llm_type"])
-
-  langchain_agent = llm_service_agent.load_agent()
-  agent_executor = AgentExecutor.from_agent_and_tools(
-      agent=langchain_agent, tools=[])
-
-  intent_list_str = ""
-  intent_list = [
-    f"- {AgentCapability.AGENT_CHAT_CAPABILITY.value}" \
-    " to to perform generic chat conversation.",
-    f"- {AgentCapability.AGENT_PLAN_CAPABILITY.value}" \
-    " to compose, generate or create a plan.",
-  ]
-  for intent in intent_list:
-    intent_list_str += \
-      intent + "\n"
-
-  # Collect all query engines with their description as topics.
-  query_engines = QueryEngine.collection.fetch()
-  for qe in query_engines:
-    intent_list_str += \
-      f"- [{AgentCapability.AGENT_QUERY_CAPABILITY.value}:{qe.name}]" \
-      f" to run a query on a search engine for information (not raw data)" \
-      f" on the topics of {qe.description} \n"
-
-  # Collect all datasets with their descriptions as topics
-  datasets = get_dataset_config()
-  for ds_name, ds_config in datasets.items():
-    if ds_name in ["default"]:
-      continue
-
-    description = ds_config["description"]
-    intent_list_str += \
-      f"- [{AgentCapability.AGENT_DATABASE_CAPABILITY.value}:{ds_name}]" \
-      f" to run a query against a database for data related to " \
-      f"these areas: {description} \n"
-
-  dispatch_prompt = f"""
-    An AI Dispatch Assistant has access to the following routes:
-    {intent_list_str}
-    Choose one route based on the question below:
-    """
-  Logger.info(f"dispatch_prompt: \n{dispatch_prompt}")
-
-  agent_inputs = {
-    "input": dispatch_prompt + prompt,
-    "chat_history": []
-  }
-
-  Logger.info("Running agent executor to get bested matched route.... ")
-  output = agent_executor.run(agent_inputs)
-  Logger.info(f"Agent {agent_name} generated output=[{output}]")
-
-  agent_logs = output
-  Logger.info(f"run_intent - agent_logs: \n{agent_logs}")
-
-  routes = parse_action_output("Route:", output) or []
-  Logger.info(f"Output routes: {routes}")
-
-  # If no best route(s) found, pass to Chat agent.
-  if not routes or len(routes) == 0:
-    return AgentCapability.AGENT_CHAT_CAPABILITY.value, agent_logs
-
-  # TODO: Refactor this with DispatchAgentOutputParser
-  # Get the route for the best matched (first) returned routes.
-  route, detail = parse_step(routes[0])[0]
-  Logger.info(f"route: {route}, {detail}")
-
-  return route, agent_logs
-
-
->>>>>>> a918a8ff
 async def run_agent(agent_name:str,
                     prompt:str,
                     chat_history:List = None) -> str:
@@ -255,12 +155,8 @@
 
   output = await run_agent(agent_name, prompt, chat_history)
 
-<<<<<<< HEAD
-  raw_plan_steps = parse_plan_output("Plan:", output)
-=======
   task_response = parse_agent_response("Plan:", output)
   raw_plan_steps = parse_action_output("Plan:", output)
->>>>>>> a918a8ff
 
   # create user plan
 
@@ -301,11 +197,7 @@
   else:
     return text
 
-<<<<<<< HEAD
-def parse_plan_output(header: str, text: str) -> List[str]:
-=======
 def parse_action_output(header: str, text: str) -> List[str]:
->>>>>>> a918a8ff
   """
   Parse plan steps from agent output
   """
