--- conflicted
+++ resolved
@@ -23,11 +23,7 @@
 from typing import List, Tuple, Dict
 
 from langchain.agents import AgentExecutor
-<<<<<<< HEAD
-from common.models import BatchJobModel, User
-=======
 from common.models import BatchJobModel, QueryEngine, User
->>>>>>> 9194ac7d
 from common.models.agent import (AgentCapability,
                                  UserPlan, PlanStep)
 from common.utils.errors import ResourceNotFoundException
