# Copyright 2023 Google LLC
#
# Licensed under the Apache License, Version 2.0 (the "License");
# you may not use this file except in compliance with the License.
# You may obtain a copy of the License at
#
#      http://www.apache.org/licenses/LICENSE-2.0
#
# Unless required by applicable law or agreed to in writing, software
# distributed under the License is distributed on an "AS IS" BASIS,
# WITHOUT WARRANTIES OR CONDITIONS OF ANY KIND, either express or implied.
# See the License for the specific language governing permissions and
# limitations under the License.

""" Agent tools """

# pylint: disable=unused-argument,unused-import

from common.utils.logging_handler import Logger
from common.utils.request_handler import get_method, post_method
from langchain.tools import tool
from config import SERVICES, auth_client
from typing import List, Dict
Logger = Logger.get_logger(__file__)





def rules_engine_get_ruleset_fields(ruleset_name: str):
  """
  Call the rules engine to get the fields for a record
  """
  api_url_prefix = SERVICES["rules-engine"]["api_url_prefix"]
  api_url = f"{api_url_prefix}/ruleset/{ruleset_name}/fields"
  response = get_method(url=api_url,
                        auth_client=auth_client)
  fields = response.json().get("fields", {})
  return fields

@tool(infer_schema=True)
def gmail_tool(recipients: List, subject: str, message: str) -> str:
  """
  Send an email to a list of recipients
  """

  api_url_prefix = SERVICES["tools-service"]["api_url_prefix"]
  api_url = f"{api_url_prefix}/workspace/gmail"

  recipients = ",".join(recipients)
  data = {
    "recipient": recipients,
    "subject": subject,
    "message": message,
  }
  try:
    response = post_method(url=api_url,
                          request_body=data,
                          auth_client=auth_client)

    resp_data = response.json()
    result = resp_data["result"]
    recipient = resp_data["recipient"]
    output = f"[gmail_tool] Sending email to {recipient}. Result: {result}"
    Logger.info(output)

  except RuntimeError as e:
    output = f"[gmail_tool] Unable to send email: {e}"
    Logger.error(output)

  return output

@tool(infer_schema=True)
def docs_tool(recipients: List, content: str) -> Dict:
  """
  Compose or create a document using Google Docs
  """
  print(f"[docs_tool]: {recipients}")

  api_url_prefix = SERVICES["tools-service"]["api_url_prefix"]
  api_url = f"{api_url_prefix}/workspace/compose_email"

  # TODO: Add more template to support additional use cases.
  data = {
    "prompt":
      "Create an email to this applicant that is missing income verification "
      "asking them to email a pay stub from their employers",
    "email_template":
      "You are working for {state} agency. Create only the email message body "
      "\n\n Use text delimited by triple backticks "
      "to create the email body text:'''{email_body}'''",
    "variables": {
      "state": "NY",
    }
  }
  try:
    response = post_method(url=api_url,
                          request_body=data,
                          auth_client=auth_client)
    resp_data = response.json()
    subject = resp_data["subject"]
    output = resp_data["message"]
    Logger.info(f"[docs_tool] Composed an email with subject: {subject}")


    output = {
      "subject": resp_data["subject"],
      "message": resp_data["message"]
    }


  except RuntimeError as e:
    Logger.error(f"[gmail_tool] Unable to send email: {e}")
  return output

@tool(infer_schema=True)
def calendar_tool(date: str) -> str:
  """
  Create and update meetings using Google Calendar
  """
  print("[calendar_tool] calendar tool called:" + date)
  return ""

@tool(infer_schema=True)
def search_tool(query: str) -> str:
  """
  Perform an internet search.
  """
  print("[search_tool] search tool called: " + query)
  return ""

@tool(infer_schema=True)
def query_tool(query: str) -> Dict:
  """
  Perform a query and craft an answer using one of the available query engines.
  """


  # Use StructuredTool to let agent to pass output from previous tool..
  result = {
    "recipients": ["sumeetvij@google.com"]
  }

  return result

<<<<<<< HEAD
  return result
@tool(infer_schema=True)
def google_sheets_tool(name: str,columns : List, rows : List,
                      user_email: str=None) -> Dict:
    """
     Create a Google Sheet with the supplied data and return the sheet url and
     id
    """
    Logger.info(
        f"[google_sheets_tool] creating spreadsheet name:{name},"
        f" columns: {columns}"
        f"for user: {user_email}.")
    api_url_prefix = SERVICES["tools-service"]["api_url_prefix"]
    api_url = f"{api_url_prefix}/workspace/sheets/create"
    output = {}
    data = {
=======
@tool(infer_schema=True)
def google_sheets_tool(name: str,columns : List, rows : List,
                      user_email: str=None) -> Dict:
  """
  Create a Google Sheet with the supplied data and return the sheet url and 
  id
  """
  Logger.info(
        f"[google_sheets_tool] creating spreadsheet name:{name},"
        f" columns: {columns}"
        f"for user: {user_email}.")
  api_url_prefix = SERVICES["tools-service"]["api_url_prefix"]
  api_url = f"{api_url_prefix}/workspace/sheets/create"
  output = {}
  data = {
>>>>>>> 4b3474be
    "name": name,
    "share_with": user_email,
    "columns": columns,
    "rows": rows
    }

<<<<<<< HEAD
    try:
      response = post_method(url=api_url,
                             request_body=data,
                             auth_client=auth_client)

      resp_data = response.json()
      Logger.info(
        f"[google_sheets_tool] response from google_sheets_service: {response}"
        )
      result = resp_data["result"]
      Logger.info(
          f"[google_sheets_tool] creating spreadsheet for user: {user_email}."
          f" Result: {result}")
      output = {
        "sheet_url": resp_data["sheet_url"],
        "sheet_id": resp_data["sheet_id"]
      }
    except RuntimeError as e:
      Logger.error(f"[google_sheets_tool] Unable to create Google Sheets: {e}")
    return output

@tool(infer_schema=True)
def database_tool(database_query: str) -> Dict:
    """
      Accepts a natural language question and queries a database to get definite
      answer
    """
    Logger.info(
      f"[database_tool] executing query:{database_query}")
    api_url_prefix = SERVICES["tools-service"]["api_url_prefix"]
    api_url = f"{api_url_prefix}/workspace/database/query"
    output = {}
    data = {
      "query": database_query
    }
    try:
      response = post_method(url=api_url,
                             request_body=data,
                             auth_client=auth_client)

      resp_data = response.json()
      Logger.info(
        f"[database_tool] response from database_service: {response}"
        )
      result = resp_data["result"]
      Logger.info(
          f"[database_tool] query response:{resp_data}."
          f" Result: {result}")
      output = {
        "columns": resp_data["columns"],
        "rows": resp_data["rows"]
      }
    except RuntimeError as e:
      Logger.error(f"[database_tool] Unable to execute query: {e}")
    return output
=======
  try:
    response = post_method(url=api_url,
                             request_body=data,
                             auth_client=auth_client)

    resp_data = response.json()
    Logger.info(
        f"[google_sheets_tool] response from google_sheets_service: {response}"
        )
    result = resp_data["result"]
    Logger.info(
          f"[google_sheets_tool] creating spreadsheet for user: {user_email}."
          f" Result: {result}")
    output = {
        "sheet_url": resp_data["sheet_url"],
        "sheet_id": resp_data["sheet_id"]
      }
  except RuntimeError as e:
    Logger.error(f"[google_sheets_tool] Unable to create Google Sheets: {e}")
  return output

@tool(infer_schema=True)
def database_tool(database_query: str) -> Dict:
  """
    Accepts a natural language question and queries a database to get definite 
    answer
  """
  rows = [["New York","sumeetvij@google.com","1234","12/08/2023"],
            ["New Jersey","jonchen@google.com","5678","12/08/2023"]]
  output = {
    "columns": ["FQHC_NAME","FQHC_EMAIL", "CDT_CODE", "TRANSACTION_DATE"],
    "rows": rows
    }
  return output
>>>>>>> 4b3474be
<|MERGE_RESOLUTION|>--- conflicted
+++ resolved
@@ -143,24 +143,6 @@
 
   return result
 
-<<<<<<< HEAD
-  return result
-@tool(infer_schema=True)
-def google_sheets_tool(name: str,columns : List, rows : List,
-                      user_email: str=None) -> Dict:
-    """
-     Create a Google Sheet with the supplied data and return the sheet url and
-     id
-    """
-    Logger.info(
-        f"[google_sheets_tool] creating spreadsheet name:{name},"
-        f" columns: {columns}"
-        f"for user: {user_email}.")
-    api_url_prefix = SERVICES["tools-service"]["api_url_prefix"]
-    api_url = f"{api_url_prefix}/workspace/sheets/create"
-    output = {}
-    data = {
-=======
 @tool(infer_schema=True)
 def google_sheets_tool(name: str,columns : List, rows : List,
                       user_email: str=None) -> Dict:
@@ -176,14 +158,12 @@
   api_url = f"{api_url_prefix}/workspace/sheets/create"
   output = {}
   data = {
->>>>>>> 4b3474be
     "name": name,
     "share_with": user_email,
     "columns": columns,
     "rows": rows
     }
 
-<<<<<<< HEAD
     try:
       response = post_method(url=api_url,
                              request_body=data,
@@ -207,71 +187,35 @@
 
 @tool(infer_schema=True)
 def database_tool(database_query: str) -> Dict:
-    """
-      Accepts a natural language question and queries a database to get definite
-      answer
-    """
-    Logger.info(
-      f"[database_tool] executing query:{database_query}")
-    api_url_prefix = SERVICES["tools-service"]["api_url_prefix"]
-    api_url = f"{api_url_prefix}/workspace/database/query"
-    output = {}
-    data = {
-      "query": database_query
-    }
-    try:
-      response = post_method(url=api_url,
-                             request_body=data,
-                             auth_client=auth_client)
-
-      resp_data = response.json()
-      Logger.info(
-        f"[database_tool] response from database_service: {response}"
-        )
-      result = resp_data["result"]
-      Logger.info(
-          f"[database_tool] query response:{resp_data}."
-          f" Result: {result}")
-      output = {
-        "columns": resp_data["columns"],
-        "rows": resp_data["rows"]
-      }
-    except RuntimeError as e:
-      Logger.error(f"[database_tool] Unable to execute query: {e}")
-    return output
-=======
+  """
+    Accepts a natural language question and queries a database to get definite
+    answer
+  """
+  Logger.info(
+    f"[database_tool] executing query:{database_query}")
+  api_url_prefix = SERVICES["tools-service"]["api_url_prefix"]
+  api_url = f"{api_url_prefix}/workspace/database/query"
+  output = {}
+  data = {
+    "query": database_query
+  }
   try:
     response = post_method(url=api_url,
-                             request_body=data,
-                             auth_client=auth_client)
+                           request_body=data,
+                           auth_client=auth_client)
 
     resp_data = response.json()
     Logger.info(
-        f"[google_sheets_tool] response from google_sheets_service: {response}"
-        )
+      f"[database_tool] response from database_service: {response}"
+      )
     result = resp_data["result"]
     Logger.info(
-          f"[google_sheets_tool] creating spreadsheet for user: {user_email}."
-          f" Result: {result}")
+        f"[database_tool] query response:{resp_data}."
+        f" Result: {result}")
     output = {
-        "sheet_url": resp_data["sheet_url"],
-        "sheet_id": resp_data["sheet_id"]
-      }
+      "columns": resp_data["columns"],
+      "rows": resp_data["rows"]
+    }
   except RuntimeError as e:
-    Logger.error(f"[google_sheets_tool] Unable to create Google Sheets: {e}")
-  return output
-
-@tool(infer_schema=True)
-def database_tool(database_query: str) -> Dict:
-  """
-    Accepts a natural language question and queries a database to get definite 
-    answer
-  """
-  rows = [["New York","sumeetvij@google.com","1234","12/08/2023"],
-            ["New Jersey","jonchen@google.com","5678","12/08/2023"]]
-  output = {
-    "columns": ["FQHC_NAME","FQHC_EMAIL", "CDT_CODE", "TRANSACTION_DATE"],
-    "rows": rows
-    }
-  return output
->>>>>>> 4b3474be
+    Logger.error(f"[database_tool] Unable to execute query: {e}")
+  return output