# Copyright 2023 Google LLC
#
# Licensed under the Apache License, Version 2.0 (the "License");
# you may not use this file except in compliance with the License.
# You may obtain a copy of the License at
#
#      http://www.apache.org/licenses/LICENSE-2.0
#
# Unless required by applicable law or agreed to in writing, software
# distributed under the License is distributed on an "AS IS" BASIS,
# WITHOUT WARRANTIES OR CONDITIONS OF ANY KIND, either express or implied.
# See the License for the specific language governing permissions and
# limitations under the License.

""" Agent classes """
import re
from abc import ABC, abstractmethod
from typing import Union, Type, Callable, List, Optional

from langchain.agents import (Agent, AgentOutputParser,
                              ConversationalAgent)
from langchain.agents.structured_chat.base import StructuredChatAgent
from langchain.agents.structured_chat.output_parser import ( StructuredChatOutputParserWithRetries)
from langchain.agents.structured_chat.prompt import FORMAT_INSTRUCTIONS as STRUCTURED_FORMAT_INSTRUCTIONS
from langchain.agents.conversational.prompt import FORMAT_INSTRUCTIONS
from langchain.schema import AgentAction, AgentFinish

from common.models.agent import AgentCapability
from common.utils.http_exceptions import InternalServerError
from common.utils.logging_handler import Logger
from config import LANGCHAIN_LLM
<<<<<<< HEAD
from services.agents.agent_prompts import (PREFIX, TASK_PREFIX, PLANNING_PREFIX,
                                           PLAN_FORMAT_INSTRUCTIONS)
from services.agents.agent_tools import (gmail_tool, docs_tool, database_tool, google_sheets_tool,
=======
from services.agents.agent_prompts import (PREFIX, DISPATCH_PREFIX,
                                           TASK_PREFIX, PLANNING_PREFIX,
                                           PLAN_FORMAT_INSTRUCTIONS,
                                           DISPATCH_FORMAT_INSTRUCTIONS)
from services.agents.agent_tools import (gmail_tool, docs_tool,
>>>>>>> 9194ac7d
                                         calendar_tool, search_tool,
                                         query_tool)

Logger = Logger.get_logger(__file__)

class BaseAgent(ABC):
  """
  Base Agent for LLM Service agents.  All agents are based on Langchain
  agents and basically specify the configuration for a particular variant
  of Langchain agent.
  """

  llm_type: str = None
  """ the LLM Service llm type used to power the agent """

  agent: Agent = None
  """ the langchain agent instance """

  agent_class: Type[Agent] = None
  """ the langchain agent class """

  name:str = None
  """ The name of the agent """
<<<<<<< HEAD
  prefix:str = PREFIX
  """ The prefix prompt of the agent """
=======

  prefix: str = PREFIX
  """ The prefix prompt of the agent """

>>>>>>> 9194ac7d
  def __init__(self, llm_type: str):
    self.llm_type = llm_type
    self.agent = None

<<<<<<< HEAD
  @property
  def prefix(self) -> str:
    return self.prefix
=======
  def set_prefix(self, prefix) -> str:
    self.prefix = prefix
>>>>>>> 9194ac7d

  @property
  def format_instructions(self) -> str:
    return FORMAT_INSTRUCTIONS

  @property
  def output_parser_class(self) -> Type[AgentOutputParser]:
    raise NotImplementedError(
        "Derived classes should provide output_parser_class")

  @classmethod
  @abstractmethod
  def capabilities(cls) -> List[str]:
    """ return capabilities of this agent class """

  @abstractmethod
  def get_tools(self) -> List[Callable]:
    """ return tools used by this agent """

  def load_agent(self,input_variables: Optional[List[str]] = None) -> Agent:
    """ load this agent and return an instance of langchain Agent"""
    tools = self.get_tools()

    llm = LANGCHAIN_LLM.get(self.llm_type)
    if llm is None:
      raise InternalServerError(
          f"Agent: cannot find LLM type {self.llm_type}")

    output_parser = self.output_parser_class()
    self.agent = self.agent_class.from_llm_and_tools(
        llm=llm,
        tools=tools,
        prefix=self.prefix,
        format_instructions=self.format_instructions,
        output_parser=output_parser,
        input_variables=input_variables
    )
    Logger.info(f"Successfully loaded {self.name} agent.")
    Logger.debug(f"prefix=[{self.prefix}], "
                 f"format_instructions=[{self.format_instructions}]",
                 f"input_variables=[{input_variables}]")
    return self.agent


class ChatAgent(BaseAgent):
  """
  Chat Agent.  This is an agent configured for basic informational chat with a
  human.  It includes search and query tools.
  """
  def __init__(self, llm_type: str):
    super().__init__(llm_type)
    self.name = "ChatAgent"
    self.agent_class = ConversationalAgent

  @property
  def output_parser_class(self) -> Type[AgentOutputParser]:
    return ToolAgentOutputParser

  @classmethod
  def capabilities(cls) -> List[str]:
    """ return capabilities of this agent class """
    capabilities = [AgentCapability.AGENT_CHAT_CAPABILITY,
                    AgentCapability.AGENT_QUERY_CAPABILITY]
    return capabilities

  def get_tools(self) -> List[Callable]:
    """ return tools used by this agent """
    return [search_tool, query_tool]


class DispatchAgent(BaseAgent):
  """
  Dispatch Agent.  This is an agent configured for dispatching
  a given prompt to the best route with given list of choices.
  """
  def __init__(self, llm_type: str):
    super().__init__(llm_type)
    self.name = "DispatchAgent"
    self.agent_class = ConversationalAgent
    self.prefix = DISPATCH_PREFIX

  @property
  def output_parser_class(self) -> Type[AgentOutputParser]:
    return DispatchAgentOutputParser

  @property
  def format_instructions(self) -> str:
    return DISPATCH_FORMAT_INSTRUCTIONS

  @classmethod
  def capabilities(cls) -> List[str]:
    """ return capabilities of this agent class """
    capabilities = [AgentCapability.AGENT_CHAT_CAPABILITY,
                    AgentCapability.AGENT_QUERY_CAPABILITY]
    return capabilities

  def get_tools(self) -> List[Callable]:
    """ return tools used by this agent """
    return []


class TaskAgent(BaseAgent):
  """
  Structured Task Agent.  This agent accepts multiple inputs and can call
  StructuredTools that accept multiple inputs,not just one String. This is an
  agent configured to execute tasks on behalf of a human.  Every task has a
  plan, consisting of plan steps. Creation of the plan is done by a planning
  agent.
  """

  def __init__(self, llm_type: str):
    super().__init__(llm_type)
    self.name = "TaskAgent"
    self.agent_class = StructuredChatAgent

  def load_agent(self,input_variables: Optional[List[str]] = None) -> Agent:
    """ load this agent and return an instance of langchain Agent"""
    #This is the list of variables defined in the associated prompt
    #input_variables = ["input", "user", "user_email", "task_plan",
    # "agent_scratchpad"]
    return super().load_agent()

  @property
  def prefix(self) -> str:
    return TASK_PREFIX

  @property
  def output_parser_class(self) -> Type[AgentOutputParser]:
    return StructuredChatOutputParserWithRetries

  @property
  def format_instructions(self) -> str:
    return STRUCTURED_FORMAT_INSTRUCTIONS
  @classmethod
  def capabilities(cls) -> List[str]:
    """ return capabilities of this agent class """
    capabilities = [AgentCapability.AGENT_CHAT_CAPABILITY,
                    AgentCapability.AGENT_QUERY_CAPABILITY,
                    AgentCapability.AGENT_TASK_CAPABILITY]
    return capabilities

  def get_tools(self):
    tools = [gmail_tool, database_tool,  google_sheets_tool, docs_tool,
      calendar_tool, search_tool, query_tool]
    return tools

  def get_planning_agent(self) -> str:
    """
    This is the agent used by this agent to create plans for tasks.
    """
    return "PlanAgent"


class PlanAgent(BaseAgent):
  """
  Plan Agent.  This is an agent configured to make plans.
  Plans will be executed using a different agent.
  """

  def __init__(self, llm_type: str):
    super().__init__(llm_type)
    self.name = "PlanAgent"
    self.agent_class = StructuredChatAgent
    self.prefix = PLANNING_PREFIX

  @property
  def format_instructions(self) -> str:
    return PLAN_FORMAT_INSTRUCTIONS

  @property
  def output_parser_class(self) -> Type[AgentOutputParser]:
    return PlanAgentOutputParser

  @classmethod
  def capabilities(cls) -> List[str]:
    """ return capabilities of this agent class """
    capabilities = [AgentCapability.AGENT_PLAN_CAPABILITY]
    return capabilities

  def get_tools(self):
    tools = [gmail_tool, database_tool, google_sheets_tool, docs_tool,
      calendar_tool, search_tool, query_tool]
    return tools


class DispatchAgentOutputParser(AgentOutputParser):
  """Output parser for a agent that makes plans."""

  ai_prefix: str = "AI"
  """Prefix to use before AI output."""

  def get_format_instructions(self) -> str:
    return DISPATCH_FORMAT_INSTRUCTIONS

  def parse(self, text: str) -> Union[AgentAction, AgentFinish]:
    regex = r"Action: (.*?)[\n]*Action Input: (.*)"
    match = re.search(regex, text)
    if not match:
      # TODO: undo this temporary fix to make the v1 agent terminate
      #raise OutputParserException(
      #    f"MIRA: Could not parse LLM output: `{text}`")
      return AgentFinish(
          {
            "output": text.split(f"{self.ai_prefix}:")[-1].strip()
          }, text
      )
    action = match.group(1)
    action_input = match.group(2)
    return AgentAction(action.strip(),
                       action_input.strip(" ").strip('"'), text)

  @property
  def _type(self) -> str:
    return "zero_shot"


class PlanAgentOutputParser(AgentOutputParser):
  """Output parser for a agent that makes plans."""

  ai_prefix: str = "AI"
  """Prefix to use before AI output."""

  def get_format_instructions(self) -> str:
    return PLAN_FORMAT_INSTRUCTIONS

  def parse(self, text: str) -> Union[AgentAction, AgentFinish]:
    if f"{self.ai_prefix}:" in text:
      return AgentFinish(
          {"output": text.split(f"{self.ai_prefix}:")[-1].strip()}, text
      )
    regex = r"Action: (.*?)[\n]*Action Input: (.*)"
    match = re.search(regex, text)
    if not match:
      # TODO: undo this temporary fix to make the v1 agent terminate
      #raise OutputParserException(
      #    f"MIRA: Could not parse LLM output: `{text}`")
      return AgentFinish(
          {"output": text.split(f"{self.ai_prefix}:")[-1].strip()}, text
      )
    action = match.group(1)
    action_input = match.group(2)
    return AgentAction(action.strip(),
                       action_input.strip(" ").strip('"'), text)

  @property
  def _type(self) -> str:
    return "zero_shot"


class ToolAgentOutputParser(AgentOutputParser):
  """Output parser for a conversational agent that uses tools."""

  ai_prefix: str = "AI"
  """Prefix to use before AI output."""

  def get_format_instructions(self) -> str:
    return FORMAT_INSTRUCTIONS

  def parse(self, text: str) -> Union[AgentAction, AgentFinish]:
    if f"{self.ai_prefix}:" in text:
      return AgentFinish(
          {"output": text.split(f"{self.ai_prefix}:")[-1].strip()}, text
      )
    print(f"[ToolAgentOutputParser] text: {text}")
    regex = r"Action: (.*?)[\n]*Action Input: (.*)"
    match = re.search(regex, text)
    if not match:
      # TODO: undo this temporary fix to make the v1 agent terminate
      #raise OutputParserException(
      #    f"MIRA: Could not parse LLM output: `{text}`")
      return AgentFinish(
          {"output": text.split(f"{self.ai_prefix}:")[-1].strip()}, text
      )
    action = match.group(1)
    action_input = match.group(2)
    return AgentAction(action.strip(),
                       action_input.strip(" ").strip('"'), text)

  @property
  def _type(self) -> str:
    return "conversational"
<|MERGE_RESOLUTION|>--- conflicted
+++ resolved
@@ -29,17 +29,11 @@
 from common.utils.http_exceptions import InternalServerError
 from common.utils.logging_handler import Logger
 from config import LANGCHAIN_LLM
-<<<<<<< HEAD
-from services.agents.agent_prompts import (PREFIX, TASK_PREFIX, PLANNING_PREFIX,
-                                           PLAN_FORMAT_INSTRUCTIONS)
-from services.agents.agent_tools import (gmail_tool, docs_tool, database_tool, google_sheets_tool,
-=======
 from services.agents.agent_prompts import (PREFIX, DISPATCH_PREFIX,
                                            TASK_PREFIX, PLANNING_PREFIX,
                                            PLAN_FORMAT_INSTRUCTIONS,
                                            DISPATCH_FORMAT_INSTRUCTIONS)
-from services.agents.agent_tools import (gmail_tool, docs_tool,
->>>>>>> 9194ac7d
+from services.agents.agent_tools import (gmail_tool, docs_tool,database_tool, google_sheets_tool,
                                          calendar_tool, search_tool,
                                          query_tool)
 
@@ -63,27 +57,16 @@
 
   name:str = None
   """ The name of the agent """
-<<<<<<< HEAD
-  prefix:str = PREFIX
-  """ The prefix prompt of the agent """
-=======
-
   prefix: str = PREFIX
   """ The prefix prompt of the agent """
 
->>>>>>> 9194ac7d
   def __init__(self, llm_type: str):
     self.llm_type = llm_type
     self.agent = None
 
-<<<<<<< HEAD
-  @property
-  def prefix(self) -> str:
-    return self.prefix
-=======
   def set_prefix(self, prefix) -> str:
     self.prefix = prefix
->>>>>>> 9194ac7d
+
 
   @property
   def format_instructions(self) -> str:
