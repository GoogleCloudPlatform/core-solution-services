# Copyright 2024 Google LLC
#
# Licensed under the Apache License, Version 2.0 (the "License");
# you may not use this file except in compliance with the License.
# You may obtain a copy of the License at
#
#      http://www.apache.org/licenses/LICENSE-2.0
#
# Unless required by applicable law or agreed to in writing, software
# distributed under the License is distributed on an "AS IS" BASIS,
# WITHOUT WARRANTIES OR CONDITIONS OF ANY KIND, either express or implied.
# See the License for the specific language governing permissions and
# limitations under the License.

"""
  Unit tests for LLM Service embeddings
"""
# disabling pylint rules that conflict with pytest fixtures
# pylint: disable=unused-argument,redefined-outer-name,ungrouped-imports,unused-import
import numpy.testing as npt
import numpy as np
import pytest
from unittest import mock
from common.utils.logging_handler import Logger
from common.utils.config import set_env_var
from vertexai.preview.language_models import TextEmbedding
from vertexai.preview.vision_models import MultiModalEmbeddingResponse
from services.embeddings import get_embeddings, get_multimodal_embeddings
with set_env_var("PG_HOST", ""):
  from config import (get_model_config, DEFAULT_QUERY_EMBEDDING_MODEL,
                      DEFAULT_QUERY_MULTIMODAL_EMBEDDING_MODEL)

Logger = Logger.get_logger(__file__)

FAKE_VERTEX_TEXT_EMBEDDINGS = \
    [TextEmbedding([0.0]), TextEmbedding([0.1]), TextEmbedding([0.2])]
FAKE_TEXT_EMBEDDINGS = \
    np.array([embedding.values for embedding in FAKE_VERTEX_TEXT_EMBEDDINGS])

FAKE_VERTEX_MULTIMODAL_EMBEDDINGS = \
    MultiModalEmbeddingResponse(_prediction_response=None,
                                text_embedding=[0.0], image_embedding=[0.1])

<<<<<<< HEAD
FAKE_MULTIMODAL_EMBEDDINGS = {
  "text_embeddings": [0.0],
  "image_embeddings": [0.1]
=======
FAKE_MULTI_EMBEDDINGS = {
  "text": [0.0],
  "image": [0.1]
  # TODO: Also set value of "video" key
  # and potentially "audio" key
>>>>>>> 2671f333
}

FAKE_MULTIMODAL_IMAGE_BYTES = \
  "iVBORw0KGgoAAAANSUhEUgAAAAEAAAABCAYAAAAfFcSJAAAAAXNSR0IArs\
   4c6QAAAA1JREFUGFdjYGBg+A8AAQQBAHAgZQsAAAAASUVORK5CYII="

@pytest.mark.asyncio
@mock.patch("services.embeddings.TextEmbeddingModel.get_embeddings")
async def test_get_embeddings(mock_get_vertex_embeddings):
  mock_get_vertex_embeddings.return_value = FAKE_VERTEX_TEXT_EMBEDDINGS
  embedding_type = DEFAULT_QUERY_EMBEDDING_MODEL
  text_chunks = ["test sentence 1"]
  is_successful, embeddings = await get_embeddings(text_chunks, embedding_type)
  assert all(is_successful)
  npt.assert_array_equal(embeddings, FAKE_TEXT_EMBEDDINGS)

@pytest.mark.asyncio
@mock.patch("services.embeddings.TextEmbeddingModel.get_embeddings")
async def test_get_embeddings_empty(mock_get_vertex_embeddings):
  mock_get_vertex_embeddings.return_value = []
  embedding_type = DEFAULT_QUERY_EMBEDDING_MODEL
  text_chunks = []
  is_successful, embeddings = await get_embeddings(text_chunks, embedding_type)
  assert not is_successful
  npt.assert_array_equal(embeddings, [])

@pytest.mark.asyncio
@mock.patch(
    "services.embeddings.MultiModalEmbeddingModel.get_embeddings")
async def test_get_embeddings_multimodal(mock_get_vertex_embeddings):
  mock_get_vertex_embeddings.return_value = FAKE_VERTEX_MULTIMODAL_EMBEDDINGS
  embedding_type = DEFAULT_QUERY_MULTIMODAL_EMBEDDING_MODEL
  text_chunks = []
  embeddings = await get_multimodal_embeddings(
<<<<<<< HEAD
      text_chunks, FAKE_MULTIMODAL_IMAGE_BYTES, embedding_type)
  assert embeddings == FAKE_MULTIMODAL_EMBEDDINGS
=======
      text_chunks, FAKE_MULTI_IMAGE_BYTES, embedding_type)
  assert embeddings == FAKE_MULTI_EMBEDDINGS
>>>>>>> 2671f333
<|MERGE_RESOLUTION|>--- conflicted
+++ resolved
@@ -41,17 +41,11 @@
     MultiModalEmbeddingResponse(_prediction_response=None,
                                 text_embedding=[0.0], image_embedding=[0.1])
 
-<<<<<<< HEAD
 FAKE_MULTIMODAL_EMBEDDINGS = {
-  "text_embeddings": [0.0],
-  "image_embeddings": [0.1]
-=======
-FAKE_MULTI_EMBEDDINGS = {
   "text": [0.0],
   "image": [0.1]
   # TODO: Also set value of "video" key
   # and potentially "audio" key
->>>>>>> 2671f333
 }
 
 FAKE_MULTIMODAL_IMAGE_BYTES = \
@@ -86,10 +80,5 @@
   embedding_type = DEFAULT_QUERY_MULTIMODAL_EMBEDDING_MODEL
   text_chunks = []
   embeddings = await get_multimodal_embeddings(
-<<<<<<< HEAD
       text_chunks, FAKE_MULTIMODAL_IMAGE_BYTES, embedding_type)
-  assert embeddings == FAKE_MULTIMODAL_EMBEDDINGS
-=======
-      text_chunks, FAKE_MULTI_IMAGE_BYTES, embedding_type)
-  assert embeddings == FAKE_MULTI_EMBEDDINGS
->>>>>>> 2671f333
+  assert embeddings == FAKE_MULTIMODAL_EMBEDDINGS