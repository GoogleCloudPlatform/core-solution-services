--- conflicted
+++ resolved
@@ -269,7 +269,6 @@
       else:
         raise ValueError(f"Invalid Doc URL: {doc_url}")
 
-<<<<<<< HEAD
       # If doc is a PDF, convert it to an array of PNGs for each page
       if doc_extension == "pdf":
 
@@ -284,8 +283,12 @@
           for i in range(num_pages):
             # Create a pdf file for the page and chunk into text chunks
             pdf_doc = self.create_pdf_page(reader.pages[i], doc_filepath, i)
-            text_chunks = self.chunk_document(pdf_doc["filename"],
-                                              doc_url, pdf_doc["filepath"])
+            #chunk_document returns 2 outputs, text_chunks and embed_chunks.
+            #Each element of text_chunks has the same info as its corresponding
+            #element in embed_chunks, but is padded with adjacent sentences
+            #before and after. Use the 2nd output here (embed_chunks).
+            _, embed_chunks = self.chunk_document(pdf_doc["filename"],
+                                                  doc_url, pdf_doc["filepath"])
 
             # Take PNG version of page and convert to b64
             png_doc_filepath = \
@@ -308,7 +311,7 @@
             chunk_obj = {
               "image_b64": png_b64,
               "image_url": png_url,
-              "text_chunks": text_chunks
+              "text_chunks": embed_chunks
             }
             doc_chunks.append(chunk_obj)
 
@@ -316,48 +319,6 @@
       # multimodal docs, such as images (PNG, JPG, BMP, GIF, TIFF, etc),
       # videos (AVI, MP4, MOV, etc), and audio (MP3, WAV, etc)
 
-=======
-      with tempfile.TemporaryDirectory() as path:
-        png_array = convert_from_path(doc_filepath, output_folder=path)
-      # Open PDF and iterate over pages
-      with open(doc_filepath, "rb") as f:
-        reader = PdfReader(f)
-        num_pages = len(reader.pages)
-        Logger.info(f"Reading pdf doc {doc_name} with {num_pages} pages")
-        for i in range(num_pages):
-          # Create a pdf file for the page and chunk into text chunks
-          pdf_doc = self.create_pdf_page(reader.pages[i], doc_filepath, i)
-          #chunk_document returns 2 outputs, text_chunks and embed_chunks.
-          #Each element of text_chunks has the same info as its corresponding
-          #element in embed_chunks, but is padded with adjacent sentences
-          #before and after. Use the 2nd output here (embed_chunks).
-          _, embed_chunks = self.chunk_document(pdf_doc["filename"],
-                                            doc_url, pdf_doc["filepath"])
-
-          # Take PNG version of page and convert to b64
-          png_doc_filepath = ".png".join(pdf_doc["filepath"].rsplit(".pdf", 1))
-          png_array[i].save(png_doc_filepath, format="png")
-          with open(png_doc_filepath, "rb") as f:
-            png_bytes = f.read()
-          png_b64 = b64encode(png_bytes).decode("utf-8")
-
-          # Upload to Google Cloud Bucket and return gs URL
-          png_url = gcs_helper.upload_to_gcs(self.storage_client,
-                                             bucket_name,
-                                             png_doc_filepath)
-
-          # Clean up temp files
-          os.remove(pdf_doc["filepath"])
-          os.remove(png_doc_filepath)
-
-          # Push chunk object into chunk array
-          chunk_obj = {
-            "image_b64": png_b64,
-            "image_url": png_url,
-            "text_chunks": embed_chunks
-          }
-          doc_chunks.append(chunk_obj)
->>>>>>> b26c8924
     except Exception as e:
       Logger.error(f"error processing doc {doc_name}: {e}")
       Logger.error(traceback.format_exc())
