--- conflicted
+++ resolved
@@ -15,14 +15,10 @@
 Query Data Sources
 """
 import os
-<<<<<<< HEAD
+import re
 from copy import copy
 from base64 import b64encode
-from typing import List, Tuple
-=======
-import re
 from typing import List
->>>>>>> 0ce66fd4
 from pathlib import Path
 from common.utils.logging_handler import Logger
 from common.models import QueryEngine
