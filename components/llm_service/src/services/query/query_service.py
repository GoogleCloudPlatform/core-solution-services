--- conflicted
+++ resolved
@@ -430,8 +430,7 @@
       q_engine.update()
 
       docs_processed, docs_not_processed = \
-<<<<<<< HEAD
-          build_doc_index(doc_url, query_engine, qe_vector_store)
+          build_doc_index(doc_url, q_engine, qe_vector_store)
 
     elif query_engine_type == QE_TYPE_INTEGRATED_SEARCH:
       # for each associated query engine store the current engine as its parent
@@ -439,9 +438,6 @@
         aq_engine.parent_engine_id = q_engine.id
         aq_engine.update()
 
-=======
-          build_doc_index(doc_url, q_engine, qe_vector_store)
->>>>>>> 4fb3b5d6
     else:
       raise RuntimeError(f"Invalid query_engine_type {query_engine_type}")
   except Exception as e:
