--- conflicted
+++ resolved
@@ -89,14 +89,7 @@
   # generate question prompt for chat model
   question_prompt = query_prompts.question_prompt(prompt, query_references)
 
-<<<<<<< HEAD
-  # Determine question generation model. The rule is:
-  #   if llm_type is passed as an arg use it
-  #   else if llm_type is set in query engine use that
-  #   else use the default query chat model
-=======
   # determine question generation model
->>>>>>> 96fa3abd
   if llm_type is None:
     if q_engine.llm_type is not None:
       llm_type = q_engine.llm_type
@@ -158,13 +151,9 @@
   Logger.info(f"Retrieving doc references for q_engine=[{q_engine.name}], "
               f"query_prompt=[{query_prompt}]")
   # generate embeddings for prompt
-<<<<<<< HEAD
   query_embeddings = embeddings.get_embeddings([query_prompt],
                                                q_engine.embedding_type)
-=======
-  query_embeddings = embeddings.encode_texts_to_embeddings([query_prompt])
   query_embedding = query_embeddings[0]
->>>>>>> 96fa3abd
 
   # retrieve indexes of relevant document chunks from vector store
   qe_vector_store = vector_store_from_query_engine(q_engine)
