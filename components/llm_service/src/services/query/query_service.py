--- conflicted
+++ resolved
@@ -989,20 +989,9 @@
                                                       index_doc_url,
                                                       doc_filepath)
       else:
-<<<<<<< HEAD
         doc_chunks = data_source.chunk_document(doc_name,
                                                 index_doc_url,
                                                 doc_filepath)
-=======
-        # chunk_document returns 2 outputs, here called doc_chunks_pad and
-        # doc_chunks. Each element of doc_chunks_pad has the same text as
-        # its corresponding element in doc_chunks, but is padded with
-        # adjacent sentences before and after. Use doc_chunks for creating
-        # embedding and doc_chunks_pad for creating ORM object.
-        doc_chunks_pad, doc_chunks = data_source.chunk_document(doc_name,
-                                                   index_doc_url,
-                                                   doc_filepath)
->>>>>>> ee4270f5
 
       if doc_chunks is None or len(doc_chunks) == 0:
         # unable to process this doc; skip
@@ -1109,7 +1098,7 @@
           # doc_chunk is a dict representing the ith chunk
           # with key "text"
           doc_chunk = {}
-          doc_chunk["text"] = doc_chunks_pad[i]
+          doc_chunk["text"] = doc_chunks[i]
           # Make ORM object for text modality of ith chunk
           query_doc_chunk = make_query_document_chunk(
             query_engine_id=q_engine.id,
