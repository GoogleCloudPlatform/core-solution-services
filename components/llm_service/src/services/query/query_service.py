--- conflicted
+++ resolved
@@ -60,14 +60,9 @@
 from config import (PROJECT_ID, DEFAULT_QUERY_CHAT_MODEL,
                     DEFAULT_MULTIMODAL_LLM_TYPE,
                     DEFAULT_QUERY_EMBEDDING_MODEL,
-<<<<<<< HEAD
                     DEFAULT_QUERY_MULTIMODAL_EMBEDDING_MODEL,
-                    DEFAULT_WEB_DEPTH_LIMIT)
-=======
-                    DEFAULT_QUERY_MULTI_EMBEDDING_MODEL,
                     DEFAULT_WEB_DEPTH_LIMIT,
                     MODALITY_SET)
->>>>>>> 2671f333
 from config.vector_store_config import (DEFAULT_VECTOR_STORE,
                                         VECTOR_STORE_LANGCHAIN_PGVECTOR,
                                         VECTOR_STORE_MATCHING_ENGINE)
