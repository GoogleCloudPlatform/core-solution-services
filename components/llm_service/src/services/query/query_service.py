--- conflicted
+++ resolved
@@ -752,11 +752,7 @@
       q_engine.update()
 
       docs_processed, docs_not_processed = \
-<<<<<<< HEAD
-          build_doc_index(doc_url, q_engine, qe_vector_store, is_multimodal)
-=======
-          await build_doc_index(doc_url, q_engine, qe_vector_store)
->>>>>>> a485c1ac
+          await build_doc_index(doc_url, q_engine, qe_vector_store, is_multimodal)
 
     elif query_engine_type == QE_TYPE_INTEGRATED_SEARCH:
       # for each associated query engine store the current engine as its parent
@@ -775,14 +771,9 @@
 
   return q_engine, docs_processed, docs_not_processed
 
-<<<<<<< HEAD
-def build_doc_index(doc_url: str, q_engine: QueryEngine,
+async def build_doc_index(doc_url: str, q_engine: QueryEngine,
                     qe_vector_store: VectorStore,
-                    is_multimodal: Optional[bool] = False) -> \
-=======
-async def build_doc_index(doc_url: str, q_engine: QueryEngine,
-                          qe_vector_store: VectorStore) -> \
->>>>>>> a485c1ac
+                    is_multimodal: Optional[bool]=False) -> \
         Tuple[List[QueryDocument], List[str]]:
   """
   Build the document index.
@@ -806,13 +797,8 @@
 
   try:
     # process docs at url and upload embeddings to vector store
-<<<<<<< HEAD
-    docs_processed, docs_not_processed = process_documents(
+    docs_processed, docs_not_processed = await process_documents(
       doc_url, qe_vector_store, q_engine, storage_client, is_multimodal)
-=======
-    docs_processed, docs_not_processed = await process_documents(
-      doc_url, qe_vector_store, q_engine, storage_client)
->>>>>>> a485c1ac
 
     # make sure we actually processed some docs
     if len(docs_processed) == 0:
@@ -830,16 +816,10 @@
     Logger.error(traceback.print_exc())
     raise InternalServerError(str(e)) from e
 
-<<<<<<< HEAD
-def process_documents(doc_url: str, qe_vector_store: VectorStore,
+async def process_documents(doc_url: str, qe_vector_store: VectorStore,
                       q_engine: QueryEngine, storage_client,
                       is_multimodal: Optional[bool] = False) -> \
                       Tuple[List[QueryDocument], List[str]]:
-=======
-async def process_documents(doc_url: str, qe_vector_store: VectorStore,
-                            q_engine: QueryEngine, storage_client) -> \
-                            Tuple[List[QueryDocument], List[str]]:
->>>>>>> a485c1ac
   """
   Process docs in data source and upload embeddings to vector store
   
@@ -888,20 +868,8 @@
       Logger.info(f"doc chunks extracted for [{doc_name}]")
 
       # generate embedding data and store in vector store
-<<<<<<< HEAD
       new_index_base = \
-          qe_vector_store.index_document(doc_name, doc_chunks, index_base)
-=======
-      try:
-        new_index_base = \
-            await qe_vector_store.index_document(doc_name,
-                                                 text_chunks, index_base)
-      except Exception as e:
-        # unable to process this doc; skip
-        Logger.error(f"error indexing doc [{index_doc_url}]: {str(e)}")
-        data_source.docs_not_processed.append(index_doc_url)
-        continue
->>>>>>> a485c1ac
+          await qe_vector_store.index_document(doc_name, doc_chunks, index_base)
 
       Logger.info(f"doc successfully indexed [{doc_name}]")
 
