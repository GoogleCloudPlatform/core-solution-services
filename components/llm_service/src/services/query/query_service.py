--- conflicted
+++ resolved
@@ -789,7 +789,6 @@
       Logger.info(f"doc chunks extracted for [{doc_name}]")
 
       # generate embedding data and store in vector store
-<<<<<<< HEAD
       try:
         metadata = metadata_manifest.get(doc_name, None)
         metadata_list = []
@@ -797,17 +796,13 @@
           metadata_list = [deepcopy(metadata) for chunk in text_chunks]
         new_index_base = \
             await qe_vector_store.index_document(doc_name,
-                                                 text_chunks, index_base,
+                                                 embed_chunks, index_base,
                                                  metadata_list)
       except Exception as e:
         # unable to process this doc; skip
         Logger.error(f"error indexing doc [{index_doc_url}]: {str(e)}")
         data_source.docs_not_processed.append(index_doc_url)
         continue
-=======
-      new_index_base = \
-          qe_vector_store.index_document(doc_name, embed_chunks, index_base)
->>>>>>> 8d82c93a
 
       Logger.info(
         f"Successfully indexed {len(embed_chunks)} chunks for [{doc_name}]"
