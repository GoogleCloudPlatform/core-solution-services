# Copyright 2023 Google LLC
#
# Licensed under the Apache License, Version 2.0 (the "License");
# you may not use this file except in compliance with the License.
# You may obtain a copy of the License at
#
#      http://www.apache.org/licenses/LICENSE-2.0
#
# Unless required by applicable law or agreed to in writing, software
# distributed under the License is distributed on an "AS IS" BASIS,
# WITHOUT WARRANTIES OR CONDITIONS OF ANY KIND, either express or implied.
# See the License for the specific language governing permissions and
# limitations under the License.
"""
Query Engine Service
"""
from copy import deepcopy
import tempfile
import traceback
import os
import json
from numpy.linalg import norm
import numpy as np
import pandas as pd
from typing import List, Optional, Tuple, Dict
from google.cloud import storage
from rerankers import Reranker
from common.utils.logging_handler import Logger
from common.models import (UserQuery, QueryResult, QueryEngine,
                           QueryDocument,
                           QueryReference, QueryDocumentChunk,
                           BatchJobModel)
from common.models.llm_query import (QE_TYPE_VERTEX_SEARCH,
                                     QE_TYPE_LLM_SERVICE,
                                     QE_TYPE_INTEGRATED_SEARCH,
                                     QUERY_AI_RESPONSE)
from common.utils.auth_service import create_authz_filter
from common.utils.errors import (ResourceNotFoundException,
                                 ValidationError,
                                 UnauthorizedUserError)
from common.utils.http_exceptions import InternalServerError
from services import embeddings
from services.llm_generate import (get_context_prompt,
                                   llm_chat,
                                   check_context_length)
from services.query.query_prompts import (get_question_prompt,
                                          get_summarize_prompt)
from services.query.vector_store import (VectorStore,
                                         MatchingEngineVectorStore,
                                         PostgresVectorStore,
                                         NUM_MATCH_RESULTS)
from services.query.data_source import DataSource
from services.query.web_datasource import WebDataSource
from services.query.sharepoint_datasource import SharePointDataSource
from services.query.vertex_search import (build_vertex_search,
                                          query_vertex_search,
                                          delete_vertex_search)
from utils.errors import (NoDocumentsIndexedException,
                          ContextWindowExceededException)
from utils import text_helper
from config import (PROJECT_ID, DEFAULT_QUERY_CHAT_MODEL,
                    DEFAULT_MULTIMODAL_LLM_TYPE,
                    DEFAULT_QUERY_EMBEDDING_MODEL,
                    DEFAULT_QUERY_MULTIMODAL_EMBEDDING_MODEL,
<<<<<<< HEAD
                    DEFAULT_WEB_DEPTH_LIMIT, get_model_config,
=======
                    DEFAULT_WEB_DEPTH_LIMIT,
>>>>>>> 9044c063
                    MODALITY_SET)
from config.vector_store_config import (DEFAULT_VECTOR_STORE,
                                        VECTOR_STORE_LANGCHAIN_PGVECTOR,
                                        VECTOR_STORE_MATCHING_ENGINE)

# pylint: disable=broad-exception-caught,ungrouped-imports

Logger = Logger.get_logger(__file__)

VECTOR_STORES = {
  VECTOR_STORE_MATCHING_ENGINE: MatchingEngineVectorStore,
  VECTOR_STORE_LANGCHAIN_PGVECTOR: PostgresVectorStore
}

RERANK_MODEL_NAME = "colbert"
reranker = Reranker(RERANK_MODEL_NAME, verbose=0)

# minimum number of references to return
MIN_QUERY_REFERENCES = 2
# total number of references to return from integrated search
NUM_INTEGRATED_QUERY_REFERENCES = 6


async def query_generate(
            user_id: str,
            prompt: str,
            q_engine: QueryEngine,
            user_data: Optional[dict] = None,
            llm_type: Optional[str] = None,
            user_query: Optional[UserQuery] = None,
            rank_sentences=False,
            query_filter: Optional[dict]=None) -> \
                Tuple[QueryResult, List[QueryReference]]:
  """
  Execute a query over a query engine and generate a response.

  The rule for determining the model used for question generation is:
    if llm_type is passed as an arg use it
    else if llm_type is set in query engine use that
    else use the default query chat model

  Args:
    user_id: user id of user making query
    prompt: the text prompt to pass to the query engine
    q_engine: the name of the query engine to use
    user_data (optional): dict of user data from auth token
    llm_type (optional): chat model to use for query
    user_query (optional): an existing user query for context
    rank_sentences: (optional): rank sentences in retrieved chunks
    query_filter: (optional): dict of key value pairs for filtering results

  Returns:
    QueryResult object,
    list of QueryReference objects (see query_search)

  Raises:
    ResourceNotFoundException if the named query engine doesn't exist
  """
  Logger.info(f"Executing query: "
              f"llm_type=[{llm_type}], "
              f"user_id=[{user_id}], "
              f"prompt=[{prompt}], q_engine=[{q_engine.name}], "
              f"user_query=[{user_query}]")

  # process query filter and RBAC roles for user
  authz_filter = create_authz_filter(user_data)
  Logger.info(f"query_generate authz_filter = {authz_filter}")

  if query_filter is not None:
    query_filter = json.loads(query_filter)
  else:
    query_filter = {}

  if authz_filter:
    query_filter.update(authz_filter)

  if not query_filter:
    query_filter = None
  Logger.info(f"query_generate query filter = {query_filter}")

  # determine question generation model
  if llm_type is None:
    if q_engine.llm_type is not None:
      llm_type = q_engine.llm_type
    else:
      llm_type = DEFAULT_QUERY_CHAT_MODEL
  Logger.info(f"query_generate {llm_type=}")
<<<<<<< HEAD

  # check if user has access to model
  if not get_model_config().is_model_enabled_for_user(llm_type, user_data):
    raise UnauthorizedUserError("User does not have access to model")

  # check if user has access to model
  if not get_model_config().is_model_enabled_for_user(llm_type, user_data):
    raise UnauthorizedUserError("User does not have access to model")
=======
>>>>>>> 9044c063

  # perform retrieval
  query_references = await retrieve_references(prompt,
                                               q_engine,
                                               user_id,
                                               rank_sentences,
                                               query_filter)

  # Rerank references. Only need to do this if performing integrated search
  # from multiple child engines.
  if q_engine.query_engine_type == QE_TYPE_INTEGRATED_SEARCH and \
      len(query_references) > 1:
    query_references = rerank_references(prompt, query_references)

  # Update user query with ranked references. We do this before generating
  # the answer so the frontend can display the retrieved results as soon as
  # they are available.
  if user_query:
    update_user_query(
        prompt, None, user_id, q_engine, query_references, user_query)

  # generate question prompt
  question_prompt, query_references = \
      await generate_question_prompt(prompt,
                                     llm_type,
                                     query_references,
                                     user_query)

  # send prompt to model
  question_response = await llm_chat(question_prompt, llm_type)

  # update user query with response
  if user_query:
    # insert the response before the just added references
    user_query.history.insert(
        len(user_query.history) - 1, {QUERY_AI_RESPONSE: question_response})
    user_query.save(merge=True)

  # save query result
  query_ref_ids = [ref.id for ref in query_references]
  query_result = QueryResult(query_engine_id=q_engine.id,
                             query_engine=q_engine.name,
                             query_refs=query_ref_ids,
                             prompt=prompt,
                             response=question_response)
  query_result.save()

  return query_result, query_references

async def generate_question_prompt(prompt: str,
                                   llm_type: str,
                                   query_references: List[QueryReference],
                                   user_query=None) -> \
                                   Tuple[str, QueryReference]:
  """
  Generate question prompt for RAG, given initial prompt and retrieved
  references.  If necessary, trim context or references to fit context window
  of generation model.

  Args:
    prompt: the original user prompt
    llm_type: chat model to use for generation
    query_references: list of retrieved query references
    user_query (optional): existing user query for context

  Returns:
    question prompt (str)
    list of QueryReference objects

  Raises:
    ContextWindowExceededException if the model context window is exceeded
  """
  # incorporate user query context in prompt if it exists
  chat_history = ""
  if user_query is not None:
    chat_history = get_context_prompt(user_query=user_query)

  # generate default prompt
  question_prompt = get_question_prompt(
    prompt, chat_history, query_references, llm_type)

  # check prompt against context length of generation model
  try:
    check_context_length(question_prompt, llm_type)
  except ContextWindowExceededException:
    # first try popping reference results
    while len(query_references) > MIN_QUERY_REFERENCES:
      q_ref = query_references.pop()
      Logger.info(f"Dropped reference {q_ref.id}")
      question_prompt = get_question_prompt(
        prompt, chat_history, query_references, llm_type
      )
      try:
        check_context_length(question_prompt, llm_type)
        break
      except ContextWindowExceededException:
        pass
    # check again
    try:
      check_context_length(question_prompt, llm_type)
    except ContextWindowExceededException:
      # summarize chat history
      Logger.info(f"Summarizing chat history for {question_prompt}")
      chat_history = await summarize_history(chat_history, llm_type)
      question_prompt = get_question_prompt(
        prompt, chat_history, query_references, llm_type
      )
      # exception will be propagated if context is too long at this point
      check_context_length(question_prompt, llm_type)

  return question_prompt, query_references

async def summarize_history(chat_history: str,
                            llm_type: str) -> str:
  """
  Use an LLM to summarize a chat history.

  Args:
    chat_history: string of previous chat
    llm_type: model to use to perform the summaries
  Returns:
    summarized chat history
  """
  summarize_prompt = get_summarize_prompt(chat_history)
  summary = await llm_chat(summarize_prompt, llm_type)
  Logger.info(f"generated summary with LLM {llm_type}: {summary}")
  return summary

async def retrieve_references(prompt: str,
                              q_engine: QueryEngine,
                              user_id: str,
                              rank_sentences: bool = False,
                              query_filter: dict = None)-> List[QueryReference]:
  """
  Execute a query over a query engine and retrieve reference documents.

  Args:
    prompt: the text prompt to pass to the query engine
    q_engine: the name of the query engine to use
    user_id: user id of user making query
    rank_sentences (bool): rank sentence relevance in retrieved chunks
  Returns:
    list of QueryReference objects
  """
  # perform retrieval for prompt
  query_references = []

  if q_engine.query_engine_type == QE_TYPE_VERTEX_SEARCH:
    query_references = \
         await query_vertex_search(q_engine, prompt,
                                   NUM_MATCH_RESULTS, query_filter)
  elif q_engine.query_engine_type == QE_TYPE_INTEGRATED_SEARCH:
    child_engines = QueryEngine.find_children(q_engine)
    for child_engine in child_engines:
      # make a recursive call to retrieve references for child engine
      child_query_references = await retrieve_references(prompt,
                                                         child_engine,
                                                         user_id,
                                                         query_filter)
      query_references += child_query_references
  elif q_engine.query_engine_type == QE_TYPE_LLM_SERVICE or \
      not q_engine.query_engine_type:
    # default if type is not set to llm service query
    query_references = await query_search(q_engine, prompt,
                                          rank_sentences, query_filter)

  return query_references

async def query_search(q_engine: QueryEngine,
                       query_prompt: str,
                       rank_sentences: bool = False,
                       query_filter: dict = None) -> List[QueryReference]:
  """
  For a query prompt, retrieve text chunks with doc references
  from matching documents.

  Args:
    q_engine: QueryEngine to search
    query_prompt (str):  user query
    rank_sentences: rank sentence relevance in retrieved chunks

  Returns:
    list of QueryReference models

  """
  # Get is_multimodal flag from q_engine
  params = q_engine.params #q_engine should always have a field called params
  is_multimodal = False
  if "is_multimodal" in params and isinstance(params["is_multimodal"], str):
    is_multimodal = params["is_multimodal"].lower()
    is_multimodal = is_multimodal == "true"

  Logger.info(f"Retrieving doc references for q_engine=[{q_engine.name}], "
              f"query_prompt=[{query_prompt}]")
  # generate embeddings for prompt
  if is_multimodal:
    # TODO: Once multimodal embedding model can operate in batch mode
    # and get_multimodal_embeddings is edited to send multiple chunks to
    # the model in batch mode, then edit this code so that we input a
    # LIST of text strings and a LIST of images to get_multimodal_embeddings
    # instead of a single text string and a single image. Then also
    # extract a single embedding vector from the output instead
    # of a LIST of embedding vectors.
    # TODO: Once we allow multimodal queries, input an image or video
    # potentially audio into get_multimodal_embeddings, instead of None,
    # and set "image" or "video" or potentially "audio" keys of query_embedding
    query_embeddings = \
      await embeddings.get_multimodal_embeddings(query_prompt,
                                            None,
                                            q_engine.embedding_type)
    query_embedding = query_embeddings["text"]
  else:
    # The text-only embedding model operates in batch mode
    # and get_embeddings sends multiple chunks to
    # the model in batch mode, and so we input a
    # LIST of text strings to get_embeddings
    # instead of a single text string.  Then we
    # extract a single embedding vector from the output instead
    # of a LIST of embedding vectors.
    _, query_embeddings = \
        await embeddings.get_embeddings([query_prompt],
                                        q_engine.embedding_type)
    query_embedding = query_embeddings[0]

  # retrieve indexes of relevant document chunks from vector store
  qe_vector_store = vector_store_from_query_engine(q_engine)
  match_indexes_list = qe_vector_store.similarity_search(q_engine,
                                                         query_embedding,
                                                         query_filter)

  query_references = []
  # Assemble document chunk models from vector store indexes
  for match in match_indexes_list:
    doc_chunk = QueryDocumentChunk.find_by_index(q_engine.id, match)
    if doc_chunk is None:
      raise ResourceNotFoundException(
        f"Missing doc chunk match index {match} q_engine {q_engine.name}")

    query_doc = QueryDocument.find_by_id(doc_chunk.query_document_id)
    if query_doc is None:
      raise ResourceNotFoundException(
        f"Query doc {doc_chunk.query_document_id} q_engine {q_engine.name}")

    query_reference = make_query_reference(q_engine=q_engine,
                                           query_doc=query_doc,
                                           doc_chunk=doc_chunk,
                                           query_embeddings=query_embeddings,
                                           rank_sentences=rank_sentences)
    query_reference.save()
    query_references.append(query_reference)

  Logger.info(f"Retrieved {len(query_references)} "
               f"references={query_references}")

  return query_references


# Create a single QueryReference object
def make_query_reference(q_engine: QueryEngine,
                           query_doc: QueryDocument,
                           doc_chunk: QueryDocumentChunk,
                           query_embeddings: List[Optional[List[float]]],
                           rank_sentences: bool = False) -> \
                            QueryReference:
  """
  Make a single QueryReference object, with appropriate fields
  for modality
  
  Args:
    q_engine: The QueryEngine object that was searched
    query_doc: The QueryDocument object retreived from q_engine
    doc_chunk: The QueryDocumentChunk object of the retrieved query_doc
    query_embeddings: The embedding vector for the query prompt
    
  Returns:
    query_reference: The QueryReference object corresponding to doc_chunk
  """
  # Get modality of document chunk, make lowercase
  # If modality is None, set it equal to default value "text"
  modality = doc_chunk.modality
  if modality is None:
    modality = "text"
  modality = modality.casefold()

  # Clean up text chunk
  if modality=="text":

    # Clean up text in document chunk.
    clean_text = doc_chunk.clean_text
    if not clean_text:
      clean_text = text_helper.clean_text(doc_chunk.text)

    # Pick out sentences from document chunk and rank them.
    if rank_sentences:
      # Assemble sentences from a document chunk. Currently it gets the
      # sentences from the top-ranked document chunk.
      sentences = doc_chunk.sentences
      if not sentences or len(sentences) == 0:
        sentences = text_helper.text_to_sentence_list(doc_chunk.text)

      # Only update clean_text when sentences is not empty.
      Logger.info(f"Processing {len(sentences)} sentences.")
      if sentences and len(sentences) > 0:
        top_sentences = get_top_relevant_sentences(
            q_engine, query_embeddings, sentences,
            expand_neighbors=2, highlight_top_sentence=True)
        clean_text = " ".join(top_sentences)

  # Clean up image chunk
  elif modality=="image":
    # TODO: Placeholder to fill with actual logic
    pass

  # Clean up video chunk
  elif modality=="video":
    # TODO: Placeholder to fill with actual logic
    pass

  # Clean up audio chunk
  elif modality=="audio":
    # TODO: Placeholder to fill with actual logic
    pass

  # Create dict to hold all fields of query_reference,
  # depending on its modality
  query_reference_dict = {}
  # For chunk of any modality
  query_reference_dict["query_engine_id"]=q_engine.id
  query_reference_dict["query_engine"]=q_engine.name
  query_reference_dict["document_id"]=query_doc.id
  query_reference_dict["document_url"]=query_doc.doc_url
  query_reference_dict["modality"]=modality
  query_reference_dict["chunk_id"]=doc_chunk.id
  # For text chunk only
  if modality=="text":
    query_reference_dict["page"]=doc_chunk.page
    query_reference_dict["document_text"]=clean_text
  # For image chunk only
  elif modality=="image":
    query_reference_dict["page"]=doc_chunk.page
    query_reference_dict["chunk_url"]=doc_chunk.chunk_url
  # For video and audio chunks only
  elif modality in {"video", "audio"}:
    query_reference_dict["chunk_url"]=doc_chunk.chunk_url
    query_reference_dict["timestamp_start"]=doc_chunk.timestamp_start
    query_reference_dict["timestamp_stop"]=doc_chunk.timestamp_stop

  # Create query_reference out of dict
  query_reference = QueryReference.from_dict(query_reference_dict)

  # Return query_reference
  return query_reference


def rerank_references(prompt: str,
                      query_references: List[QueryReference]) -> \
                        List[QueryReference]:
  """
  Return a list of QueryReferences ranked by relevance to the prompt.

  Args:
    prompt: the text prompt to pass to the query engine
    query_references: list of QueryReference objects (possibly
                      from multiple q_engines)
  Returns:
    list of QueryReference objects
  """

  Logger.info(f"Reranking {len(query_references)} references for "
              f"query_prompt=[{prompt}]")

  # reranker function requires text and ids as separate params
  query_ref_text = []
  query_ref_ids = []
  query_ref_lookup = {}

  for query_ref in query_references:
    Logger.info(f"Query ref {query_ref.id}, {query_ref.chunk_id}")
    query_ref_text.append(query_ref.document_text)
    query_ref_ids.append(query_ref.id)
    query_ref_lookup[query_ref.id] = query_ref

  # rerank, passing in QueryReference ids
  ranked_results = reranker.rank(
    query=prompt,
    docs=query_ref_text,
    doc_ids=query_ref_ids)
  ranked_results = ranked_results.top_k(NUM_INTEGRATED_QUERY_REFERENCES)

  # order the original references based on the rank
  ranked_query_refs = []
  ranked_query_ref_ids = [r.doc_id for r in ranked_results]
  for i in ranked_query_ref_ids:
    ranked_query_refs.append(query_ref_lookup[i])

  return ranked_query_refs

def get_top_relevant_sentences(q_engine, query_embeddings,
    sentences, expand_neighbors=2, highlight_top_sentence=False) -> list:

  _, sentence_embeddings = embeddings.get_embeddings(sentences,
                                                     q_engine.embedding_type)
  similarity_scores = get_similarity(query_embeddings, sentence_embeddings)
  Logger.info("Similarity scores of query_embeddings and sentence_embeddings: "
              f"{len(similarity_scores)}")

  top_sentence_index = np.argmax(similarity_scores)
  start_index = top_sentence_index - expand_neighbors
  end_index = top_sentence_index + expand_neighbors + 1

  if highlight_top_sentence:
    sentences[top_sentence_index] = \
        "<b>" + sentences[top_sentence_index] + "</b>"

  start_index = max(start_index, 0)
  end_index = min(end_index, len(similarity_scores))

  return sentences[start_index:end_index]

def get_similarity(query_embeddings, sentence_embeddings) -> list:
  query_df = pd.DataFrame(query_embeddings.transpose())
  sentence_df = pd.DataFrame(sentence_embeddings)

  cos_sim = []
  for _, row in sentence_df.iterrows():
    x = row
    y = query_df
    # calculate the cosine similarity
    cosine = np.dot(x, y) / (norm(x) * norm(y))
    cos_sim.append(cosine[0])

  return cos_sim

async def batch_query_generate(request_body: Dict, job: BatchJobModel) -> Dict:
  """
  Handle a batch job request for query generation.

  Args:
    request_body: dict of query params
    job: BatchJobModel model object
  Returns:
    dict containing job meta data
  """
  query_engine_id = request_body.get("query_engine_id")
  prompt = request_body.get("prompt")
  user_id = request_body.get("user_id")
  user_query_id = request_body.get("user_query_id", None)
  llm_type = request_body.get("llm_type")
  rank_sentences = request_body.get("rank_sentences", None)

  q_engine = QueryEngine.find_by_id(query_engine_id)
  if q_engine is None:
    raise ResourceNotFoundException(f"Query Engine id {query_engine_id}")

  user_query = None
  if user_query_id:
    user_query = UserQuery.find_by_id(user_query_id)
    if user_query is None:
      raise ResourceNotFoundException(f"UserQuery id {user_query_id}")

  Logger.info(f"Starting batch job for query on [{q_engine.name}] "
              f"job id [{job.id}], request_body=[{request_body}]")

  query_result, query_references = await query_generate(
      user_id, prompt, q_engine, llm_type, user_query, rank_sentences)

  # update user query
  user_query, query_reference_dicts = \
      update_user_query(prompt,
                        query_result.response,
                        user_id,
                        q_engine,
                        query_references,
                        user_query)

  # update result data in batch job model
  result_data = {
    "query_engine_id": q_engine.id,
    "query_result_id": query_result.id,
    "user_query_id": user_query.id,
    "query_references": query_reference_dicts
  }
  job.result_data = result_data
  job.save(merge=True)

  Logger.info(f"Completed batch job query execute for {q_engine.name}")

  return result_data

def update_user_query(prompt: str,
                      response: str,
                      user_id: str,
                      q_engine: QueryEngine,
                      query_references: List[QueryReference],
                      user_query: UserQuery = None,
                      query_filter=None) -> \
                      Tuple[UserQuery, dict]:
  """ Save user query history """
  query_reference_dicts = [
    ref.get_fields(reformat_datetime=True) for ref in query_references
  ]

  # create user query if needed
  if user_query is None:
    user_query = UserQuery(user_id=user_id,
                          query_engine_id=q_engine.id,
                          prompt=prompt)
    user_query.save()
  user_query.update_history(prompt=prompt,
                            response=response,
                            references=query_reference_dicts)

  if query_filter:
    user_query.update_history(custom_entry={
      "query_filter": query_filter,
    })

  return user_query, query_reference_dicts

async def batch_build_query_engine(request_body: Dict,
                                   job: BatchJobModel) -> Dict:
  """
  Handle a batch job request for query engine build.

  Args:
    request_body: dict of query engine build params
    job: BatchJobModel model object
  Returns:
    dict containing job meta data
  """
  doc_url = request_body.get("doc_url")
  query_engine = request_body.get("query_engine")
  description = request_body.get("description")
  user_id = request_body.get("user_id")
  query_engine_type = request_body.get("query_engine_type")
  llm_type = request_body.get("llm_type")
  embedding_type = request_body.get("embedding_type")
  vector_store_type = request_body.get("vector_store")
  params = request_body.get("params")

  Logger.info(f"Starting batch job for query engine [{query_engine}] "
              f"job id [{job.id}], request_body=[{request_body}]")
  Logger.info(f"doc_url: [{doc_url}] user id: [{user_id}]")
  Logger.info(f"query engine type: [{query_engine_type}]")
  Logger.info(f"query description: [{description}]")
  Logger.info(f"llm type: [{llm_type}]")
  Logger.info(f"embedding type: [{embedding_type}]")
  Logger.info(f"vector store type: [{vector_store_type}]")
  Logger.info(f"params: [{params}]")

  q_engine, docs_processed, docs_not_processed = \
      await query_engine_build(doc_url, query_engine, user_id,
                               query_engine_type,
                               llm_type, description,
                               embedding_type, vector_store_type, params)

  # update result data in batch job model
  docs_processed_urls = [doc.doc_url for doc in docs_processed]
  result_data = {
    "query_engine_id": q_engine.id,
    "docs_processed": docs_processed_urls,
    "docs_not_processed": docs_not_processed
  }
  job.result_data = result_data
  job.save(merge=True)

  Logger.info(f"Completed batch job query engine build for {query_engine}")

  return result_data

async def query_engine_build(doc_url: str,
                             query_engine: str,
                             user_id: str,
                             query_engine_type: Optional[str] = None,
                             llm_type: Optional[str] = None,
                             query_description: Optional[str] = None,
                             embedding_type: Optional[str] = None,
                             vector_store_type: Optional[str] = None,
                             params: Optional[dict] = None
                             ) -> Tuple[str, List[QueryDocument], List[str]]:
  """
  Build a new query engine.

  Args:
    doc_url: the URL to the set of documents to be indexed
    query_engine: the name of the query engine to create
    user_id: user id of engine creator
    query_engine_type: type of query engine to build
    llm_type: llm used for query answer generation
    embedding_type: LLM used for query embeddings
    query_description: description of the query engine
    vector_store_type: vector store type (from config.vector_store_config)
    params: query engine build params

  Returns:
    Tuple of QueryEngine id, list of QueryDocument objects of docs processed,
      list of urls of docs not processed

  Raises:
    ValidationError if the named query engine already exists
  """
  q_engine = QueryEngine.find_by_name(query_engine)
  if q_engine is not None:
    raise ValidationError(f"Query engine {query_engine} already exists")

  # process special build params
  params = params or {}

  is_multimodal = False
  if "is_multimodal" in params and isinstance(params["is_multimodal"], str):
    is_multimodal = params["is_multimodal"].lower()
    is_multimodal = is_multimodal == "true"

  is_public = True
  if "is_public" in params and isinstance(params["is_public"], str):
    is_public = params["is_public"].lower()
    is_public = is_public == "true"

  associated_agents = []
  if "agents" in params and isinstance(params["agents"], str):
    associated_agents = params["agents"].split(",")
    associated_agents = [qe.strip() for qe in associated_agents]

  associated_query_engines = []
  if "associated_engines" in params:
    associated_qe_names = params["associated_engines"].split(",")
    associated_query_engines = [
      QueryEngine.find_by_name(qe_name.strip())
      for qe_name in associated_qe_names
    ]

  manifest_url = None
  if "manifest_url" in params:
    manifest_url = params["manifest_url"]

  # create model
  if llm_type is None:
    if is_multimodal:
      llm_type = DEFAULT_MULTIMODAL_LLM_TYPE
    else:
      llm_type = DEFAULT_QUERY_CHAT_MODEL

  if embedding_type is None:
    if is_multimodal:
      embedding_type = DEFAULT_QUERY_MULTIMODAL_EMBEDDING_MODEL
    else:
      embedding_type = DEFAULT_QUERY_EMBEDDING_MODEL

  if not query_engine_type:
    query_engine_type = QE_TYPE_LLM_SERVICE

  if query_engine_type in (QE_TYPE_VERTEX_SEARCH,
                           QE_TYPE_INTEGRATED_SEARCH):
    # no vector store set for vertex search or integrated search
    vector_store_type = None

  # create query engine model
  q_engine = QueryEngine(name=query_engine,
                         created_by=user_id,
                         query_engine_type=query_engine_type,
                         llm_type=llm_type,
                         description=query_description,
                         embedding_type=embedding_type,
                         vector_store=vector_store_type,
                         is_public=is_public,
                         doc_url=doc_url,
                         manifest_url=manifest_url,
                         agents=associated_agents,
                         params=params)

  q_engine.save()

  # build document index
  docs_processed = []
  docs_not_processed = []

  try:
    if query_engine_type == QE_TYPE_VERTEX_SEARCH:
      docs_processed, docs_not_processed = build_vertex_search(q_engine)

    elif query_engine_type == QE_TYPE_LLM_SERVICE:
      # retrieve vector store class and store type in q_engine
      qe_vector_store = vector_store_from_query_engine(q_engine)
      q_engine.vector_store = qe_vector_store.vector_store_type
      q_engine.update()

      docs_processed, docs_not_processed = \
          await build_doc_index(doc_url,
                                q_engine,
                                qe_vector_store,
                                is_multimodal)

    elif query_engine_type == QE_TYPE_INTEGRATED_SEARCH:
      # for each associated query engine store the current engine as its parent
      for aq_engine in associated_query_engines:
        aq_engine.parent_engine_id = q_engine.id
        aq_engine.update()

    else:
      raise RuntimeError(f"Invalid query_engine_type {query_engine_type}")
  except Exception as e:
    # delete query engine models if build unsuccessful
    delete_engine(q_engine, hard_delete=True)
    raise InternalServerError(str(e)) from e

  Logger.info(f"Completed query engine build for {query_engine}")

  return q_engine, docs_processed, docs_not_processed

async def build_doc_index(doc_url: str, q_engine: QueryEngine,
                    qe_vector_store: VectorStore,
                    is_multimodal: Optional[bool]=False) -> \
        Tuple[List[QueryDocument], List[str]]:
  """
  Build the document index.
  Supports GCS URLs and http(s)://, containing PDF files, text
  files, html, csv.

  Args:
    doc_url: URL pointing to folder of documents
    q_engine: the query engine name to build the index for
    qe_vector_store: the vector store used for the query engine
    is_multimodal: True if multimodal, False if text-only (default False)

  Returns:
    Tuple of list of QueryDocument objects of docs processed,
      list of uris of docs not processed
  """
  storage_client = storage.Client(project=PROJECT_ID)

  # initialize the vector store index
  qe_vector_store.init_index()

  try:
    # process docs at url and upload embeddings to vector store
    docs_processed, docs_not_processed = await process_documents(
      doc_url, qe_vector_store, q_engine, storage_client, is_multimodal)

    # make sure we actually processed some docs
    if len(docs_processed) == 0:
      raise NoDocumentsIndexedException(
          f"Failed to process any documents at url {doc_url}")

    # deploy vector store (e.g. create endpoint for matching engine)
    # db vector stores typically don't require this step.
    qe_vector_store.deploy()

    return docs_processed, docs_not_processed

  except Exception as e:
    Logger.error(f"Error creating doc index {e}")
    Logger.error(traceback.print_exc())
    raise InternalServerError(str(e)) from e

async def process_documents(doc_url: str, qe_vector_store: VectorStore,
                      q_engine: QueryEngine, storage_client,
                      is_multimodal: Optional[bool] = False) -> \
                      Tuple[List[QueryDocument], List[str]]:
  """
  Process docs in data source and upload embeddings to vector store
  
  Args:
    doc_url: URL pointing to folder of documents
    qe_vector_store: the vector store used for the query engine
    q_engine: the query engine name to build the index for
    storage_client: client used for storing the data source
    is_multimodal: True if multimodal, False if text-only (default False)
  
  Returns:
     Tuple of list of QueryDocument objects for docs processed,
        list of doc urls of docs not processed
  """
  # get datasource class for doc_url
  data_source = datasource_from_url(doc_url, q_engine, storage_client)

  # initialize metadata
  metadata_manifest = data_source.init_metadata(q_engine)

  docs_processed = []
  with tempfile.TemporaryDirectory() as temp_dir:
    data_source_files = data_source.download_documents(doc_url, temp_dir)

    # counter for unique index ids
    index_base = 0

    for data_source_file in data_source_files:
      doc_name = data_source_file.doc_name
      index_doc_url = data_source_file.src_url
      doc_filepath = data_source_file.local_path

      Logger.info(f"processing [{doc_name}] with {is_multimodal=}")

      if is_multimodal:
        doc_chunks = data_source.chunk_document_multimodal(doc_name,
                                                      index_doc_url,
                                                      doc_filepath)
      else:
        #chunk_document returns 2 outputs, text_chunks and embed_chunks.
        #Each element of text_chunks has the same info as its corresponding
        #element in embed_chunks, but is padded with adjacent sentences
        #before and after. Use the 2nd output here (embed_chunks).
        _, doc_chunks = data_source.chunk_document(doc_name,
                                                   index_doc_url,
                                                   doc_filepath)

      if doc_chunks is None or len(doc_chunks) == 0:
        # unable to process this doc; skip
        Logger.error(f"unable to chunk doc [{index_doc_url}]")
        continue

      Logger.info(f"doc chunks extracted for [{doc_name}]")

      # generate embedding data and store in vector store
      try:
        metadata = metadata_manifest.get(doc_name, None)
        metadata_list = []
        if metadata is not None:
          metadata_list = [deepcopy(metadata) for chunk in doc_chunks]
        if is_multimodal:
          new_index_base = \
            await qe_vector_store.index_document_multimodal(doc_name,
                                                       doc_chunks,
                                                       index_base)
          Logger.info(
            f"Successfully indexed {len(doc_chunks)} chunks for [{doc_name}]"
            )
        else:
          new_index_base = \
            await qe_vector_store.index_document(doc_name,
                                                 doc_chunks,
                                                 index_base,
                                                 metadata_list)
          Logger.info(
            f"Successfully indexed {len(doc_chunks)} chunks for [{doc_name}]"
            )
      except Exception as e:
        # unable to process this doc; skip
        Logger.error(f"error indexing doc [{index_doc_url}]: {str(e)}")
        data_source.docs_not_processed.append(index_doc_url)
        continue

      # cleanup temp local file
      os.remove(doc_filepath)

      # store QueryDocument and QueryDocumentChunk models
      query_doc = QueryDocument(query_engine_id=q_engine.id,
                                query_engine=q_engine.name,
                                doc_url=index_doc_url,
                                index_file=data_source_file.doc_id,
                                index_start=index_base,
                                index_end=new_index_base,
                                metadata=metadata)
      query_doc.save()

      # Initialize counter of all ORM objects to be made from all chunks
      j = 0
      # Iterate over all chunks
      for i in range(0, len(doc_chunks)):

        if is_multimodal:
          # Use multimodal pipeline

          # Initialize list of ORM object indexes and ids to be made
          # from this chunk
          linked_indexes = []
          linked_ids = []
          # Sort keys of ith chunk in alphabetical order
          # Keys of interest are in MODALITY_SET
          # These keys hold info related to specific modalities that
          # need to be stored in ORM objects
          sorted_keys = sorted(list(doc_chunks[i].keys()))

          # Create a QueryDocumentChunk ORM object for each modality
          # of ith chunk, in alphabetical order
          for key in sorted_keys:
            if key in MODALITY_SET:
              # doc_chunk is dict representing ith chunk
              doc_chunk = doc_chunks[i]
              # Make ORM object for current modality of ith chunk
              query_doc_chunk = make_query_document_chunk(
                query_engine_id=q_engine.id,
                query_document_id=query_doc.id,
                index=j+index_base,
                doc_chunk=doc_chunk,
                page=i,
                data_source=data_source,
                modality=key)
              # Save ORM object in Firestore
              query_doc_chunk.save()
              # Build up lists of ORM object indexes and ids made for ith chunk
              linked_indexes.append(query_doc_chunk.index)
              linked_ids.append(query_doc_chunk.id)
              # Increment counter of all ORM objects made for all chunks
              j+=1

          # Set linked_ids field of all ORM objects just made for ith chunk
          for index in linked_indexes:
            query_doc_chunk = \
              QueryDocumentChunk.find_by_index(q_engine.id, index)
            query_doc_chunk.linked_ids = linked_ids

        else:
          # Use text-only pipeline

          # doc_chunk is a dict representing the ith chunk
          # with key "text"
          doc_chunk = {}
          doc_chunk["text"] = doc_chunks[i]
          # Make ORM object for text modality of ith chunk
          query_doc_chunk = make_query_document_chunk(
            query_engine_id=q_engine.id,
            query_document_id=query_doc.id,
            index=i+index_base,
            doc_chunk=doc_chunk,
            page=None,
            data_source=data_source,
            modality="text")
          # Save ORM object in Firestore
          query_doc_chunk.save()

      if is_multimodal:
        Logger.info(f"{j} doc chunk models created for [{doc_name}]")
      else:
        Logger.info(f"{i+1} doc chunk models created for [{doc_name}]")

      index_base = new_index_base
      docs_processed.append(query_doc)

  return docs_processed, data_source.docs_not_processed

# Create a single QueryDocumentChunk object
def make_query_document_chunk(query_engine_id: str,
                              query_document_id: str,
                              index: int,
                              doc_chunk: dict,
                              page: int,
                              data_source: DataSource,
                              modality: str) -> \
                                QueryDocumentChunk:
  """
  Make a single QueryDocumentChunk object, with appropriate fields
  for modality
  
  Args:
    query_engine_id: The ID of the query engine
    query_document_id: The ID of the document that the doc_chunk came from
    index: The index assigned to the doc_chunk 
    doc_chunk: A dict representing the doc_chunk, with fields:
      "text": The text extracted from doc_chunk
      "image": The image bytes extracted from doc_chunk
    page: The page of the document that the doc_chunk came from
    data_source: The data source class of the document
    modality: The modality of the corresponding embedding vector 
      extracted from the doc_chunk
  
  Returns:
    query_document_chunk: QueryDocumentChunk object corresponding to doc_chunk
  """
  # Create dict to hold all fields of query_document_chunk,
  # depending on its modality
  query_document_chunk_dict = {}
  # For chunk of any modality
  query_document_chunk_dict["query_engine_id"]=query_engine_id
  query_document_chunk_dict["query_document_id"]=query_document_id
  query_document_chunk_dict["index"]=index
  query_document_chunk_dict["modality"]=modality
  # For text chunk only
  if modality=="text":
    query_document_chunk_dict["page"]=page
    query_document_chunk_dict["text"]=doc_chunk["text"]
    query_document_chunk_dict["clean_text"]=\
      data_source.clean_text(doc_chunk["text"])
    query_document_chunk_dict["sentences"]=\
      data_source.text_to_sentence_list(doc_chunk["text"])
  # For image chunk only
  elif modality=="image":
    query_document_chunk_dict["page"]=page
    if "image_url" in doc_chunk:
      query_document_chunk_dict["chunk_url"]=doc_chunk["image_url"]
  # For video and audio chunks only
  elif modality in {"video", "audio"}:
    #TODO: Insert logic to set values of the following keys:
    #  "chunk_url": Holds url to the file that the video/audio is saved to,
    #    if the video/audio chunk is saved to a separate file
    #  "timestamp_start": Holds timestamp of beginning of video/audio chunk
    #  "timestamp_stop": Holds timestamp of ending of video/audio chunk
    pass

  # Create query_document_chunk out of dict
  query_document_chunk = QueryDocumentChunk.from_dict(query_document_chunk_dict)

  # Return query_document_chunk
  return query_document_chunk


def vector_store_from_query_engine(q_engine: QueryEngine) -> VectorStore:
  """
  Retrieve Vector Store object for a Query Engine.

  A Query Engine is configured for the vector store it uses when it is
  built.  If there is no configured vector store the default is used.
  """
  qe_vector_store_type = q_engine.vector_store
  if qe_vector_store_type is None:
    # set to default vector store
    qe_vector_store_type = DEFAULT_VECTOR_STORE

  qe_vector_store_class = VECTOR_STORES.get(qe_vector_store_type)
  if qe_vector_store_class is None:
    raise InternalServerError(
       f"vector store class {qe_vector_store_type} not found in config")

  qe_vector_store = qe_vector_store_class(q_engine, q_engine.embedding_type)
  return qe_vector_store

def datasource_from_url(doc_url: str,
                        q_engine: QueryEngine,
                        storage_client) -> DataSource:
  """
  Check if doc_url is supported as a data source.  If so return
  a DataSource class to handle the url.
  If not raise an InternalServerError exception.
  """
  if doc_url.startswith("gs://"):
    return DataSource(storage_client)
  elif doc_url.startswith("http://") or doc_url.startswith("https://"):
    params = q_engine.params or {}
    if "depth_limit" in params:
      depth_limit = params["depth_limit"]
    else:
      depth_limit = DEFAULT_WEB_DEPTH_LIMIT
    Logger.info(f"creating WebDataSource with depth limit [{depth_limit}]")
    # Create bucket name using query_engine name
    bucket_name = WebDataSource.downloads_bucket_name(q_engine.name)
    return WebDataSource(storage_client,
                         bucket_name=bucket_name,
                         depth_limit=depth_limit)
  elif doc_url.startswith("shpt://"):
    # Create bucket name using query_engine name
    bucket_name = SharePointDataSource.downloads_bucket_name(q_engine.name)
    return SharePointDataSource(storage_client,
                                bucket_name=bucket_name)
  else:
    raise InternalServerError(
        f"No datasource available for doc url [{doc_url}]")

def delete_engine(q_engine: QueryEngine, hard_delete=False):
  """
  Delete query engine and associated models and vector store data.
  """
  # delete vector store data
  try:
    if q_engine.query_engine_type == QE_TYPE_VERTEX_SEARCH:
      delete_vertex_search(q_engine)
    else:
      qe_vector_store = vector_store_from_query_engine(q_engine)
      qe_vector_store.delete()
  except Exception:
    # we make this error non-fatal as we want to delete the models
    Logger.error(
        f"error deleting vector store for query engine {q_engine.id}")
    Logger.error(traceback.print_exc())

  if hard_delete:
    Logger.info(f"performing hard delete of query engine {q_engine.id}")

    # delete query docs and chunks
    QueryDocument.collection.filter(
      "query_engine_id", "==", q_engine.id
    ).delete()

    QueryDocumentChunk.collection.filter(
      "query_engine_id", "==", q_engine.id
    ).delete()

    QueryReference.collection.filter(
      "query_engine_id", "==", q_engine.id
    ).delete()

    QueryResult.collection.filter(
      "query_engine_id", "==", q_engine.id
    ).delete()

    # delete query engine
    QueryEngine.delete_by_id(q_engine.id)
  else:
    Logger.info(f"performing soft delete of query engine {q_engine.id}")

    # delete query docs and chunks
    qdocs = QueryDocument.collection.filter(
      "query_engine_id", "==", q_engine.id).fetch()
    for qd in qdocs:
      qd.soft_delete_by_id(qd.id)

    qchunks = QueryDocumentChunk.collection.filter(
      "query_engine_id", "==", q_engine.id).fetch()
    for qc in qchunks:
      qc.soft_delete_by_id(qc.id)

    qrefs = QueryReference.collection.filter(
      "query_engine_id", "==", q_engine.id).fetch()
    for qr in qrefs:
      qr.soft_delete_by_id(qr.id)

    qres = QueryResult.collection.filter(
      "query_engine_id", "==", q_engine.id).fetch()
    for qr in qres:
      qr.soft_delete_by_id(qr.id)

    # delete query engine
    QueryEngine.soft_delete_by_id(q_engine.id)

  Logger.info(f"Successfully deleted q_engine=[{q_engine.name}]")<|MERGE_RESOLUTION|>--- conflicted
+++ resolved
@@ -62,11 +62,7 @@
                     DEFAULT_MULTIMODAL_LLM_TYPE,
                     DEFAULT_QUERY_EMBEDDING_MODEL,
                     DEFAULT_QUERY_MULTIMODAL_EMBEDDING_MODEL,
-<<<<<<< HEAD
                     DEFAULT_WEB_DEPTH_LIMIT, get_model_config,
-=======
-                    DEFAULT_WEB_DEPTH_LIMIT,
->>>>>>> 9044c063
                     MODALITY_SET)
 from config.vector_store_config import (DEFAULT_VECTOR_STORE,
                                         VECTOR_STORE_LANGCHAIN_PGVECTOR,
@@ -154,17 +150,10 @@
     else:
       llm_type = DEFAULT_QUERY_CHAT_MODEL
   Logger.info(f"query_generate {llm_type=}")
-<<<<<<< HEAD
 
   # check if user has access to model
   if not get_model_config().is_model_enabled_for_user(llm_type, user_data):
     raise UnauthorizedUserError("User does not have access to model")
-
-  # check if user has access to model
-  if not get_model_config().is_model_enabled_for_user(llm_type, user_data):
-    raise UnauthorizedUserError("User does not have access to model")
-=======
->>>>>>> 9044c063
 
   # perform retrieval
   query_references = await retrieve_references(prompt,
