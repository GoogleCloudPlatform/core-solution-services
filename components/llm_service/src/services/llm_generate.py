--- conflicted
+++ resolved
@@ -769,9 +769,6 @@
   if len(summary) > 100:
     summary = summary[:97] + "..."
 
-<<<<<<< HEAD
-  return summary
-=======
   return summary
 
 def get_models_for_user(user_data: dict, is_multimodal: Optional[bool] = None
@@ -787,5 +784,4 @@
     llm_types = model_config.get_chat_llm_types()
 
   return [llm for llm in llm_types if
-          model_config.is_model_enabled_for_user(llm, user_data)]
->>>>>>> 1f60c062
+          model_config.is_model_enabled_for_user(llm, user_data)]