# Copyright 2023 Google LLC
#
# Licensed under the Apache License, Version 2.0 (the "License");
# you may not use this file except in compliance with the License.
# You may obtain a copy of the License at
#
#      http://www.apache.org/licenses/LICENSE-2.0
#
# Unless required by applicable law or agreed to in writing, software
# distributed under the License is distributed on an "AS IS" BASIS,
# WITHOUT WARRANTIES OR CONDITIONS OF ANY KIND, either express or implied.
# See the License for the specific language governing permissions and
# limitations under the License.
"""
LLM Generation Service
"""
# pylint: disable=import-outside-toplevel,line-too-long
import time
import requests
from typing import Optional, List
import google.auth
import google.auth.transport.requests
import google.cloud.aiplatform
from vertexai.preview.language_models import (ChatModel, TextGenerationModel)
from vertexai.preview.generative_models import (
    GenerativeModel, Part, GenerationConfig, HarmCategory, HarmBlockThreshold)
from common.config import PROJECT_ID, REGION
from common.models import UserChat, UserQuery
from common.utils.errors import ResourceNotFoundException
from common.utils.http_exceptions import InternalServerError
from common.utils.logging_handler import Logger
from common.utils.request_handler import (post_method,
                                          DEFAULT_TIMEOUT)
from common.utils.token_handler import UserCredentials
from config import (get_model_config, get_provider_models,
                    get_provider_value, get_provider_model_config,
                    get_model_config_value,
                    PROVIDER_VERTEX, PROVIDER_TRUSS,
                    PROVIDER_MODEL_GARDEN, PROVIDER_VLLM,
                    PROVIDER_LANGCHAIN, PROVIDER_LLM_SERVICE,
                    KEY_MODEL_ENDPOINT, KEY_MODEL_NAME,
                    KEY_MODEL_PARAMS, KEY_MODEL_CONTEXT_LENGTH,
<<<<<<< HEAD
                    DEFAULT_LLM_TYPE, DEFAULT_MULTIMODAL_LLM_TYPE)
=======
                    DEFAULT_LLM_TYPE, DEFAULT_MULTI_LLM_TYPE,
                    KEY_SUB_PROVIDER, SUB_PROVIDER_OPENAPI)
>>>>>>> 4785bc33
from services.langchain_service import langchain_llm_generate
from services.query.data_source import DataSourceFile
from utils.errors import ContextWindowExceededException

Logger = Logger.get_logger(__file__)

# A conservative characters-per-token constant, used to check
# whether prompt length exceeds context window size
CHARS_PER_TOKEN = 3

async def llm_generate(prompt: str, llm_type: str) -> str:
  """
  Generate text with an LLM given a prompt.
  Args:
    prompt: the text prompt to pass to the LLM
    llm_type: the type of LLM to use (default to openai)
  Returns:
    the text response: str
  """
  Logger.info(f"Generating text with an LLM given a prompt={prompt},"
              f" llm_type={llm_type}")
  # default to openai LLM
  if llm_type is None:
    llm_type = DEFAULT_LLM_TYPE

  try:
    start_time = time.time()

    # check whether the context length exceeds the limit for the model
    check_context_length(prompt, llm_type)

    # call the appropriate provider to generate the chat response
    # for Google models, prioritize native client over langchain
    chat_llm_types = get_model_config().get_chat_llm_types()
    if llm_type in get_provider_models(PROVIDER_LLM_SERVICE):
      is_chat = llm_type in chat_llm_types
      response = await llm_service_predict(prompt, is_chat, llm_type)
    elif llm_type in get_provider_models(PROVIDER_TRUSS):
      model_endpoint = get_provider_value(
          PROVIDER_TRUSS, KEY_MODEL_ENDPOINT, llm_type)
      response = await llm_truss_service_predict(
          llm_type, prompt, model_endpoint)
    elif llm_type in get_provider_models(PROVIDER_VLLM):
      model_endpoint = get_provider_value(
          PROVIDER_VLLM, KEY_MODEL_ENDPOINT, llm_type)
      response = await llm_vllm_service_predict(
          llm_type, prompt, model_endpoint)
    elif llm_type in get_provider_models(PROVIDER_MODEL_GARDEN):
      response = await model_garden_predict(prompt, llm_type)
    elif llm_type in get_provider_models(PROVIDER_VERTEX):
      google_llm = get_provider_value(
          PROVIDER_VERTEX, KEY_MODEL_NAME, llm_type)
      if google_llm is None:
        raise RuntimeError(
            f"Vertex model name not found for llm type {llm_type}")
      is_chat = llm_type in chat_llm_types
      is_multimodal = False
      response = await google_llm_predict(
        prompt, is_chat, is_multimodal, google_llm)
    elif llm_type in get_provider_models(PROVIDER_LANGCHAIN):
      response = await langchain_llm_generate(prompt, llm_type)
    else:
      raise ResourceNotFoundException(f"Cannot find llm type '{llm_type}'")

    process_time = round(time.time() - start_time)
    Logger.info(f"Received response in {process_time} seconds from "
                f"model with llm_type={llm_type}.")
    return response
  except Exception as e:
    raise InternalServerError(str(e)) from e

async def llm_generate_multimodal(prompt: str, llm_type: str,
                             user_file_bytes: bytes = None,
                             user_files: List[DataSourceFile] = None) -> str:
  """
  Generate text with an LLM given a file and a prompt.
  Args:
    prompt: the text prompt to pass to the LLM
    llm_type: the type of LLM to use (default to gemini)
    user_file_bytes: bytes of the file provided by the user
    user_files: list of DataSourceFile objects for file meta data
  Returns:
    the text response: str
  """
  Logger.info(f"Generating text with an LLM given a prompt={prompt},"
              f" user_file_bytes=bytes, llm_type={llm_type}")
  # default to Gemini multimodal LLM
  if llm_type is None:
    llm_type = DEFAULT_MULTIMODAL_LLM_TYPE

  try:
    start_time = time.time()

    # for Google models, prioritize native client over langchain
    chat_llm_types = get_model_config().get_chat_llm_types()
    multimodal_llm_types = get_model_config().get_multimodal_llm_types()
    if llm_type in get_provider_models(PROVIDER_VERTEX):
      google_llm = get_provider_value(
          PROVIDER_VERTEX, KEY_MODEL_NAME, llm_type)
      if google_llm is None:
        raise RuntimeError(
            f"Vertex model name not found for llm type {llm_type}")
      is_chat = llm_type in chat_llm_types
      is_multimodal = llm_type in multimodal_llm_types
      if not is_multimodal:
        raise RuntimeError(
            f"Vertex model {llm_type} needs to be multimodal")
      response = await google_llm_predict(prompt, is_chat, is_multimodal,
                            google_llm, None, user_file_bytes,
                            user_files)
    else:
      raise ResourceNotFoundException(f"Cannot find llm type '{llm_type}'")

    process_time = round(time.time() - start_time)
    Logger.info(f"Received response in {process_time} seconds from "
                f"model with llm_type={llm_type}.")
    return response
  except Exception as e:
    raise InternalServerError(str(e)) from e

async def llm_chat(prompt: str, llm_type: str,
                   user_chat: Optional[UserChat] = None,
                   user_query: Optional[UserQuery] = None,
                   chat_files: Optional[List[DataSourceFile]] = None,
                   chat_file_bytes: Optional[bytes] = None) -> str:
  """
  Send a prompt to a chat model and return string response.
  Supports including a file in the chat context, either by URL or
  directly from file content.

  Args:
    prompt: the text prompt to pass to the LLM
    llm_type: the type of LLM to use
    user_chat (optional): a user chat to use for context
    user_query (optional): a user query to use for context
    chat_files (optional) (List[DataSourceFile]): files to include in chat context
    chat_file_bytes (optional) (bytes): bytes of file to include in chat context

  Returns:
    the text response: str
  """
  chat_file_bytes_log = chat_file_bytes[:10] if chat_file_bytes else None
  Logger.info(f"Generating chat with llm_type=[{llm_type}],"
              f" prompt=[{prompt}]"
              f" user_chat=[{user_chat}]"
              f" user_query=[{user_query}]"
              f" chat_file_bytes=[{chat_file_bytes_log}]"
              f" chat_files=[{chat_files}]")

  if llm_type not in get_model_config().get_chat_llm_types():
    raise ResourceNotFoundException(f"Cannot find chat llm type '{llm_type}'")

  # validate chat file params
  is_multimodal = False
  if chat_file_bytes is not None or chat_files:
    if chat_file_bytes is not None and chat_files:
      raise InternalServerError(
          "Must set only one of chat_file_bytes/chat_files")
    if llm_type not in get_provider_models(PROVIDER_VERTEX):
      raise InternalServerError("Chat files only supported for Vertex")
    is_multimodal = True

  try:
    response = None

    # add chat history to prompt if necessary
    if user_chat is not None or user_query is not None:
      context_prompt = get_context_prompt(
          user_chat=user_chat, user_query=user_query)
      # context_prompt includes only text (no images/video) from
      # user_chat.history and user_query.history
      prompt = context_prompt + "\n" + prompt

    # check whether the context length exceeds the limit for the model
    check_context_length(prompt, llm_type)

    # call the appropriate provider to generate the chat response
    if llm_type in get_provider_models(PROVIDER_LLM_SERVICE):
      is_chat = True
      response = await llm_service_predict(
          prompt, is_chat, llm_type, user_chat)
    elif llm_type in get_provider_models(PROVIDER_TRUSS):
      model_endpoint = get_provider_value(
          PROVIDER_TRUSS, KEY_MODEL_ENDPOINT, llm_type)
      response = await llm_truss_service_predict(
          llm_type, prompt, model_endpoint)
    elif llm_type in get_provider_models(PROVIDER_VLLM):
      model_endpoint = get_provider_value(
          PROVIDER_VLLM, KEY_MODEL_ENDPOINT, llm_type)
      response = await llm_vllm_service_predict(
          llm_type, prompt, model_endpoint)
    elif llm_type in get_provider_models(PROVIDER_MODEL_GARDEN):
      response = await model_garden_predict(prompt, llm_type)
    elif llm_type in get_provider_models(PROVIDER_VERTEX):
      google_llm = get_provider_value(
          PROVIDER_VERTEX, KEY_MODEL_NAME, llm_type)
      if google_llm is None:
        raise RuntimeError(
            f"Vertex model name not found for llm type {llm_type}")
      is_chat = True
      response = await google_llm_predict(prompt, is_chat, is_multimodal,
                                          google_llm, user_chat,
                                          chat_file_bytes,
                                          chat_files)
    elif llm_type in get_provider_models(PROVIDER_LANGCHAIN):
      response = await langchain_llm_generate(prompt, llm_type, user_chat)
    return response
  except Exception as e:
    import traceback
    Logger.error(traceback.print_exc())
    raise InternalServerError(str(e)) from e

def get_context_prompt(user_chat=None,
                       user_query=None) -> str:
  """
  Get context prompt for chat based on previous chat or query history.

  Args:
    user_chat (optional): previous user chat
    user_query (optional): previous user query
  Returns:
    string context prompt
  """
  context_prompt = ""
  prompt_list = []
  if user_chat is not None:
    history = user_chat.history
    for entry in history:
      content = UserChat.entry_content(entry)
      if UserChat.is_human(entry):
        prompt_list.append(f"Human input: {content}")
      elif UserChat.is_ai(entry):
        prompt_list.append(f"AI response: {content}")
      # prompt_list includes only text from user_chat.history

  if user_query is not None:
    history = user_query.history
    for entry in history:
      content = UserQuery.entry_content(entry)
      if UserQuery.is_human(entry):
        prompt_list.append(f"Human input: {content}")
      elif UserQuery.is_ai(entry):
        prompt_list.append(f"AI response: {content}")
      # prompt_list includes only text from user_query.history

  context_prompt = "\n\n".join(prompt_list)

  return context_prompt

def check_context_length(prompt, llm_type):
  """
  Check whether a prompt exceeds the maximum context length for
  a model.

  Raise an exception if max context length exceeded.
  """
  # check if prompt exceeds context window length for model
  # assume a constant relationship between tokens and chars
  # TODO: Recalculate max_context_length for text prompt,
  # subtracting out tokens used by non-text context (image, video, etc)
  token_length = len(prompt) / CHARS_PER_TOKEN
  max_context_length = get_model_config_value(llm_type,
                                              KEY_MODEL_CONTEXT_LENGTH,
                                              None)
  if max_context_length and token_length > max_context_length:
    msg = f"Token length {token_length} exceeds llm_type {llm_type} " + \
          f"Max context length {max_context_length}"
    Logger.error(msg)
    raise ContextWindowExceededException(msg)

async def llm_truss_service_predict(llm_type: str, prompt: str,
                                    model_endpoint: str,
                                    parameters: dict = None) -> str:
  """
  Send a prompt to an instance of the LLM service and return response.
  Args:
    llm_type:
    prompt: the text prompt to pass to the LLM
    model_endpoint: model endpoint ip to be used for prediction and port number
      (e.g: xx.xxx.xxx.xx:8080)
    parameters (optional):  parameters to be used for prediction
  Returns:
    the text response: str
  """
  if parameters is None:
    parameters = get_provider_value(
        PROVIDER_TRUSS, KEY_MODEL_PARAMS, llm_type)

  parameters.update({"prompt": f"'{prompt}'"})

  api_url = f"http://{model_endpoint}/v1/models/model:predict"
  Logger.info(f"Generating text using Truss Hosted Model "
              f"api_url=[{api_url}], prompt=[{prompt}], "
              f"parameters=[{parameters}.")

  resp = post_method(api_url, request_body=parameters)

  if resp.status_code != 200:
    raise InternalServerError(
      f"Error status {resp.status_code}: {str(resp)}")

  json_response = resp.json()

  Logger.info(f"Got LLM service response {json_response}")
  output = json_response["data"]["generated_text"]

  # if the prompt is repeated as part of the response, remove it
  output = output.replace(prompt, "").strip()
  # Llama 2 often adds quotes
  if output.startswith('"') or output.startswith("'"):
    output = output[1:]
  if output.endswith('"') or output.endswith("'"):
    output = output[:-1]

  return output

async def llm_vllm_service_predict(llm_type: str, prompt: str,
                                   model_endpoint: str,
                                   parameters: dict = None) -> str:
  """
  Send a prompt to an instance of the LLM service and return response.
  Args:
    llm_type:
    prompt: the text prompt to pass to the LLM
    model_endpoint: model endpoint ip to be used for prediction and port number
      (e.g: xx.xxx.xxx.xx:8080)
    parameters (optional):  parameters to be used for prediction
  Returns:
    the text response: str
  """
  if parameters is None:
    parameters = get_provider_value(
        PROVIDER_VLLM, KEY_MODEL_PARAMS, llm_type)

  parameters.update({"prompt": f"<start_of_turn>user\n{prompt}<end_of_turn>\n"})

  api_url = f"http://{model_endpoint}/generate"
  Logger.info(f"Generating text using vLLM Hosted Model "
              f"api_url=[{api_url}], prompt=[{prompt}], "
              f"parameters=[{parameters}.")

  resp = post_method(api_url, request_body=parameters)

  if resp.status_code != 200:
    raise InternalServerError(
      f"Error status {resp.status_code}: {str(resp)}")

  json_response = resp.json()

  Logger.info(f"Got LLM service response {json_response}")
  output = json_response["data"]["generated_text"]

  # if the prompt is repeated as part of the response, remove it
  output = output.replace(prompt, "")

  return output

async def llm_service_predict(prompt: str, is_chat: bool,
                              llm_type: str, user_chat=None,
                              auth_token: str = None) -> str:

  """
  Send a prompt to an instance of the LLM service and return response.

  Args:
    prompt: the text prompt to pass to the LLM
    is_chat: true if the model is a chat model
    llm_type: the type of LLM to use
    user_chat (optional): a user chat to use for context
    auth_token:

  Returns:
    the text response: str
  """
  llm_service_config = get_model_config().get_provider_config(
      PROVIDER_LLM_SERVICE, llm_type)
  if not auth_token:
    auth_client = UserCredentials(llm_service_config.get("user"),
                                  llm_service_config.get("password"))
    auth_token = auth_client.get_id_token()

  # start with base url of the LLM service we are calling
  api_url = llm_service_config.get(KEY_MODEL_ENDPOINT)

  if is_chat:
    if user_chat:
      path = "/chat/{user_chat.id}"
    else:
      path = "/chat"
  else:
    path = "/llm/generate"
  api_url = api_url + path

  request_body = {
    "prompt": prompt,
    "llm_type": llm_type
  }

  Logger.info(f"Sending LLM service request to {api_url}")
  resp = post_method(api_url,
                     request_body=request_body,
                     token=auth_token)

  if resp.status_code != 200:
    raise InternalServerError(
      f"Error status {resp.status_code}: {str(resp)}")

  json_response = resp.json()

  Logger.info(f"Got LLM service response {json_response}")
  output = json_response["content"]
  return output

async def model_garden_predict(prompt: str,
                               llm_type: str,
                               parameters: dict = None) -> str:
  """
  Generate text with a Model Garden model.
  Args:
    prompt: the text prompt to pass to the LLM
    llm_type:
    parameters (optional):  parameters to be used for prediction
  Returns:
    the prediction text.
  """
  aip_endpoint_name = get_provider_value(
      PROVIDER_MODEL_GARDEN, KEY_MODEL_ENDPOINT, llm_type)

  sub_provider_name = get_provider_value(
      PROVIDER_MODEL_GARDEN, KEY_SUB_PROVIDER, llm_type)

  if str(sub_provider_name) == str(SUB_PROVIDER_OPENAPI):
    creds, _ = google.auth.default()
    if not creds.valid:
      auth_req = google.auth.transport.requests.Request()
      creds.refresh(auth_req)
    auth_token = creds.token

    openapi_endpoint = f"https://{REGION}-aiplatform.googleapis.com/" \
                       f"v1/projects/{PROJECT_ID}/locations/{REGION}/" \
                      f"endpoints/openapi/chat/completions"
    req_headers = {"Authorization": f"Bearer {auth_token}",
                   "Content-Type": "application/json"}
    req_body = {"model": f"{aip_endpoint_name}",
                "messages":[{"role": "user",
                             "content": f"{prompt}"}]}
    Logger.info(f"Generating text using OpenAPI for Model Garden "
              f"endpoint=[{openapi_endpoint}], req_headers=[{req_headers}], "
              f"req_body=[{req_body}.")

    resp = requests.post(
      url=f"{openapi_endpoint}", json=req_body, headers=req_headers,
      timeout=DEFAULT_TIMEOUT)

    if resp.status_code != 200:
      raise InternalServerError(
        f"Error status {resp.status_code}: {str(resp)}")

    json_response = resp.json()
    Logger.info(f"Got LLM service response {json_response}")
    output = json_response["choices"][0]["message"]["content"]
    return output

  aip_endpoint = f"projects/{PROJECT_ID}/locations/" \
                 f"{REGION}/endpoints/{aip_endpoint_name}"
  Logger.info(f"Generating text using Model Garden "
              f"endpoint=[{aip_endpoint}], prompt=[{prompt}], "
              f"parameters=[{parameters}.")

  if parameters is None:
    parameters = get_provider_value(PROVIDER_MODEL_GARDEN,
                                    KEY_MODEL_PARAMS, llm_type)

  parameters.update({"prompt": f"'{prompt}'"})

  instances = [parameters, ]
  endpoint_without_peft = google.cloud.aiplatform.Endpoint(aip_endpoint)

  response = await endpoint_without_peft.predict_async(instances=instances)

  predictions_text = "\n".join(response.predictions)
  Logger.info(f"Received response from "
              f"{response.model_resource_name} version="
              f"[{response.model_version_id}] with {len(response.predictions)}"
              f" prediction(s) = [{predictions_text}] ")

  return predictions_text

async def google_llm_predict(prompt: str, is_chat: bool, is_multimodal: bool,
                google_llm: str, user_chat=None,
                user_file_bytes: bytes=None,
                user_files: List[DataSourceFile]=None) -> str:
  """
  Generate text with a Google multimodal LLM given a prompt.
  Args:
    prompt: the text prompt to pass to the LLM
    is_chat: true if the model is a chat model
    is_multimodal: true if the model is a multimodal model
    google_llm: name of the vertex llm model
    user_chat: chat history
    user_file_bytes: the bytes of the file provided by the user
    user_files: list of DataSourceFiles for files provided by the user
  Returns:
    the text response.
  """

  user_file_bytes_log = user_file_bytes[:10] if user_file_bytes else None
  Logger.info(f"Generating text with a Google multimodal LLM:"
              f" prompt=[{prompt}], is_chat=[{is_chat}],"
              f" is_multimodal=[{is_multimodal}], google_llm=[{google_llm}],"
              f" user_file_bytes=[{user_file_bytes_log}],"
              f" user_files=[{user_files}]")

  # TODO: Consider images in chat
  prompt_list = []
  if user_chat is not None:
    history = user_chat.history
    for entry in history:
      content = UserChat.entry_content(entry)
      if UserChat.is_human(entry):
        prompt_list.append(f"Human input: {content}")
      elif UserChat.is_ai(entry):
        prompt_list.append(f"AI response: {content}")
      # prompt_list includes only text (no images/video)
      # from user_chat.history
  prompt_list.append(prompt)
  context_prompt = "\n\n".join(prompt_list)

  # Get model params. If params are set at the model level
  # use those else use global vertex params.
  parameters = {}
  provider_config = get_provider_model_config(PROVIDER_VERTEX)
  for _, model_config in provider_config.items():
    model_name = model_config.get(KEY_MODEL_NAME)
    if model_name == google_llm and KEY_MODEL_PARAMS in model_config:
      parameters = model_config.get(KEY_MODEL_PARAMS)
  else:
    parameters = get_provider_value(PROVIDER_VERTEX,
                                    KEY_MODEL_PARAMS)

  try:
    if is_chat:
      # gemini uses new "GenerativeModel" class and requires different params
      if "gemini" in google_llm:
        # TODO: fix safety settings
        safety_settings = {
             HarmCategory.HARM_CATEGORY_SEXUALLY_EXPLICIT: HarmBlockThreshold.BLOCK_NONE,
             HarmCategory.HARM_CATEGORY_DANGEROUS_CONTENT: HarmBlockThreshold.BLOCK_NONE,
             HarmCategory.HARM_CATEGORY_HATE_SPEECH: HarmBlockThreshold.BLOCK_NONE,
             HarmCategory.HARM_CATEGORY_HARASSMENT: HarmBlockThreshold.BLOCK_NONE,
        }
        chat_model = GenerativeModel(google_llm)
        if is_multimodal:
          user_file_parts = []
          if user_file_bytes is not None and user_files is not None:
            # user_file_bytes refers to a single image and so we index into
            # user_files (a list) to get a single mime type
            user_file_parts = [Part.from_data(user_file_bytes,
                                              mime_type=user_files[0].mime_type)]
          elif user_files is not None:
            # user_files is a list referring to one or more images
            user_file_parts = [
              Part.from_uri(user_file.gcs_path, mime_type=user_file.mime_type)
              for user_file in user_files
            ]
          else:
            raise RuntimeError(
                "if is_multi user_files must be set")
          context_list = [*user_file_parts, context_prompt]
          Logger.info(f"context list {context_list}")
          generation_config = GenerationConfig(**parameters)
          response = await chat_model.generate_content_async(context_list,
              generation_config=generation_config)
        else:
          chat = chat_model.start_chat()
          response = await chat.send_message_async(context_prompt,
              generation_config=parameters, safety_settings=safety_settings)
      else:
        chat_model = ChatModel.from_pretrained(google_llm)
        chat = chat_model.start_chat()
        response = await chat.send_message_async(context_prompt, **parameters)
    else:
      text_model = TextGenerationModel.from_pretrained(google_llm)
      response = await text_model.predict_async(
          context_prompt,
          **parameters,
      )

  except Exception as e:
    raise InternalServerError(str(e)) from e

  Logger.info(f"Received response from the Model [{response.text}]")
  response = response.text

  return response<|MERGE_RESOLUTION|>--- conflicted
+++ resolved
@@ -40,12 +40,8 @@
                     PROVIDER_LANGCHAIN, PROVIDER_LLM_SERVICE,
                     KEY_MODEL_ENDPOINT, KEY_MODEL_NAME,
                     KEY_MODEL_PARAMS, KEY_MODEL_CONTEXT_LENGTH,
-<<<<<<< HEAD
-                    DEFAULT_LLM_TYPE, DEFAULT_MULTIMODAL_LLM_TYPE)
-=======
                     DEFAULT_LLM_TYPE, DEFAULT_MULTI_LLM_TYPE,
                     KEY_SUB_PROVIDER, SUB_PROVIDER_OPENAPI)
->>>>>>> 4785bc33
 from services.langchain_service import langchain_llm_generate
 from services.query.data_source import DataSourceFile
 from utils.errors import ContextWindowExceededException
