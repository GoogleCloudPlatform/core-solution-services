--- conflicted
+++ resolved
@@ -93,12 +93,8 @@
             f"Vertex model name not found for llm type {llm_type}")
       is_chat = llm_type in chat_llm_types
       is_multimodal = False
-<<<<<<< HEAD
-      response = await google_llm_predict(prompt, is_chat, is_multimodal, google_llm)
-=======
       response = await google_llm_predict(
         prompt, is_chat, is_multimodal, google_llm)
->>>>>>> 9044c063
     elif llm_type in get_provider_models(PROVIDER_LANGCHAIN):
       response = await langchain_llm_generate(prompt, llm_type)
     else:
@@ -111,14 +107,9 @@
   except Exception as e:
     raise InternalServerError(str(e)) from e
 
-<<<<<<< HEAD
 async def llm_generate_multimodal(prompt: str, llm_type: str, user_file_type: str,
                              user_file_bytes: bytes = None,
                              user_file_urls: List[str] = None) -> str:
-=======
-async def llm_generate_multimodal(prompt: str, user_file_bytes: bytes,
-                             user_file_type: str, llm_type: str) -> str:
->>>>>>> 9044c063
   """
   Generate text with an LLM given a file and a prompt.
   Args:
@@ -153,12 +144,8 @@
         raise RuntimeError(
             f"Vertex model {llm_type} needs to be multimodal")
       response = await google_llm_predict(prompt, is_chat, is_multimodal,
-<<<<<<< HEAD
                             google_llm, None, user_file_bytes,
                             user_file_urls, user_file_type)
-=======
-                            google_llm, None, user_file_bytes, user_file_type)
->>>>>>> 9044c063
     else:
       raise ResourceNotFoundException(f"Cannot find llm type '{llm_type}'")
 
@@ -251,16 +238,10 @@
         raise RuntimeError(
             f"Vertex model name not found for llm type {llm_type}")
       is_chat = True
-<<<<<<< HEAD
       response = await google_llm_predict(prompt, is_chat, is_multimodal,
                                           google_llm, user_chat,
                                           chat_file_bytes,
                                           chat_file_urls, chat_file_type)
-=======
-      is_multimodal = False
-      response = await google_llm_predict(prompt, is_chat, is_multimodal,
-                                          google_llm, user_chat)
->>>>>>> 9044c063
     elif llm_type in get_provider_models(PROVIDER_LANGCHAIN):
       response = await langchain_llm_generate(prompt, llm_type, user_chat)
     return response
@@ -525,7 +506,6 @@
   Returns:
     the text response.
   """
-<<<<<<< HEAD
 
   user_file_bytes_log = user_file_bytes[:10] if user_file_bytes else None
   Logger.info(f"Generating text with a Google multimodal LLM:"
@@ -534,12 +514,6 @@
               f" user_file_bytes=[{user_file_bytes_log}],"
               f" user_file_urls=[{user_file_urls}],"
               f" user_file_type=[{user_file_type}].")
-=======
-  Logger.info(f"Generating text with a Google multimodal LLM given a"
-              f" file and a prompt, is_chat=[{is_chat}],"
-              f" is_multimodal=[{is_multimodal}], google_llm=[{google_llm}],"
-              f" user_file_bytes=[bytes], prompt=[{prompt}].")
->>>>>>> 9044c063
 
   # TODO: Consider images in chat
   prompt_list = []
@@ -578,7 +552,6 @@
              HarmCategory.HARM_CATEGORY_HARASSMENT: HarmBlockThreshold.BLOCK_NONE,
         }
         chat_model = GenerativeModel(google_llm)
-<<<<<<< HEAD
         if is_multimodal:
           user_file_parts = []
           if user_file_bytes is not None:
@@ -595,31 +568,6 @@
           context_list = [*user_file_parts, context_prompt]
           Logger.info(f"context list {context_list}")
           generation_config = GenerationConfig(**parameters)
-=======
-        safety_settings = [
-             SafetySetting(
-                 category=HarmCategory.HARM_CATEGORY_SEXUALLY_EXPLICIT,
-                 threshold=HarmBlockThreshold.BLOCK_NONE,
-             ),
-             SafetySetting(
-                 category=HarmCategory.HARM_CATEGORY_DANGEROUS_CONTENT,
-                 threshold=HarmBlockThreshold.BLOCK_NONE,
-             ),
-             SafetySetting(
-                 category=HarmCategory.HARM_CATEGORY_HATE_SPEECH,
-                 threshold=HarmBlockThreshold.BLOCK_NONE,
-             ),
-             SafetySetting(
-                 category=HarmCategory.HARM_CATEGORY_HARASSMENT,
-                 threshold=HarmBlockThreshold.BLOCK_NONE,
-             ),
-        ]
-        if is_multimodal:
-          user_file_image = Part.from_data(user_file_bytes,
-                                           mime_type=user_file_type)
-          context_list = [user_file_image, context_prompt]
-
->>>>>>> 9044c063
           response = await chat_model.generate_content_async(context_list,
               generation_config=generation_config)
         else:
