# Copyright 2023 Google LLC
#
# Licensed under the Apache License, Version 2.0 (the "License");
# you may not use this file except in compliance with the License.
# You may obtain a copy of the License at
#
#      http://www.apache.org/licenses/LICENSE-2.0
#
# Unless required by applicable law or agreed to in writing, software
# distributed under the License is distributed on an "AS IS" BASIS,
# WITHOUT WARRANTIES OR CONDITIONS OF ANY KIND, either express or implied.
# See the License for the specific language governing permissions and
# limitations under the License.
"""
  Unit tests for Langchain Service endpoints
"""
# disabling pylint rules that conflict with pytest fixtures
# pylint: disable=unused-argument,redefined-outer-name,unused-import,wrong-import-position
# pylint: disable=unused-variable,ungrouped-imports,import-outside-toplevel
import os
import pytest
from unittest import mock

os.environ["PROJECT_ID"] = "fake-project"
os.environ["OPENAI_API_KEY"] = "fake-key"
os.environ["COHERE_API_KEY"] = "fake-key"
os.environ["MODEL_GARDEN_LLAMA2_CHAT_ENDPOINT_ID"] = "fake-endpoint"
os.environ["TRUSS_LLAMA2_ENDPOINT"] = "fake-endpoint"
os.environ["VLLM_GEMMA_ENDPOINT"] = "fake-endpoint"

<<<<<<< HEAD
from services.llm_generate import (llm_generate, llm_chat,
                                 llm_generate_multimodal,
                                 llm_vllm_service_predict,
                                 generate_chat_summary)
=======
from services.llm_generate import llm_generate, llm_chat, llm_generate_multimodal,\
  llm_vllm_service_predict, convert_history_to_gemini_prompt
>>>>>>> f3b37168
from fastapi import UploadFile
from google.cloud.aiplatform.models import Prediction
from vertexai.preview.language_models import TextGenerationResponse
from common.models import User, UserChat
from common.testing.firestore_emulator import (firestore_emulator,
                                               clean_firestore)
from common.utils.logging_handler import Logger
from schemas.schema_examples import (CHAT_EXAMPLE, USER_EXAMPLE)
from services.query.data_source import DataSourceFile

Logger = Logger.get_logger(__file__)

with (mock.patch("common.utils.secrets.get_secret", new=mock.AsyncMock())):
  with mock.patch("langchain.chat_models.ChatOpenAI", new=mock.AsyncMock()):
    with mock.patch("langchain.chat_models.ChatCohere"):
      from testing.test_config import (FAKE_GENERATE_RESPONSE,
                                       FAKE_PREDICTION_RESPONSE,
                                       TEST_COHERE_CONFIG,
                                       TEST_OPENAI_CONFIG,
                                       TEST_VERTEX_CONFIG,
                                       TEST_MODEL_GARDEN_CONFIG,
                                       TEST_TRUSS_CONFIG,
                                       TEST_VLLM_CONFIG)
      from config import (get_model_config,
                          COHERE_LLM_TYPE,
                          OPENAI_LLM_TYPE_GPT3_5,
                          VERTEX_LLM_TYPE_BISON_TEXT,
                          VERTEX_LLM_TYPE_BISON_CHAT,
                          VERTEX_LLM_TYPE_GEMINI_PRO,
                          VERTEX_LLM_TYPE_GEMINI_PRO_VISION,
                          VERTEX_LLM_TYPE_GEMINI_FLASH,
                          PROVIDER_LANGCHAIN, PROVIDER_VERTEX,
                          PROVIDER_TRUSS, PROVIDER_VLLM,
                          PROVIDER_MODEL_GARDEN,
                          VERTEX_AI_MODEL_GARDEN_LLAMA2_CHAT,
                          TRUSS_LLM_LLAMA2_CHAT, VLLM_LLM_GEMMA_CHAT)

FAKE_GOOGLE_RESPONSE = TextGenerationResponse(text=FAKE_GENERATE_RESPONSE,
                                              _prediction_response={})
FAKE_MODEL_GARDEN_RESPONSE = Prediction(predictions=[FAKE_PREDICTION_RESPONSE],
                                        deployed_model_id="123")
FAKE_TRUSS_RESPONSE = {
  "data": {"generated_text": FAKE_GENERATE_RESPONSE}
}
FAKE_VLLM_RESPONSE = {
    "data": {"generated_text": FAKE_GENERATE_RESPONSE}
}

FAKE_FILE_NAME = "test.png"
FAKE_PROMPT = "test prompt"


@pytest.fixture
def create_user(firestore_emulator, clean_firestore):
  user_dict = USER_EXAMPLE
  user = User.from_dict(user_dict)
  user.save()


@pytest.fixture
def test_chat(firestore_emulator, clean_firestore):
  chat_dict = CHAT_EXAMPLE
  chat = UserChat.from_dict(chat_dict)
  chat.save()
  return chat


@pytest.mark.asyncio
async def test_llm_generate(clean_firestore):
  get_model_config().llm_model_providers = {
    PROVIDER_LANGCHAIN: TEST_COHERE_CONFIG
  }
  get_model_config().llm_models = TEST_COHERE_CONFIG

  response = await llm_generate(FAKE_PROMPT, COHERE_LLM_TYPE)

  assert response == FAKE_GENERATE_RESPONSE


@pytest.mark.asyncio
async def test_llm_chat(clean_firestore):
  get_model_config().llm_model_providers = {
    PROVIDER_LANGCHAIN: TEST_OPENAI_CONFIG
  }
  get_model_config().llm_models = TEST_OPENAI_CONFIG
  response = await llm_chat(FAKE_PROMPT, OPENAI_LLM_TYPE_GPT3_5)

  assert response == FAKE_GENERATE_RESPONSE


@pytest.mark.asyncio
async def test_llm_chat_resume(clean_firestore, test_chat):
  get_model_config().llm_model_providers = {
    PROVIDER_LANGCHAIN: TEST_OPENAI_CONFIG
  }
  get_model_config().llm_models = TEST_OPENAI_CONFIG
  response = await llm_chat(
      FAKE_PROMPT, OPENAI_LLM_TYPE_GPT3_5, test_chat)

  assert response == FAKE_GENERATE_RESPONSE


@pytest.mark.asyncio
async def test_llm_generate_google(clean_firestore):
  get_model_config().llm_model_providers = {
    PROVIDER_VERTEX: TEST_VERTEX_CONFIG
  }
  get_model_config().llm_models = TEST_VERTEX_CONFIG
  with mock.patch(
      "vertexai.preview.language_models.TextGenerationModel.predict_async",
          return_value=FAKE_GOOGLE_RESPONSE):
    response = await llm_generate(
      FAKE_PROMPT, VERTEX_LLM_TYPE_BISON_TEXT)

  assert response == FAKE_GENERATE_RESPONSE


@pytest.mark.asyncio
async def test_llm_generate_multi_file(clean_firestore):
  get_model_config().llm_model_providers = {
    PROVIDER_VERTEX: TEST_VERTEX_CONFIG
  }
  get_model_config().llm_models = TEST_VERTEX_CONFIG

  with open(FAKE_FILE_NAME, "ab") as f:
    pass
  with open(FAKE_FILE_NAME, "rb") as fake_file:
    os.remove(FAKE_FILE_NAME)
    fake_upload_file = UploadFile(file=fake_file, filename=FAKE_FILE_NAME)
    fake_file_bytes = await fake_upload_file.read()
    fake_file_data = [DataSourceFile(mime_type="image/png")]
    with mock.patch(
    "vertexai.preview.generative_models.GenerativeModel.generate_content_async",
    return_value=FAKE_GOOGLE_RESPONSE):
      response = await llm_generate_multimodal(FAKE_PROMPT,
                                          VERTEX_LLM_TYPE_GEMINI_PRO_VISION,
                                          fake_file_bytes,
                                          fake_file_data)
    assert response == FAKE_GENERATE_RESPONSE


@pytest.mark.asyncio
async def test_llm_generate_multi_url(clean_firestore):
  get_model_config().llm_model_providers = {
    PROVIDER_VERTEX: TEST_VERTEX_CONFIG
  }
  get_model_config().llm_models = TEST_VERTEX_CONFIG

  fake_file_data = [DataSourceFile(mime_type="image/png",
                                   gcs_path="gs://fake_bucket/file.png")]
  fake_file_bytes = None
  with mock.patch(
  "vertexai.preview.generative_models.GenerativeModel.generate_content_async",
  return_value=FAKE_GOOGLE_RESPONSE):
    response = await llm_generate_multimodal(FAKE_PROMPT,
                                        VERTEX_LLM_TYPE_GEMINI_PRO_VISION,
                                        fake_file_bytes,
                                        fake_file_data)
  assert response == FAKE_GENERATE_RESPONSE


@pytest.mark.asyncio
async def test_llm_chat_google(clean_firestore, test_chat):
  get_model_config().llm_model_providers = {
    PROVIDER_VERTEX: TEST_VERTEX_CONFIG
  }
  get_model_config().llm_models = TEST_VERTEX_CONFIG
  with mock.patch(
          "vertexai.preview.language_models.ChatSession.send_message_async",
          return_value=FAKE_GOOGLE_RESPONSE):
    response = await llm_chat(
      FAKE_PROMPT, VERTEX_LLM_TYPE_BISON_CHAT)

  assert response == FAKE_GENERATE_RESPONSE


@pytest.mark.asyncio
async def test_llm_chat_google_resume(clean_firestore, test_chat):
  get_model_config().llm_model_providers = {
    PROVIDER_VERTEX: TEST_VERTEX_CONFIG
  }
  get_model_config().llm_models = TEST_VERTEX_CONFIG
  with mock.patch(
          "vertexai.preview.language_models.ChatSession.send_message_async",
          return_value=FAKE_GOOGLE_RESPONSE):
    response = await llm_chat(
      FAKE_PROMPT, VERTEX_LLM_TYPE_BISON_CHAT, test_chat)

  assert response == FAKE_GENERATE_RESPONSE


@pytest.mark.asyncio
async def test_model_garden_predict(clean_firestore, test_chat):
  get_model_config().llm_model_providers = {
    PROVIDER_MODEL_GARDEN: TEST_MODEL_GARDEN_CONFIG
  }
  get_model_config().llm_models = TEST_MODEL_GARDEN_CONFIG

  with mock.patch(
          "google.cloud.aiplatform.Endpoint.predict_async",
          return_value=FAKE_MODEL_GARDEN_RESPONSE):
    response = await llm_chat(
      FAKE_PROMPT, VERTEX_AI_MODEL_GARDEN_LLAMA2_CHAT)

  assert response == FAKE_PREDICTION_RESPONSE


@pytest.mark.asyncio
async def test_llm_truss_service_predict(clean_firestore, test_chat):
  get_model_config().llm_model_providers = {
    PROVIDER_TRUSS: TEST_TRUSS_CONFIG
  }
  get_model_config().llm_models = TEST_TRUSS_CONFIG
  with mock.patch(
          "services.llm_generate.post_method",
          return_value=mock.Mock(status_code=200,
                                 json=lambda: FAKE_TRUSS_RESPONSE)):
    response = await llm_chat(
      FAKE_PROMPT, TRUSS_LLM_LLAMA2_CHAT)

  assert response == FAKE_GENERATE_RESPONSE

@pytest.mark.asyncio
async def test_llm_vllm_service_predict(clean_firestore, test_chat):
  get_model_config().llm_model_providers = {
    PROVIDER_VLLM: TEST_VLLM_CONFIG }
  get_model_config().llm_models = TEST_VLLM_CONFIG

  with mock.patch("services.llm_generate.OpenAI") as mock_open_ai:
    mock_client = mock_open_ai.return_value
    mock_model_list = mock.Mock()
    mock_model_list.data = [mock.Mock(id="fake-model-id")]
    mock_client.models.list.return_value = mock_model_list

    mock_response = mock.Mock()
    mock_response.choices = [mock.Mock(message=mock.Mock \
                    (content=FAKE_GENERATE_RESPONSE))]
    mock_client.chat.completions.create.return_value = mock_response

    result = await llm_vllm_service_predict(
      llm_type=VLLM_LLM_GEMMA_CHAT,
      prompt=FAKE_PROMPT,
      model_endpoint="fake-endpoint"
    )

    assert result == FAKE_GENERATE_RESPONSE
    mock_client.models.list.assert_called_once()
    mock_client.chat.completions.create.assert_called_once_with(
      model="fake-model-id",
      messages=[{"role": "user", "content": FAKE_PROMPT}],
      temperature=0.2,
      max_tokens=900,
      top_p=1.0,
      top_k=10
    )

<<<<<<< HEAD
@pytest.mark.asyncio
async def test_generate_chat_summary(clean_firestore, test_chat):
  """Test generating a chat summary"""
  get_model_config().llm_model_providers = {
    PROVIDER_VERTEX: TEST_VERTEX_CONFIG
  }
  get_model_config().llm_models = TEST_VERTEX_CONFIG

  # Mock the llm_chat function that generate_chat_summary uses internally
  with mock.patch(
      "services.llm_generate.llm_chat",
      return_value="Discussion about Machine Learning Basics") as mock_llm_chat:

    summary = await generate_chat_summary(test_chat)

    # Verify the summary is returned correctly
    assert summary == "Discussion about Machine Learning Basics"

    # Verify llm_chat was called with correct prompt
    mock_llm_chat.assert_called_once()
    prompt_arg = mock_llm_chat.call_args[1]["prompt"]
    assert "Please generate a brief, informative title" in prompt_arg
    assert "Conversation:" in prompt_arg

@pytest.mark.asyncio
async def test_generate_chat_summary_long_response(clean_firestore, test_chat):
  """Test generating a chat summary with a response longer than 100 chars"""
  get_model_config().llm_model_providers = {
    PROVIDER_VERTEX: TEST_VERTEX_CONFIG
  }
  get_model_config().llm_models = TEST_VERTEX_CONFIG

  long_response = "This is a very long response that exceeds the maximum " \
                 "length of 100 characters so it should be truncated to " \
                 "fit within the limit"

  with mock.patch(
      "services.llm_generate.llm_chat",
      return_value=long_response):

    summary = await generate_chat_summary(test_chat)

    # Verify the summary is truncated correctly
    assert len(summary) == 100
    assert summary.endswith("...")
    assert summary.startswith("This is a very")

@pytest.mark.asyncio
async def test_generate_chat_summary_strips_quotes(clean_firestore, test_chat):
  """Test that the summary generator strips quotes from the response"""
  get_model_config().llm_model_providers = {
    PROVIDER_VERTEX: TEST_VERTEX_CONFIG
  }
  get_model_config().llm_models = TEST_VERTEX_CONFIG

  quoted_response = '"Machine Learning Discussion"'

  with mock.patch(
      "services.llm_generate.llm_chat",
      return_value=quoted_response):

    summary = await generate_chat_summary(test_chat)

    # Verify quotes are stripped
    assert summary == "Machine Learning Discussion"
=======
def test_convert_history_to_gemini_prompt():
  test_history = [{"HumanInput": "good morning"},
                  {"AIOutput": "good morning to you too! How can I help you?"},
                  {"HumanInput": "What are good vacation spots?"}]
  prompt = convert_history_to_gemini_prompt(test_history)
  assert len(prompt) == 3
  assert prompt[0].role == "user"
  assert prompt[1].role == "model"
>>>>>>> f3b37168
<|MERGE_RESOLUTION|>--- conflicted
+++ resolved
@@ -28,15 +28,12 @@
 os.environ["TRUSS_LLAMA2_ENDPOINT"] = "fake-endpoint"
 os.environ["VLLM_GEMMA_ENDPOINT"] = "fake-endpoint"
 
-<<<<<<< HEAD
+
 from services.llm_generate import (llm_generate, llm_chat,
                                  llm_generate_multimodal,
                                  llm_vllm_service_predict,
-                                 generate_chat_summary)
-=======
-from services.llm_generate import llm_generate, llm_chat, llm_generate_multimodal,\
-  llm_vllm_service_predict, convert_history_to_gemini_prompt
->>>>>>> f3b37168
+                                 generate_chat_summary,
+                                 convert_history_to_gemini_prompt)
 from fastapi import UploadFile
 from google.cloud.aiplatform.models import Prediction
 from vertexai.preview.language_models import TextGenerationResponse
@@ -293,7 +290,6 @@
       top_k=10
     )
 
-<<<<<<< HEAD
 @pytest.mark.asyncio
 async def test_generate_chat_summary(clean_firestore, test_chat):
   """Test generating a chat summary"""
@@ -359,7 +355,7 @@
 
     # Verify quotes are stripped
     assert summary == "Machine Learning Discussion"
-=======
+
 def test_convert_history_to_gemini_prompt():
   test_history = [{"HumanInput": "good morning"},
                   {"AIOutput": "good morning to you too! How can I help you?"},
@@ -367,5 +363,4 @@
   prompt = convert_history_to_gemini_prompt(test_history)
   assert len(prompt) == 3
   assert prompt[0].role == "user"
-  assert prompt[1].role == "model"
->>>>>>> f3b37168
+  assert prompt[1].role == "model"