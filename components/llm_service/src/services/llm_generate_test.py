--- conflicted
+++ resolved
@@ -147,11 +147,7 @@
 
 
 @pytest.mark.asyncio
-<<<<<<< HEAD
 async def test_llm_generate_multi_file(clean_firestore):
-=======
-async def test_llm_generate_multimodal(clean_firestore):
->>>>>>> 02bd05fd
   get_model_config().llm_model_providers = {
     PROVIDER_VERTEX: TEST_VERTEX_CONFIG
   }
@@ -169,13 +165,8 @@
   return_value=FAKE_GOOGLE_RESPONSE):
     response = await llm_generate_multimodal(FAKE_PROMPT,
                                         VERTEX_LLM_TYPE_GEMINI_PRO_VISION,
-<<<<<<< HEAD
                                         fake_file_bytes,
                                         fake_file_data)
-=======
-                                        [FAKE_FILE_TYPE],
-                                        fake_file_bytes)
->>>>>>> 02bd05fd
   fake_file.close()
   assert response == FAKE_GENERATE_RESPONSE
 
