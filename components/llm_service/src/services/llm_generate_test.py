# Copyright 2023 Google LLC
#
# Licensed under the Apache License, Version 2.0 (the "License");
# you may not use this file except in compliance with the License.
# You may obtain a copy of the License at
#
#      http://www.apache.org/licenses/LICENSE-2.0
#
# Unless required by applicable law or agreed to in writing, software
# distributed under the License is distributed on an "AS IS" BASIS,
# WITHOUT WARRANTIES OR CONDITIONS OF ANY KIND, either express or implied.
# See the License for the specific language governing permissions and
# limitations under the License.
"""
  Unit tests for Langchain Service endpoints
"""
# disabling pylint rules that conflict with pytest fixtures
# pylint: disable=unused-argument,redefined-outer-name,unused-import,wrong-import-position
# pylint: disable=unused-variable,ungrouped-imports,import-outside-toplevel
import os
import pytest
from unittest import mock

os.environ["PROJECT_ID"] = "fake-project"
os.environ["OPENAI_API_KEY"] = "fake-key"
os.environ["COHERE_API_KEY"] = "fake-key"
os.environ["MODEL_GARDEN_LLAMA2_CHAT_ENDPOINT_ID"] = "fake-endpoint"
os.environ["TRUSS_LLAMA2_ENDPOINT"] = "fake-endpoint"
os.environ["VLLM_GEMMA_ENDPOINT"] = "fake-endpoint"

<<<<<<< HEAD
from services.llm_generate import (llm_generate, llm_chat,
                                 llm_generate_multimodal,
                                 llm_vllm_service_predict,
                                 convert_history_to_gemini_prompt,
                                 generate_chat_summary)
=======

from services.llm_generate import (llm_generate, llm_chat,
                                 llm_generate_multimodal,
                                 llm_vllm_service_predict,
                                 generate_chat_summary,
                                 convert_history_to_gemini_prompt)
>>>>>>> 1f60c062
from fastapi import UploadFile
from google.cloud.aiplatform.models import Prediction
from vertexai.language_models import TextGenerationResponse
from common.models import User, UserChat
from common.testing.firestore_emulator import (firestore_emulator,
                                               clean_firestore)
from common.utils.logging_handler import Logger
from schemas.schema_examples import (CHAT_EXAMPLE, USER_EXAMPLE)
from services.query.data_source import DataSourceFile

Logger = Logger.get_logger(__file__)

with (mock.patch("common.utils.secrets.get_secret", new=mock.AsyncMock())):
  with mock.patch("langchain.chat_models.ChatOpenAI", new=mock.AsyncMock()):
    with mock.patch("langchain.chat_models.ChatCohere"):
      from testing.test_config import (FAKE_GENERATE_RESPONSE,
                                       FAKE_PREDICTION_RESPONSE,
                                       TEST_COHERE_CONFIG,
                                       TEST_OPENAI_CONFIG,
                                       TEST_VERTEX_CONFIG,
                                       TEST_MODEL_GARDEN_CONFIG,
                                       TEST_TRUSS_CONFIG,
                                       TEST_VLLM_CONFIG)
      from config import (get_model_config,
                          COHERE_LLM_TYPE,
                          OPENAI_LLM_TYPE_GPT3_5,
                          VERTEX_LLM_TYPE_BISON_TEXT,
                          VERTEX_LLM_TYPE_CHAT,
                          VERTEX_LLM_TYPE_GEMINI_PRO,
                          VERTEX_LLM_TYPE_GEMINI_PRO_VISION,
                          VERTEX_LLM_TYPE_GEMINI_FLASH,
                          PROVIDER_LANGCHAIN, PROVIDER_VERTEX,
                          PROVIDER_TRUSS, PROVIDER_VLLM,
                          PROVIDER_MODEL_GARDEN,
                          VERTEX_AI_MODEL_GARDEN_LLAMA2_CHAT,
                          TRUSS_LLM_LLAMA2_CHAT, VLLM_LLM_GEMMA_CHAT)

FAKE_GOOGLE_RESPONSE = TextGenerationResponse(text=FAKE_GENERATE_RESPONSE,
                                              _prediction_response={})
FAKE_MODEL_GARDEN_RESPONSE = Prediction(predictions=[FAKE_PREDICTION_RESPONSE],
                                        deployed_model_id="123")
FAKE_TRUSS_RESPONSE = {
  "data": {"generated_text": FAKE_GENERATE_RESPONSE}
}
FAKE_VLLM_RESPONSE = {
    "data": {"generated_text": FAKE_GENERATE_RESPONSE}
}

FAKE_FILE_NAME = "test.png"
FAKE_PROMPT = "test prompt"


@pytest.fixture
def create_user(firestore_emulator, clean_firestore):
  user_dict = USER_EXAMPLE
  user = User.from_dict(user_dict)
  user.save()


@pytest.fixture
def test_chat(firestore_emulator, clean_firestore):
  chat_dict = CHAT_EXAMPLE
  chat = UserChat.from_dict(chat_dict)
  chat.save()
  return chat


@pytest.mark.asyncio
async def test_llm_generate(clean_firestore):
  get_model_config().llm_model_providers = {
    PROVIDER_LANGCHAIN: TEST_COHERE_CONFIG
  }
  get_model_config().llm_models = TEST_COHERE_CONFIG

  response = await llm_generate(FAKE_PROMPT, COHERE_LLM_TYPE)

  assert response == FAKE_GENERATE_RESPONSE


@pytest.mark.asyncio
async def test_llm_chat(clean_firestore):
  get_model_config().llm_model_providers = {
    PROVIDER_LANGCHAIN: TEST_OPENAI_CONFIG
  }
  get_model_config().llm_models = TEST_OPENAI_CONFIG
  response = await llm_chat(FAKE_PROMPT, OPENAI_LLM_TYPE_GPT3_5)

  assert response == FAKE_GENERATE_RESPONSE


@pytest.mark.asyncio
async def test_llm_chat_resume(clean_firestore, test_chat):
  get_model_config().llm_model_providers = {
    PROVIDER_LANGCHAIN: TEST_OPENAI_CONFIG
  }
  get_model_config().llm_models = TEST_OPENAI_CONFIG
  response = await llm_chat(
      FAKE_PROMPT, OPENAI_LLM_TYPE_GPT3_5, test_chat)

  assert response == FAKE_GENERATE_RESPONSE


@pytest.mark.asyncio
async def test_llm_generate_google(clean_firestore):
  get_model_config().llm_model_providers = {
    PROVIDER_VERTEX: TEST_VERTEX_CONFIG
  }
  get_model_config().llm_models = TEST_VERTEX_CONFIG
  with mock.patch(
      "vertexai.language_models.TextGenerationModel.predict_async",
          return_value=FAKE_GOOGLE_RESPONSE):
    response = await llm_generate(
      FAKE_PROMPT, VERTEX_LLM_TYPE_BISON_TEXT)

  assert response == FAKE_GENERATE_RESPONSE


@pytest.mark.asyncio
async def test_llm_generate_multi_file(clean_firestore):
  get_model_config().llm_model_providers = {
    PROVIDER_VERTEX: TEST_VERTEX_CONFIG
  }
  get_model_config().llm_models = TEST_VERTEX_CONFIG

  with open(FAKE_FILE_NAME, "ab") as f:
    pass
  with open(FAKE_FILE_NAME, "rb") as fake_file:
    os.remove(FAKE_FILE_NAME)
    fake_upload_file = UploadFile(file=fake_file, filename=FAKE_FILE_NAME)
    fake_file_bytes = await fake_upload_file.read()
    fake_file_data = [DataSourceFile(mime_type="image/png")]
    with mock.patch(
    "vertexai.generative_models.GenerativeModel.generate_content_async",
    return_value=FAKE_GOOGLE_RESPONSE):
      response = await llm_generate_multimodal(FAKE_PROMPT,
                                          VERTEX_LLM_TYPE_GEMINI_PRO_VISION,
                                          fake_file_bytes,
                                          fake_file_data)
    assert response == FAKE_GENERATE_RESPONSE


@pytest.mark.asyncio
async def test_llm_generate_multi_url(clean_firestore):
  get_model_config().llm_model_providers = {
    PROVIDER_VERTEX: TEST_VERTEX_CONFIG
  }
  get_model_config().llm_models = TEST_VERTEX_CONFIG

  fake_file_data = [DataSourceFile(mime_type="image/png",
                                   gcs_path="gs://fake_bucket/file.png")]
  fake_file_bytes = None
  with mock.patch(
  "vertexai.generative_models.GenerativeModel.generate_content_async",
  return_value=FAKE_GOOGLE_RESPONSE):
    response = await llm_generate_multimodal(FAKE_PROMPT,
                                        VERTEX_LLM_TYPE_GEMINI_PRO_VISION,
                                        fake_file_bytes,
                                        fake_file_data)
  assert response == FAKE_GENERATE_RESPONSE


@pytest.mark.asyncio
async def test_llm_chat_google(clean_firestore, test_chat):
  get_model_config().llm_model_providers = {
    PROVIDER_VERTEX: TEST_VERTEX_CONFIG
  }
  get_model_config().llm_models = TEST_VERTEX_CONFIG
  with mock.patch(
          "vertexai.generative_models.GenerativeModel.generate_content_async",
          return_value=FAKE_GOOGLE_RESPONSE):
    response = await llm_chat(
      FAKE_PROMPT, VERTEX_LLM_TYPE_CHAT)

  assert response == FAKE_GENERATE_RESPONSE


@pytest.mark.asyncio
async def test_llm_chat_google_resume(clean_firestore, test_chat):
  get_model_config().llm_model_providers = {
    PROVIDER_VERTEX: TEST_VERTEX_CONFIG
  }
  get_model_config().llm_models = TEST_VERTEX_CONFIG
  with mock.patch(
          "vertexai.generative_models.GenerativeModel.generate_content_async",
          return_value=FAKE_GOOGLE_RESPONSE):
    response = await llm_chat(
      FAKE_PROMPT, VERTEX_LLM_TYPE_CHAT, test_chat)

  assert response == FAKE_GENERATE_RESPONSE


@pytest.mark.asyncio
async def test_model_garden_predict(clean_firestore, test_chat):
  get_model_config().llm_model_providers = {
    PROVIDER_MODEL_GARDEN: TEST_MODEL_GARDEN_CONFIG
  }
  get_model_config().llm_models = TEST_MODEL_GARDEN_CONFIG

  with mock.patch(
          "google.cloud.aiplatform.Endpoint.predict_async",
          return_value=FAKE_MODEL_GARDEN_RESPONSE):
    response = await llm_chat(
      FAKE_PROMPT, VERTEX_AI_MODEL_GARDEN_LLAMA2_CHAT)

  assert response == FAKE_PREDICTION_RESPONSE


@pytest.mark.asyncio
async def test_llm_truss_service_predict(clean_firestore, test_chat):
  get_model_config().llm_model_providers = {
    PROVIDER_TRUSS: TEST_TRUSS_CONFIG
  }
  get_model_config().llm_models = TEST_TRUSS_CONFIG
  with mock.patch(
          "services.llm_generate.post_method",
          return_value=mock.Mock(status_code=200,
                                 json=lambda: FAKE_TRUSS_RESPONSE)):
    response = await llm_chat(
      FAKE_PROMPT, TRUSS_LLM_LLAMA2_CHAT)

  assert response == FAKE_GENERATE_RESPONSE

@pytest.mark.asyncio
async def test_llm_vllm_service_predict(clean_firestore, test_chat):
  get_model_config().llm_model_providers = {
    PROVIDER_VLLM: TEST_VLLM_CONFIG }
  get_model_config().llm_models = TEST_VLLM_CONFIG

  with mock.patch("services.llm_generate.OpenAI") as mock_open_ai:
    mock_client = mock_open_ai.return_value
    mock_model_list = mock.Mock()
    mock_model_list.data = [mock.Mock(id="fake-model-id")]
    mock_client.models.list.return_value = mock_model_list

    mock_response = mock.Mock()
    mock_response.choices = [mock.Mock(message=mock.Mock \
                    (content=FAKE_GENERATE_RESPONSE))]
    mock_client.chat.completions.create.return_value = mock_response

    result = await llm_vllm_service_predict(
      llm_type=VLLM_LLM_GEMMA_CHAT,
      prompt=FAKE_PROMPT,
      model_endpoint="fake-endpoint"
    )

    assert result == FAKE_GENERATE_RESPONSE
    mock_client.models.list.assert_called_once()
    mock_client.chat.completions.create.assert_called_once_with(
      model="fake-model-id",
      messages=[{"role": "user", "content": FAKE_PROMPT}],
      temperature=0.2,
      max_tokens=900,
      top_p=1.0,
      top_k=10
    )

@pytest.mark.asyncio
async def test_generate_chat_summary(clean_firestore, test_chat):
  """Test generating a chat summary"""
  get_model_config().llm_model_providers = {
    PROVIDER_VERTEX: TEST_VERTEX_CONFIG
  }
  get_model_config().llm_models = TEST_VERTEX_CONFIG

  # Mock the llm_chat function that generate_chat_summary uses internally
  with mock.patch(
      "services.llm_generate.llm_chat",
      return_value="Discussion about Machine Learning Basics") as mock_llm_chat:

    summary = await generate_chat_summary(test_chat)

    # Verify the summary is returned correctly
    assert summary == "Discussion about Machine Learning Basics"

    # Verify llm_chat was called with correct prompt
    mock_llm_chat.assert_called_once()
    prompt_arg = mock_llm_chat.call_args[1]["prompt"]
    assert "Please generate a brief, informative title" in prompt_arg
    assert "Conversation:" in prompt_arg

@pytest.mark.asyncio
async def test_generate_chat_summary_long_response(clean_firestore, test_chat):
  """Test generating a chat summary with a response longer than 100 chars"""
  get_model_config().llm_model_providers = {
    PROVIDER_VERTEX: TEST_VERTEX_CONFIG
  }
  get_model_config().llm_models = TEST_VERTEX_CONFIG

  long_response = "This is a very long response that exceeds the maximum " \
                 "length of 100 characters so it should be truncated to " \
                 "fit within the limit"

  with mock.patch(
      "services.llm_generate.llm_chat",
      return_value=long_response):

    summary = await generate_chat_summary(test_chat)

    # Verify the summary is truncated correctly
    assert len(summary) == 100
    assert summary.endswith("...")
    assert summary.startswith("This is a very")

@pytest.mark.asyncio
async def test_generate_chat_summary_strips_quotes(clean_firestore, test_chat):
  """Test that the summary generator strips quotes from the response"""
  get_model_config().llm_model_providers = {
    PROVIDER_VERTEX: TEST_VERTEX_CONFIG
  }
  get_model_config().llm_models = TEST_VERTEX_CONFIG

  quoted_response = '"Machine Learning Discussion"'

  with mock.patch(
      "services.llm_generate.llm_chat",
      return_value=quoted_response):

    summary = await generate_chat_summary(test_chat)

    # Verify quotes are stripped
    assert summary == "Machine Learning Discussion"
<<<<<<< HEAD
=======

>>>>>>> 1f60c062
def test_convert_history_to_gemini_prompt():
  test_history = [{"HumanInput": "good morning"},
                  {"AIOutput": "good morning to you too! How can I help you?"},
                  {"HumanInput": "What are good vacation spots?"}]
  prompt = convert_history_to_gemini_prompt(test_history)
  assert len(prompt) == 3
  assert prompt[0].role == "user"
  assert prompt[1].role == "model"<|MERGE_RESOLUTION|>--- conflicted
+++ resolved
@@ -28,20 +28,11 @@
 os.environ["TRUSS_LLAMA2_ENDPOINT"] = "fake-endpoint"
 os.environ["VLLM_GEMMA_ENDPOINT"] = "fake-endpoint"
 
-<<<<<<< HEAD
-from services.llm_generate import (llm_generate, llm_chat,
-                                 llm_generate_multimodal,
-                                 llm_vllm_service_predict,
-                                 convert_history_to_gemini_prompt,
-                                 generate_chat_summary)
-=======
-
 from services.llm_generate import (llm_generate, llm_chat,
                                  llm_generate_multimodal,
                                  llm_vllm_service_predict,
                                  generate_chat_summary,
                                  convert_history_to_gemini_prompt)
->>>>>>> 1f60c062
 from fastapi import UploadFile
 from google.cloud.aiplatform.models import Prediction
 from vertexai.language_models import TextGenerationResponse
@@ -363,10 +354,7 @@
 
     # Verify quotes are stripped
     assert summary == "Machine Learning Discussion"
-<<<<<<< HEAD
-=======
-
->>>>>>> 1f60c062
+
 def test_convert_history_to_gemini_prompt():
   test_history = [{"HumanInput": "good morning"},
                   {"AIOutput": "good morning to you too! How can I help you?"},
