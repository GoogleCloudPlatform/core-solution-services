{
  "providers": {
    "Vertex": {
      "enabled": true,
      "env_flag": "ENABLE_GOOGLE_LLM",
      "model_params": {
        "temperature": 0.2,
        "max_output_tokens": 1024,
        "top_p": 0.95,
        "top_k": 40
      }
    },
    "ModelGarden": {
      "enabled": true,
      "env_flag": "ENABLE_GOOGLE_MODEL_GARDEN",
      "model_params": {
        "temperature": 0.2,
        "max_tokens": 900,
        "top_p": 1.0,
        "top_k": 10
      }
    },
    "Langchain": {
      "enabled": true,
      "env_flag": "ENABLE_LANGCHAIN_LLM"
    },
    "LLMService": {
      "enabled": false,
      "env_flag": "ENABLE_LLM_SERVICE_PROVIDER"
    },
    "Truss": {
      "enabled": true,
      "env_flag": "ENABLE_TRUSS_LLAMA2"
    }
  },
  "vendors": {
    "OpenAI": {
      "enabled": true,
      "api_key": "openai-api-key",
      "env_flag": "ENABLE_OPENAI_LLM"
    },
    "Cohere": {
      "enabled": true,
      "api_key": "cohere-api-key",
      "env_flag": "ENABLE_COHERE_LLM"
    }
  },
  "models": {
    "VertexAI-Text": {
      "is_chat": false,
      "provider": "Vertex",
      "model_name": "text-bison@002"
    },
    "VertexAI-Chat": {
      "is_chat": true,
      "provider": "Vertex",
      "model_name": "gemini-pro",
      "model_params": {
        "temperature": 0.2,
        "max_output_tokens": 2048,
        "top_p": 0.95,
        "top_k": 40
      },
      "context_length": 128000
    },
    "VertexAI-Chat-Palm2-V2": {
      "is_chat": true,
      "provider": "Vertex",
      "model_name": "chat-bison@002"
    },
    "VertexAI-Gemini-Pro": {
      "is_chat": true,
      "is_multi": true,
      "provider": "Vertex",
      "model_name": "gemini-pro",
      "context_length": 128000
    },
    "VertexAI-Gemini-Pro-Vision": {
      "is_chat": true,
      "is_multi": true,
      "provider": "Vertex",
      "model_name": "gemini-pro-vision"
    },
    "VertexAI-Chat-Palm2V2-Langchain": {
      "is_chat": true,
      "provider": "Langchain",
      "model_name": "chat-bison@002",
      "model_class": "ChatVertexAI",
      "context_length": 2048
    },
    "VertexAI-Chat-Palm2-32k": {
      "is_chat": true,
      "provider": "Vertex",
      "model_name": "chat-bison-32k",
      "context_length": 32000
    },
    "VertexAI-Chat-Palm2-32k-Langchain": {
      "is_chat": true,
      "provider": "Langchain",
      "model_name": "chat-bison-32k",
      "model_class": "ChatVertexAI",
      "context_length": 32000
    },
    "VertexAI-Chat-Gemini-Pro-Langchain": {
      "is_chat": true,
      "provider": "Langchain",
      "model_name": "gemini-pro",
      "model_class": "ChatVertexAI"
    },
    "Truss-Llama2-Chat": {
      "model_endpoint": "truss-llama2-7b-service",
      "is_chat": true,
      "provider": "Truss",
      "enabled": true,
      "context_length": 4096,
      "model_params": {
        "temperature": 0.2,
        "top_p": 0.95,
        "top_k": 40,
        "max_length": 2048
      }
    },
    "VertexAI-ModelGarden-LLAMA2-Chat": {
      "is_chat": true,
      "provider": "ModelGarden",
      "enabled": false,
      "context_length": 4096,
      "model_endpoint": "xxx"
    },
    "OpenAI-GPT4": {
      "vendor": "OpenAI",
      "is_chat": true,
      "provider": "Langchain",
      "enabled": true,
      "model_name": "gpt-4",
<<<<<<< HEAD
      "model_class": "ChatOpenAI",
=======
      "model_class": "ChatOpenAI",      
      "context_length": 8192,
>>>>>>> 0439fcc4
      "model_params": {
        "temperature": 0
      }
    },
    "OpenAI-GPT4-latest": {
      "vendor": "OpenAI",
      "is_chat": true,
      "provider": "Langchain",
      "enabled": true,
      "model_name": "gpt-4-1106-preview",
<<<<<<< HEAD
      "model_class": "ChatOpenAI",
=======
      "model_class": "ChatOpenAI",      
      "context_length": 128000,
>>>>>>> 0439fcc4
      "model_params": {
        "temperature": 0
      }
    },
    "OpenAI-GPT3.5": {
      "vendor": "OpenAI",
      "is_chat": true,
      "provider": "Langchain",
      "enabled": true,
      "model_name": "gpt-3.5-turbo",
<<<<<<< HEAD
      "model_class": "ChatOpenAI",
=======
      "model_class": "ChatOpenAI",      
      "context_length": 16385,
>>>>>>> 0439fcc4
      "model_params": {
        "temperature": 0
      }
    },
    "Cohere": {
      "vendor": "Cohere",
      "is_chat": true,
      "provider": "Langchain",
      "enabled": true,
      "model_class": "ChatCohere"
    }
  },
  "embeddings": {
    "Llama2cpp": {
      "model_endpoint": "http://model-service/api/v1",
      "provider": "LLMService",
      "model_class": "LlamaCpp",
      "enabled": false,
      "env_flag": "ENABLE_LLAMA2CPP_LLM"
    },
    "VertexAI-Embedding": {
      "provider": "Vertex",
      "model_name": "textembedding-gecko"
    },
    "OpenAI-Embedding": {
      "provider": "Langchain"
    },
    "HuggingFaceEmbeddings": {
      "provider": "Langchain",
      "model_class": "HuggingFaceEmbeddings"
    }
  }
}<|MERGE_RESOLUTION|>--- conflicted
+++ resolved
@@ -133,12 +133,8 @@
       "provider": "Langchain",
       "enabled": true,
       "model_name": "gpt-4",
-<<<<<<< HEAD
-      "model_class": "ChatOpenAI",
-=======
       "model_class": "ChatOpenAI",      
       "context_length": 8192,
->>>>>>> 0439fcc4
       "model_params": {
         "temperature": 0
       }
@@ -149,12 +145,8 @@
       "provider": "Langchain",
       "enabled": true,
       "model_name": "gpt-4-1106-preview",
-<<<<<<< HEAD
-      "model_class": "ChatOpenAI",
-=======
       "model_class": "ChatOpenAI",      
       "context_length": 128000,
->>>>>>> 0439fcc4
       "model_params": {
         "temperature": 0
       }
@@ -165,12 +157,8 @@
       "provider": "Langchain",
       "enabled": true,
       "model_name": "gpt-3.5-turbo",
-<<<<<<< HEAD
-      "model_class": "ChatOpenAI",
-=======
       "model_class": "ChatOpenAI",      
       "context_length": 16385,
->>>>>>> 0439fcc4
       "model_params": {
         "temperature": 0
       }
