{
  "fqhc_medical_transactions": {
    "description": "For queries about approved medicaid billing including CDT codes, FQHC providers and claim transactions.",
    "type": "SQL"
<<<<<<< HEAD
  }
=======
  },
  "medical_providers": {
    "description": "For queries about medical providers with name, address and medical specialty.",
    "type": "SQL"
  },
  "default": "fqhc_medical_transactions"
>>>>>>> 0592dff2
}<|MERGE_RESOLUTION|>--- conflicted
+++ resolved
@@ -2,14 +2,10 @@
   "fqhc_medical_transactions": {
     "description": "For queries about approved medicaid billing including CDT codes, FQHC providers and claim transactions.",
     "type": "SQL"
-<<<<<<< HEAD
-  }
-=======
   },
   "medical_providers": {
     "description": "For queries about medical providers with name, address and medical specialty.",
     "type": "SQL"
   },
   "default": "fqhc_medical_transactions"
->>>>>>> 0592dff2
 }