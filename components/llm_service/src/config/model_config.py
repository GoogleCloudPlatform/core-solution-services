# Copyright 2023 Google LLC
#
# Licensed under the Apache License, Version 2.0 (the "License");
# you may not use this file except in compliance with the License.
# You may obtain a copy of the License at
#
#      http://www.apache.org/licenses/LICENSE-2.0
#
# Unless required by applicable law or agreed to in writing, software
# distributed under the License is distributed on an "AS IS" BASIS,
# WITHOUT WARRANTIES OR CONDITIONS OF ANY KIND, either express or implied.
# See the License for the specific language governing permissions and
# limitations under the License.

"""
  LLM Service config object module
"""
# pylint: disable=unspecified-encoding,line-too-long,broad-exception-caught,protected-access
# Config dicts that hold the current config for providers, models,
# embedding models

import importlib
import inspect
import json
import os
from pathlib import Path
from typing import Dict, Any, Callable, Tuple, List
from common.utils.config import get_environ_flag
from common.utils.logging_handler import Logger
from common.utils.secrets import get_secret
from common.utils.auth_service import get_roles_from_custom_claims
from utils.gcs_helper import download_file_from_gcs
import langchain_community.chat_models as langchain_chat
import langchain_community.llms as langchain_llm
import langchain_community.embeddings as langchain_embedding
from langchain_google_vertexai import ChatVertexAI
from langchain_openai import ChatOpenAI

Logger = Logger.get_logger(__file__)

# config dict keys
KEY_ENABLED = "enabled"
KEY_MODELS = "models"
KEY_PROVIDERS = "providers"
KEY_VENDORS = "vendors"
KEY_PROVIDER = "provider"
KEY_EMBEDDINGS = "embeddings"
KEY_API_KEY = "api_key"
KEY_ENV_FLAG = "env_flag"
KEY_MODEL_CLASS = "model_class"
KEY_MODEL_NAME = "model_name"
KEY_MODEL_PARAMS = "model_params"
KEY_MODEL_CONTEXT_LENGTH = "context_length"
KEY_MODEL_TOKEN_LIMIT = "token_limit"
KEY_IS_CHAT = "is_chat"
KEY_IS_MULTI = "is_multi"
KEY_MODEL_FILE_URL = "model_file_url"
KEY_MODEL_PATH = "model_path"
KEY_MODEL_ENDPOINT = "model_endpoint"
KEY_VENDOR = "vendor"
KEY_DIMENSION = "dimension"
KEY_ROLE_ACCESS = "roles"
KEY_SUB_PROVIDER = "sub_provider"
<<<<<<< HEAD
KEY_DESCRIPTION = "description"
KEY_CAPABILITIES = "capabilities"
KEY_DATE_ADDED = "date_added"
KEY_NAME = "name"
=======
KEY_DEFAULT_SYSTEM_PROMPT = "default_system_prompt"
>>>>>>> bcf48263

MODEL_CONFIG_KEYS = [
  KEY_ENABLED,
  KEY_MODELS,
  KEY_PROVIDERS,
  KEY_PROVIDER,
  KEY_EMBEDDINGS,
  KEY_API_KEY,
  KEY_ENV_FLAG,
  KEY_MODEL_CLASS,
  KEY_MODEL_NAME,
  KEY_MODEL_PARAMS,
  KEY_MODEL_CONTEXT_LENGTH,
  KEY_MODEL_TOKEN_LIMIT,
  KEY_IS_CHAT,
  KEY_IS_MULTI,
  KEY_MODEL_FILE_URL,
  KEY_MODEL_PATH,
  KEY_MODEL_ENDPOINT,
  KEY_VENDOR,
  KEY_DIMENSION,
  KEY_ROLE_ACCESS,
  KEY_SUB_PROVIDER,
<<<<<<< HEAD
  KEY_DESCRIPTION,
  KEY_CAPABILITIES,
  KEY_DATE_ADDED,
  KEY_NAME
=======
  KEY_DEFAULT_SYSTEM_PROMPT
>>>>>>> bcf48263
]

# model providers
PROVIDER_VERTEX = "Vertex"
PROVIDER_MODEL_GARDEN = "ModelGarden"
PROVIDER_LANGCHAIN = "Langchain"
PROVIDER_TRUSS = "Truss"
PROVIDER_VLLM = "vLLM"
PROVIDER_LLM_SERVICE = "LLMService"

# model vendors
VENDOR_OPENAI = "OpenAI"
VENDOR_COHERE = "Cohere"

# model sub-providers
SUB_PROVIDER_OPENAPI = "OpenAPI"

# model ids
OPENAI_LLM_TYPE_GPT3_5 = "OpenAI-GPT3.5"
OPENAI_LLM_TYPE_GPT4 = "OpenAI-GPT4"
OPENAI_LLM_TYPE_GPT4_LATEST = "OpenAI-GPT4-latest"
OPENAI_EMBEDDING_TYPE = "OpenAI-Embedding"
COHERE_LLM_TYPE = "Cohere"
LLAMA2CPP_LLM_TYPE = "Llama2cpp"
LLAMA2CPP_LLM_TYPE_EMBEDDING = "Llama2cpp-Embedding"
VERTEX_LLM_TYPE_CHAT = "VertexAI-Chat"
VERTEX_LLM_TYPE_BISON_TEXT = "VertexAI-Text"
VERTEX_LLM_TYPE_GECKO_EMBEDDING = "VertexAI-Embedding"
VERTEX_LLM_TYPE_GECKO_EMBEDDING_VISION = "VertexAI-Embedding-Vision"
VERTEX_AI_MODEL_GARDEN_LLAMA2_CHAT = "VertexAI-ModelGarden-LLAMA2-Chat"
TRUSS_LLM_LLAMA2_CHAT = "Truss-Llama2-Chat"
VLLM_LLM_GEMMA_CHAT = "vLLM-Gemma-Chat"
VERTEX_LLM_TYPE_GEMINI_PRO = "VertexAI-Gemini-Pro"
VERTEX_LLM_TYPE_GEMINI_PRO_VISION = "VertexAI-Gemini-Pro-Vision"
VERTEX_LLM_TYPE_GEMINI_1_5_PRO = "VertexAI-Gemini-1.5-Pro"
VERTEX_LLM_TYPE_GEMINI_FLASH = "VertexAI-Gemini-Flash"
VERTEX_LLM_TYPE_GEMINI_PRO_LANGCHAIN = "VertexAI-Chat-Gemini-Pro-Langchain"
HUGGINGFACE_EMBEDDING = "HuggingFaceEmbeddings"

MODEL_TYPES = [
  VERTEX_LLM_TYPE_CHAT,
  OPENAI_LLM_TYPE_GPT3_5,
  OPENAI_LLM_TYPE_GPT4,
  OPENAI_LLM_TYPE_GPT4_LATEST,
  OPENAI_EMBEDDING_TYPE,
  COHERE_LLM_TYPE,
  LLAMA2CPP_LLM_TYPE,
  LLAMA2CPP_LLM_TYPE_EMBEDDING,
  VERTEX_LLM_TYPE_BISON_TEXT,
  VERTEX_LLM_TYPE_GEMINI_PRO,
  VERTEX_LLM_TYPE_GEMINI_PRO_VISION,
  VERTEX_LLM_TYPE_GEMINI_1_5_PRO,
  VERTEX_LLM_TYPE_GEMINI_FLASH,
  VERTEX_LLM_TYPE_GECKO_EMBEDDING,
  VERTEX_LLM_TYPE_GECKO_EMBEDDING_VISION,
  VERTEX_AI_MODEL_GARDEN_LLAMA2_CHAT,
  TRUSS_LLM_LLAMA2_CHAT,
  VLLM_LLM_GEMMA_CHAT,
  VERTEX_LLM_TYPE_GEMINI_PRO_LANGCHAIN,
  HUGGINGFACE_EMBEDDING
]

class ModelConfigMissingException(Exception):
  def __init__(self, key):
    self.message = f"Model config missing for {key}."
    super().__init__(self.message)

class InvalidModelConfigException(Exception):
  def __init__(self, message):
    self.message = message
    super().__init__(self.message)

def load_langchain_classes() -> dict:
  """
  Load langchain classes.  Return a dict mapping classname to 
  class instance.  The langchain version nightmare makes this step
  particularly challenging to maintain.
  """
  langchain_chat_classes = {
    k:getattr(importlib.import_module(klass), k)
    for k,klass in langchain_chat._module_lookup.items()
  }
  langchain_llm_classes = {
    klass().__name__:klass()
    for klass in langchain_llm.get_type_to_cls_dict().values()
  }
  if hasattr(langchain_embedding, "_module_lookup"):
    langchain_embedding_classes = {
      k:getattr(importlib.import_module(klass), k)
      for k,klass in langchain_embedding._module_lookup.items()
    }
  else:
    langchain_embedding_classes = {
      k:klass for (k, klass) in inspect.getmembers(langchain_embedding)
      if isinstance(klass, type)
    }

  # special handling for Vertex and OpenAI chat models, which are
  # imported in community packages
  langchain_chat_classes["ChatOpenAI"] = ChatOpenAI
  langchain_chat_classes["ChatVertexAI"] = ChatVertexAI

  langchain_classes = langchain_chat_classes | langchain_llm_classes \
                      | langchain_embedding_classes

  return langchain_classes

class ModelConfig():
  """
  Model config class

  Instances of this class represent config for LLM models managed by the
  LLM Service.  Config is stored in four instance dicts:

  llm_model_providers: Dict[str, Dict[str, Any]]
    { ...
      provider_id: {
        {
          ...
          provider config key: value
        }
    }

    provider config keys:
      enabled: is provider enabled
      env_flag: environment variable to enable/disable provider
      model_params: global provider generation parameters

  llm_model_vendors: Dict[str, Dict[str, Any]]
    { ...
      vendor_id: {
        ...
        vendor config key: value
      }
    }

    vendor config keys:
      enabled: is vendor enabled
      env_flag: environment variable to enable/disable vendor
      api_key: secret id for api key
      model_params: global vendor generation parameters

  llm_models: Dict[str, Dict[str, Any]]
    { ...
      model_id: {
        ...
        model config key: value
      }
    }
    model config keys:
      enabled: is model enabled
      is_chat: is the model a chat model
      provider: the provider of the model
      model_endpoint: base url of a model served by an external provider
      model_class: class to instantiate for model, e.g. langchain model class
      model_params: generation parameters
      vendor: vendor id
      env_flag: environment variable to enable/disable model
      model_file_url: url of model file to load

  llm_embedding_models: Dict[str, Dict[str, Any]]
    { ...
      model_id: {
        ...
        embedding model config key: value
      }
    }

    embedding model config uses all model config keys except is_chat
    embedding models also include these keys
      dimension: dimension of embedding vector
  """

  def __init__(self, model_config_path: str):
    self.model_config_path = model_config_path
    self.llm_model_providers: Dict[str, Dict[str, Any]] = {}
    self.llm_model_vendors: Dict[str, Dict[str, Any]] = {}
    self.llm_models: Dict[str, Dict[str, Any]] = {}
    self.llm_embedding_models: Dict[str, Dict[str, Any]] = {}
    self.default_system_prompt: str = ""

  def read_model_config(self):
    """ read model config from json config file """
    try:
      with open(self.model_config_path, "r", encoding="utf-8") as file:
        model_config = json.load(file)
        self.llm_model_providers = model_config.get(KEY_PROVIDERS, {})
        self.llm_model_vendors = model_config.get(KEY_VENDORS, {})
        self.llm_models = model_config.get(KEY_MODELS, {})
        self.llm_embedding_models = model_config.get(KEY_EMBEDDINGS, {})
        self.default_system_prompt = model_config.get(KEY_DEFAULT_SYSTEM_PROMPT, "")
    except Exception as e:
      Logger.error(
          "Can't load models config json at"
          f" {self.model_config_path}: {str(e)}")
      raise RuntimeError(str(e)) from e

  def copy_model_config(self, mc):
    """ copy model config from another config object """
    self.model_config_path = mc.model_config_path
    self.llm_model_providers = mc.llm_model_providers
    self.llm_model_vendors = mc.llm_model_vendors
    self.llm_models = mc.llm_models
    self.llm_embedding_models = mc.llm_embedding_models
    self.default_system_prompt = mc.default_system_prompt

  def set_model_config(self):
    """
    Initialize and set config for providers, models and embeddings, based
    on current config dicts (loaded from a config file), environment variables
    and secrets associated with the project.

    This method performs the following:

    - Validate model config, by checking model type and keys

    - Set enabled flags for models.
      A model is enabled if its config setting is enabled, environment
      variables (which override config file settings) are set to true if
      present, the provider of the model is enabled, and the
      API key is present (if applicable).

    - Set API keys for models.

    - Instantiate model classes and store in the config dicts for models and
    Embeddings.

    We always default to True if a setting or env var is not present.
    """
    for model_id, model_config in self.get_all_model_config().items():
      # validate model config
      if model_id not in MODEL_TYPES:
        raise InvalidModelConfigException(f"{model_id} not in MODEL_TYPES")

      # check keys
      for key in model_config.keys():
        if key not in MODEL_CONFIG_KEYS:
          raise InvalidModelConfigException(
              f"Invalid key {key} in {model_config}")

      # Get model enabled boolean setting in model config and env vars
      model_enabled = self.is_model_enabled(model_id)

      # Get vendor enabled setting in config and env vars
      vendor_id, _ = self.get_model_vendor_config(model_id)
      vendor_enabled = self.is_vendor_enabled(vendor_id)

      # Validate presence of provider config and determine whether the
      # provider is enabled. By default providers are enabled. If provider
      # config is not present model is disabled.
      provider_id, provider_config = self.get_model_provider_config(model_id)
      if provider_config is None:
        Logger.error(
            f"Provider config for model {model_id} not found: disabling")
        model_config[KEY_ENABLED] = False
        continue
      provider_enabled = self.is_provider_enabled(provider_id)
      Logger.info(
            f"Provider [{provider_id}] enablement status [{provider_enabled}]")

      api_check = False
      if provider_enabled:
        # Get api keys if present. If an api key secret is configured and
        # the key is missing, disable the model.
        api_key = self.get_api_key(model_id)
        api_check = True
        if self.get_config_value(model_id, KEY_API_KEY):
          api_check = api_key is not None

      # set model_enabled flag based on conjunction of settings
      model_enabled = \
          model_enabled and \
          api_check and \
          provider_enabled and \
          vendor_enabled

      model_config[KEY_ENABLED] = model_enabled
      Logger.info(f"Model [{model_id}] enablement status [{model_enabled}]")

      # instantiate model class if necessary (mainly langchain models)
      if model_enabled and KEY_MODEL_CLASS in model_config:
        model_instance = self.instantiate_model_class(model_id)
        if model_instance is None:
          Logger.warning(f"Disabling model {model_id}")
          model_config[KEY_ENABLED] = False
        model_config[KEY_MODEL_CLASS] = model_instance

      # download model file if necessary
      if KEY_MODEL_FILE_URL in model_config and model_enabled:
        self.download_model_file(model_id, model_config)

  def is_model_enabled(self, model_id: str) -> bool:
    """
    Get model enabled setting.  We default to true if there is no key
    present, so users must set the enable flag = false in config if that is
    the desired behavior.
    """
    model_config = self.get_model_config(model_id)

    # check env flag if present
    model_flag_setting = True
    if KEY_ENV_FLAG in model_config:
      env_flag = model_config[KEY_ENV_FLAG]
      model_flag_setting = get_environ_flag(env_flag)

    # check enabled config key
    model_key_enabled = model_config.get(KEY_ENABLED, True)

    # provider enabled if config and env flag are true
    model_enabled = model_key_enabled and model_flag_setting

    return model_enabled

  def is_model_enabled_for_user(self, model_id: str, user_data: dict) -> bool:
    """
    Get model enabled setting for a user.  We check if the model itself is
    enabled and if the RBAC roles of user allow access to that model.
    """

    if not self.is_model_enabled(model_id):
      return False

    roles_claims = get_roles_from_custom_claims(user_data)
    if roles_claims is None or not roles_claims["roles"]:
      user_role_claims = []
    else:
      user_role_claims = roles_claims["roles"]

    model_config = self.get_model_config(model_id)
    model_allow_roles = model_config.get(KEY_ROLE_ACCESS, [])

    _, provider_config = self.get_model_provider_config(model_id)
    if provider_config is not None:
      provider_allow_roles = provider_config.get(KEY_ROLE_ACCESS, [])
    else:
      provider_allow_roles = []

    _, vendor_config = self.get_model_vendor_config(model_id)
    if vendor_config is not None:
      vendor_allow_roles = vendor_config.get(KEY_ROLE_ACCESS, [])
    else:
      vendor_allow_roles = []

    if not model_allow_roles and not provider_allow_roles and not vendor_allow_roles:
      return True

    for user_rule in user_role_claims:
      if user_rule in model_allow_roles or user_rule in provider_allow_roles or user_rule in vendor_allow_roles:
        return True

    return False

  def get_model_config(self, model_id: str) -> dict:
    """
    Get model config, for any model (llm or embedding).
    It is an error if the model config is missing for model_id, so raise an
    exception if so.
    """
    model_config = self.get_all_model_config().get(model_id, None)
    if model_config is None:
      raise ModelConfigMissingException(model_id)
    return model_config

  # providers

  def is_provider_enabled(self, provider_id: str) -> bool:
    """ return provider enabled setting """
    provider_config = self.get_provider_config(provider_id)
    if provider_config is None:
      raise ModelConfigMissingException(provider_id)

    # check provider enable env flag
    provider_flag_setting = True
    if KEY_ENV_FLAG in provider_config:
      env_flag = provider_config[KEY_ENV_FLAG]
      provider_flag_setting = get_environ_flag(env_flag)

    # check enabled config key
    provider_key_enabled = provider_config.get(KEY_ENABLED, True)

    # provider enabled if config and env flag are true
    provider_enabled = provider_key_enabled and provider_flag_setting

    return provider_enabled

  def get_provider_llm_types(self, provider_id: str) -> List[str]:
    """ Get list of model ids (llm only, not embedding) for provider LLMs """
    provider_llms = [
      model_id for model_id, model_config in self.llm_models.items()
      if model_config.get(KEY_PROVIDER) == provider_id
    ]
    return provider_llms

  def get_provider_embedding_types(self, provider_id: str) -> List[str]:
    provider_embeddings = [
      model_id for model_id, model_config in self.llm_embedding_models.items()
      if model_config.get(KEY_PROVIDER) == provider_id
    ]
    return provider_embeddings

  def get_provider_config(self, provider_id: str) -> dict:
    """ get provider config for provider """
    return self.llm_model_providers.get(provider_id, None)

  def get_model_provider_config(self, model_id: str) -> Tuple[str, dict]:
    """
    Get provider config for model.
    Args:
      model_id: model id
    Returns:
      tuple of provider id, config
    """
    provider_config = None
    model_config = self.get_model_config(model_id)
    provider = model_config.get(KEY_PROVIDER, None)
    if provider is not None:
      provider_config = self.get_provider_config(provider)
      Logger.debug(f"provider = {provider}")
      Logger.debug(f"provider_config = {provider_config}")
    return provider, provider_config

  def get_provider_models(self, provider_id: str) -> List[str]:
    """ return list of model ids for provider """
    provider_models = [
      model_id
      for model_id, _ in self.get_all_model_config().items()
      if self.get_config_value(model_id, KEY_PROVIDER) == provider_id
    ]
    return provider_models

  def get_provider_model_config(self, provider_id: str) -> dict:
    """ get model config dict for provider models """
    provider_model_config = {
      model_id: model_config
      for model_id, model_config in self.get_all_model_config().items()
      if self.get_config_value(model_id, KEY_PROVIDER) == provider_id
    }
    return provider_model_config

  def get_provider_value(self, provider_id: str, key: str,
                         model_id: str = None, default=None) -> Any:
    """ get config value from provider model config """

    Logger.info("Get provider value:")
    Logger.info(f"provider_id={provider_id}")
    Logger.info(f"model_id={model_id}")

    if model_id is None:
      # get global provider value
      provider_config = self.get_provider_config(provider_id)
      value = provider_config.get(key, default)
    else:
      provider_config = self.get_provider_model_config(provider_id)
      Logger.debug(f"provider_config={provider_config}")
      model_config = provider_config.get(model_id)
      value = model_config.get(key, default)

    if value is None:
      Logger.error(f"key {key} for provider {provider_id} is None")
    return value

  # vendors

  def is_vendor_enabled(self, vendor_id: str) -> bool:
    """ return vendor enabled setting """
    vendor_config = self.get_vendor_config(vendor_id)

    # if vendor config is missing assume vendor is enabled
    if vendor_config is None:
      return True

    vendor_flag_setting = True
    if KEY_ENV_FLAG in vendor_config:
      env_flag = vendor_config[KEY_ENV_FLAG]
      vendor_flag_setting = get_environ_flag(env_flag)

    # check enabled config key
    vendor_key_enabled = vendor_config.get(KEY_ENABLED, True)

    # provider enabled if config and env flag are true
    vendor_enabled = vendor_key_enabled and vendor_flag_setting

    return vendor_enabled

  def get_model_vendor_config(self, model_id: str) -> dict:
    """
    Get vendor config for model.
    Args:
      model_id: model id
    Returns:
      tuple of vendor id, config
    """
    vendor_config = None
    model_config = self.get_model_config(model_id)
    vendor_id = model_config.get(KEY_VENDOR, None)
    if vendor_id is not None:
      vendor_config = self.get_vendor_config(vendor_id)
    return vendor_id, vendor_config

  def get_vendor_config(self, vendor_id: str) -> dict:
    return self.llm_model_vendors.get(vendor_id, None)

  def get_vendor_api_key(self, vendor_id: str) -> Tuple[str, str]:
    """ get vendor API key name and value """
    api_key = None
    api_key_name = None
    vendor_config = self.get_vendor_config(vendor_id)
    if vendor_config is not None:
      api_key_name = vendor_config.get(KEY_API_KEY)
      if api_key_name:
        # if there is a secret id in config get the key from secrets
        try:
          api_key = get_secret(api_key_name)
        except Exception as e:
          # Failing to retrieve the key should be a non-fatal error -
          # it should normally just result in the model being disabled.
          # Here we will just log a warning.
          Logger.warning(
              f"Unable to get api key secret {api_key_name} "
              f"for {vendor_id}: {str(e)}")

        # return the name in proper format as a param name
        api_key_name = api_key_name.replace("-", "_")
    return api_key_name, api_key

  def get_config_value(self, model_id: str, key: str, default=None) -> Any:
    return self.get_model_config(model_id).get(key, default)

  def get_all_model_config(self):
    """ return dict of model config and embedding model config combined """
    model_config = self.llm_models.copy()
    model_config.update(self.llm_embedding_models)
    return model_config

  def get_api_keys(self) -> dict:
    """ return a dict of model_id: api_key """
    api_keys = {}
    for model_id, _ in self.get_all_model_config().items():
      api_key = self.get_api_key(model_id)
      api_keys.update({model_id: api_key})
    return api_keys

  def get_api_key(self, model_id: str) -> str:
    """ Get api key for model.  Also set it into model config. """
    model_config = self.get_model_config(model_id)
    api_key = None
    if self.is_model_enabled(model_id):
      # if vendor config exists retrieve api key
      vendor_id, vendor_config = self.get_model_vendor_config(model_id)
      if vendor_config is not None and self.is_vendor_enabled(vendor_id):
        _, api_key = self.get_vendor_api_key(vendor_id)
        if api_key is None:
          # log error if vendor is enabled for model but api key not found
          Logger.error(f"Unable to get api key for {model_id} ")

    model_config[KEY_API_KEY] = api_key
    return api_key

  def instantiate_model_class(self, model_id: str) -> Callable:
    """
    Instantiate the model class for providers that use them (e.g. Langchain)
    """
    langchain_classes = load_langchain_classes()
    model_class_instance = None
    provider, _ = self.get_model_provider_config(model_id)
    model_class_name = self.get_config_value(model_id, KEY_MODEL_CLASS)
    model_name = self.get_config_value(model_id, KEY_MODEL_NAME)
    model_params = self.get_config_value(model_id, KEY_MODEL_PARAMS)

    if model_params is None:
      model_params = {}
    if provider == PROVIDER_LANGCHAIN:
      vendor_id, vendor_config = self.get_model_vendor_config(model_id)
      if vendor_config is not None:
        # get api key name and value for model vendor
        api_key_name, api_key = self.get_vendor_api_key(vendor_id)

        # add api key to model params
        model_params.update({api_key_name: api_key})

      # retrieve and instantiate langchain model class
      model_cls = langchain_classes.get(model_class_name, None)
      if model_cls is None:
        Logger.error(f"Cannot load langchain model class {model_class_name}")
        model_class_instance = None
      elif model_name is None:
        model_class_instance = model_cls(**model_params)
      else:
        model_class_instance = model_cls(model_name=model_name, **model_params)
    return model_class_instance

  def load_model_config(self):
    """
    Load model config dicts.
    Refresh api keys and set enabled flags for all models.
    """
    self.read_model_config()
    self.set_model_config()

  def get_default_system_prompt(self, model_id: str = None) -> str:
    """Get default prompt for the given model.
    """
    if model_id:
      model_config = self.get_model_config(model_id)
      return model_config.get(KEY_DEFAULT_SYSTEM_PROMPT,
                              self.default_system_prompt)
    return self.default_system_prompt

  def get_llm_types(self) -> list[str]:
    """ Get all supported and enabled LLM types, as a list of model
        identifiers.
    """
    llm_configured_types = self.llm_models.keys()
    llm_types = [
      llm for llm in llm_configured_types if self.is_model_enabled(llm)
    ]
    return llm_types

  def get_text_llm_types(self) -> list[str]:
    """ Get all supported and enabled text-only LLM types, as a list of model
        identifiers.
    """
    text_llm_types = [
      m for m,config in self.llm_models.items()
      if (KEY_IS_MULTI not in config or not config[KEY_IS_MULTI]) and self.is_model_enabled(m)
    ]
    return text_llm_types

  def get_multimodal_llm_types(self) -> list[str]:
    """ Get all supported and enabled multimodal LLM types, as a list of model
        identifiers.
    """
    multimodal_llm_types = [
      m for m,config in self.llm_models.items()
      if (KEY_IS_MULTI in config and config[KEY_IS_MULTI]) and self.is_model_enabled(m)
    ]
    return multimodal_llm_types

  def get_chat_llm_types(self) -> list[str]:
    """ Get all supported and enabled chat LLM types, as a list of model
        identifiers.
    """
    chat_llm_types = [
      m for m,config in self.llm_models.items()
      if (KEY_IS_CHAT in config and config[KEY_IS_CHAT]) and self.is_model_enabled(m)
    ]
    return chat_llm_types

  def get_text_chat_llm_types(self) -> list[str]:
    """ Get all supported and enabled text-only chat LLM types, as a list of model
        identifiers.
    """
    text_chat_llm_types = [
      m for m,config in self.llm_models.items()
      if (KEY_IS_CHAT in config and config[KEY_IS_CHAT]) and
      (KEY_IS_MULTI not in config or not config[KEY_IS_MULTI]) and
      self.is_model_enabled(m)
    ]
    return text_chat_llm_types

  def get_multimodal_chat_llm_types(self) -> list[str]:
    """ Get all supported and enabled multimodal chat LLM types, as a list of model
        identifiers.
    """
    multimodal_chat_llm_types = [
      m for m,config in self.llm_models.items()
      if (KEY_IS_CHAT in config and config[KEY_IS_CHAT]) and
      (KEY_IS_MULTI in config and config[KEY_IS_MULTI]) and
      self.is_model_enabled(m)
    ]
    return multimodal_chat_llm_types

  def get_embedding_types(self) -> list[str]:
    """ Get all supported and enabled embedding types, as a list of model
        identifiers.
    """
    embedding_types = [
      m for m,config in self.llm_embedding_models.items()
      if self.is_model_enabled(m)
    ]
    return embedding_types

  def get_text_embedding_types(self) -> list[str]:
    """ Get all supported and enabled text-only embedding types, as a list of model
        identifiers.
    """
    text_embedding_types = [
      m for m,config in self.llm_embedding_models.items()
      if (KEY_IS_MULTI not in config or not config[KEY_IS_MULTI]) and self.is_model_enabled(m)
    ]
    return text_embedding_types

  def get_multimodal_embedding_types(self) -> list[str]:
    """ Get all supported and enabled multimodal embedding types, as a list of model
        identifiers.
    """
    multimodal_embedding_types = [
      m for m,config in self.llm_embedding_models.items()
      if (KEY_IS_MULTI in config and config[KEY_IS_MULTI]) and self.is_model_enabled(m)
    ]
    return multimodal_embedding_types

  def download_model_file(self, model_id: str, model_config: dict):
    """
    Download model file for model.
    Args:
      model_id: model identifier
      model_config: model config dict

    Raises:
      RuntimeError if model download fails
      InvalidModelConfigException if config is invalid/missing
    """
    model_file_url = model_config.get(KEY_MODEL_FILE_URL, "")
    Logger.info(f"{model_id} model file url = {model_file_url}")
    model_file = Path(model_file_url).name
    models_dir = os.path.join(os.path.dirname(__file__), "models/")
    model_file_path = os.path.join(models_dir, model_file)
    Logger.info(f"{model_id} model file = {model_file_path}")
    try:
      if model_file_url.startswith("gs://"):
        # download model file from GCS
        Logger.info(f"downloading {model_id} from model file url {model_file_url}")
        model_file_path = \
            download_file_from_gcs(model_file_url,
                                   destination_folder_path=models_dir)
      elif model_file_url.startswith("file://"):
        model_file_path = model_file_url
        if not os.path.exists(model_file_path):
          raise RuntimeError(
              "{model_id} model file not present at {model_file_path}")
        model_file_path = Path(model_file_url).path
      else:
        raise InvalidModelConfigException("Invalid model url {model_file_url}")
    except Exception as e:
      raise RuntimeError(
          f"Failed to download model file {str(e)}") from e

    # set model file path in model params
    model_params = self.get_config_value(model_id, KEY_MODEL_PARAMS)
    if model_params is None:
      model_params = {}
    model_params[KEY_MODEL_PATH] = model_file_path<|MERGE_RESOLUTION|>--- conflicted
+++ resolved
@@ -61,14 +61,11 @@
 KEY_DIMENSION = "dimension"
 KEY_ROLE_ACCESS = "roles"
 KEY_SUB_PROVIDER = "sub_provider"
-<<<<<<< HEAD
 KEY_DESCRIPTION = "description"
 KEY_CAPABILITIES = "capabilities"
 KEY_DATE_ADDED = "date_added"
 KEY_NAME = "name"
-=======
 KEY_DEFAULT_SYSTEM_PROMPT = "default_system_prompt"
->>>>>>> bcf48263
 
 MODEL_CONFIG_KEYS = [
   KEY_ENABLED,
@@ -92,14 +89,11 @@
   KEY_DIMENSION,
   KEY_ROLE_ACCESS,
   KEY_SUB_PROVIDER,
-<<<<<<< HEAD
   KEY_DESCRIPTION,
   KEY_CAPABILITIES,
   KEY_DATE_ADDED,
-  KEY_NAME
-=======
+  KEY_NAME,
   KEY_DEFAULT_SYSTEM_PROMPT
->>>>>>> bcf48263
 ]
 
 # model providers
