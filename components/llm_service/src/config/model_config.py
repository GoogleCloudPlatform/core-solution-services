--- conflicted
+++ resolved
@@ -178,7 +178,6 @@
   LLM Service.  Config is stored in four instance dicts:
 
   llm_model_providers: Dict[str, Dict[str, Any]]
-<<<<<<< HEAD
     { ...
       provider_id: {
         {
@@ -186,9 +185,6 @@
           provider config key: value
         }
     }
-=======
-    provider_id: provider config dict
->>>>>>> 36e3f044
 
     provider config keys:
       enabled: is provider enabled
@@ -228,7 +224,6 @@
       model_file_url: url of model file to load
 
   llm_embedding_models: Dict[str, Dict[str, Any]]
-<<<<<<< HEAD
     { ...
       model_id: {
         ...
@@ -237,11 +232,6 @@
     }
 
     embedding model config uses all model config keys except is_chat
-=======
-    model_id: embedding model config dict
-
-    embedding model config uses all model config keys
->>>>>>> 36e3f044
     embedding models also include these keys
       dimension: dimension of embedding vector
   """
