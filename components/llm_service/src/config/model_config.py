# Copyright 2023 Google LLC
#
# Licensed under the Apache License, Version 2.0 (the "License");
# you may not use this file except in compliance with the License.
# You may obtain a copy of the License at
#
#      http://www.apache.org/licenses/LICENSE-2.0
#
# Unless required by applicable law or agreed to in writing, software
# distributed under the License is distributed on an "AS IS" BASIS,
# WITHOUT WARRANTIES OR CONDITIONS OF ANY KIND, either express or implied.
# See the License for the specific language governing permissions and
# limitations under the License.

"""
  LLM Service config object module
"""
# pylint: disable=unspecified-encoding,line-too-long,broad-exception-caught,protected-access
# Config dicts that hold the current config for providers, models,
# embedding models

import importlib
import inspect
import json
import os
from pathlib import Path
from typing import Dict, Any, Callable, Tuple, List
from common.utils.config import get_environ_flag
from common.utils.gcs_adapter import download_file_from_gcs
from common.utils.logging_handler import Logger
from common.utils.secrets import get_secret
import langchain_community.chat_models as langchain_chat
import langchain_community.llms as langchain_llm
import langchain_community.embeddings as langchain_embedding
from langchain_google_vertexai import ChatVertexAI
from langchain_openai import ChatOpenAI

Logger = Logger.get_logger(__file__)

# config dict keys
KEY_ENABLED = "enabled"
KEY_MODELS = "models"
KEY_PROVIDERS = "providers"
KEY_VENDORS = "vendors"
KEY_PROVIDER = "provider"
KEY_EMBEDDINGS = "embeddings"
KEY_API_KEY = "api_key"
KEY_ENV_FLAG = "env_flag"
KEY_MODEL_CLASS = "model_class"
KEY_MODEL_NAME = "model_name"
KEY_MODEL_PARAMS = "model_params"
KEY_MODEL_CONTEXT_LENGTH = "context_length"
KEY_IS_CHAT = "is_chat"
KEY_IS_MULTI = "is_multi"
KEY_MODEL_FILE_URL = "model_file_url"
KEY_MODEL_PATH = "model_path"
KEY_MODEL_ENDPOINT = "model_endpoint"
KEY_VENDOR = "vendor"
KEY_DIMENSION = "dimension"

MODEL_CONFIG_KEYS = [
  KEY_ENABLED,
  KEY_MODELS,
  KEY_PROVIDERS,
  KEY_PROVIDER,
  KEY_EMBEDDINGS,
  KEY_API_KEY,
  KEY_ENV_FLAG,
  KEY_MODEL_CLASS,
  KEY_MODEL_NAME,
  KEY_MODEL_PARAMS,
  KEY_MODEL_CONTEXT_LENGTH,
  KEY_IS_CHAT,
  KEY_IS_MULTI,
  KEY_MODEL_FILE_URL,
  KEY_MODEL_PATH,
  KEY_MODEL_ENDPOINT,
  KEY_VENDOR,
  KEY_DIMENSION
]

# model providers
PROVIDER_VERTEX = "Vertex"
PROVIDER_MODEL_GARDEN = "ModelGarden"
PROVIDER_LANGCHAIN = "Langchain"
PROVIDER_TRUSS = "Truss"
PROVIDER_VLLM = "vLLM"
PROVIDER_LLM_SERVICE = "LLMService"

# model vendors
VENDOR_OPENAI = "OpenAI"
VENDOR_COHERE = "Cohere"

# model ids
OPENAI_LLM_TYPE_GPT3_5 = "OpenAI-GPT3.5"
OPENAI_LLM_TYPE_GPT4 = "OpenAI-GPT4"
OPENAI_LLM_TYPE_GPT4_LATEST = "OpenAI-GPT4-latest"
OPENAI_EMBEDDING_TYPE = "OpenAI-Embedding"
COHERE_LLM_TYPE = "Cohere"
LLAMA2CPP_LLM_TYPE = "Llama2cpp"
LLAMA2CPP_LLM_TYPE_EMBEDDING = "Llama2cpp-Embedding"
VERTEX_LLM_TYPE_CHAT = "VertexAI-Chat"
VERTEX_LLM_TYPE_BISON_TEXT = "VertexAI-Text"
VERTEX_LLM_TYPE_BISON_CHAT = "VertexAI-Chat-Palm2"
VERTEX_LLM_TYPE_BISON_V1_CHAT = "VertexAI-Chat-V1"
VERTEX_LLM_TYPE_BISON_V2_CHAT = "VertexAI-Chat-Palm2-V2"
VERTEX_LLM_TYPE_BISON_CHAT_32K = "VertexAI-Chat-Palm2-32k"
VERTEX_LLM_TYPE_GECKO_EMBEDDING = "VertexAI-Embedding"
VERTEX_LLM_TYPE_GECKO_EMBEDDING_VISION = "VertexAI-Embedding-Vision"
VERTEX_AI_MODEL_GARDEN_LLAMA2_CHAT = "VertexAI-ModelGarden-LLAMA2-Chat"
TRUSS_LLM_LLAMA2_CHAT = "Truss-Llama2-Chat"
VLLM_LLM_GEMMA_CHAT = "vLLM-Gemma-Chat"
VERTEX_LLM_TYPE_BISON_CHAT_LANGCHAIN = "VertexAI-Chat-Palm2V2-Langchain"
VERTEX_LLM_TYPE_BISON_CHAT_32K_LANGCHAIN = "VertexAI-Chat-Palm2-32k-Langchain"
VERTEX_LLM_TYPE_GEMINI_PRO = "VertexAI-Gemini-Pro"
VERTEX_LLM_TYPE_GEMINI_PRO_VISION = "VertexAI-Gemini-Pro-Vision"
VERTEX_LLM_TYPE_GEMINI_PRO_LANGCHAIN = "VertexAI-Chat-Gemini-Pro-Langchain"
HUGGINGFACE_EMBEDDING = "HuggingFaceEmbeddings"

MODEL_TYPES = [
  VERTEX_LLM_TYPE_CHAT,
  OPENAI_LLM_TYPE_GPT3_5,
  OPENAI_LLM_TYPE_GPT4,
  OPENAI_LLM_TYPE_GPT4_LATEST,
  OPENAI_EMBEDDING_TYPE,
  COHERE_LLM_TYPE,
  LLAMA2CPP_LLM_TYPE,
  LLAMA2CPP_LLM_TYPE_EMBEDDING,
  VERTEX_LLM_TYPE_BISON_TEXT,
  VERTEX_LLM_TYPE_BISON_CHAT,
  VERTEX_LLM_TYPE_BISON_V2_CHAT,
  VERTEX_LLM_TYPE_BISON_V1_CHAT,
  VERTEX_LLM_TYPE_GEMINI_PRO,
  VERTEX_LLM_TYPE_GEMINI_PRO_VISION,
  VERTEX_LLM_TYPE_GECKO_EMBEDDING,
  VERTEX_LLM_TYPE_GECKO_EMBEDDING_VISION,
  VERTEX_AI_MODEL_GARDEN_LLAMA2_CHAT,
  TRUSS_LLM_LLAMA2_CHAT,
  VLLM_LLM_GEMMA_CHAT,
  VERTEX_LLM_TYPE_BISON_CHAT_LANGCHAIN,
  VERTEX_LLM_TYPE_BISON_CHAT_32K,
  VERTEX_LLM_TYPE_BISON_CHAT_32K_LANGCHAIN,
  VERTEX_LLM_TYPE_GEMINI_PRO_LANGCHAIN,
  HUGGINGFACE_EMBEDDING
]

class ModelConfigMissingException(Exception):
  def __init__(self, key):
    self.message = f"Model config missing for {key}."
    super().__init__(self.message)

class InvalidModelConfigException(Exception):
  def __init__(self, message):
    self.message = message
    super().__init__(self.message)

def load_langchain_classes() -> dict:
  """
  Load langchain classes.  Return a dict mapping classname to 
  class instance.  The langchain version nightmare makes this step
  particularly challenging to maintain.
  """
  langchain_chat_classes = {
    k:getattr(importlib.import_module(klass), k)
    for k,klass in langchain_chat._module_lookup.items()
  }
  langchain_llm_classes = {
    klass().__name__:klass()
    for klass in langchain_llm.get_type_to_cls_dict().values()
  }
  if hasattr(langchain_embedding, "_module_lookup"):
    langchain_embedding_classes = {
      k:getattr(importlib.import_module(klass), k)
      for k,klass in langchain_embedding._module_lookup.items()
    }
  else:
    langchain_embedding_classes = {
      k:klass for (k, klass) in inspect.getmembers(langchain_embedding)
      if isinstance(klass, type)
    }

  # special handling for Vertex and OpenAI chat models, which are
  # imported in community packages
  langchain_chat_classes["ChatOpenAI"] = ChatOpenAI
  langchain_chat_classes["ChatVertexAI"] = ChatVertexAI

  langchain_classes = langchain_chat_classes | langchain_llm_classes \
                      | langchain_embedding_classes

  return langchain_classes

class ModelConfig():
  """
  Model config class

  Instances of this class represent config for LLM models managed by the
  LLM Service.  Config is stored in four instance dicts:

  llm_model_providers: Dict[str, Dict[str, Any]]
    { ...
      provider_id: {
        {
          ...
          provider config key: value
        }
    }

    provider config keys:
      enabled: is provider enabled
      env_flag: environment variable to enable/disable provider
      model_params: global provider generation parameters

  llm_model_vendors: Dict[str, Dict[str, Any]]
    { ...
      vendor_id: {
        ...
        vendor config key: value
      }
    }

    vendor config keys:
      enabled: is vendor enabled
      env_flag: environment variable to enable/disable vendor
      api_key: secret id for api key
      model_params: global vendor generation parameters

  llm_models: Dict[str, Dict[str, Any]]
    { ...
      model_id: {
        ...
        model config key: value
      }
    }
    model config keys:
      enabled: is model enabled
      is_chat: is the model a chat model
      provider: the provider of the model
      model_endpoint: base url of a model served by an external provider
      model_class: class to instantiate for model, e.g. langchain model class
      model_params: generation parameters
      vendor: vendor id
      env_flag: environment variable to enable/disable model
      model_file_url: url of model file to load

  llm_embedding_models: Dict[str, Dict[str, Any]]
    { ...
      model_id: {
        ...
        embedding model config key: value
      }
    }

    embedding model config uses all model config keys except is_chat
    embedding models also include these keys
      dimension: dimension of embedding vector
  """

  def __init__(self, model_config_path: str):
    self.model_config_path = model_config_path
    self.llm_model_providers: Dict[str, Dict[str, Any]] = {}
    self.llm_model_vendors: Dict[str, Dict[str, Any]] = {}
    self.llm_models: Dict[str, Dict[str, Any]] = {}
    self.llm_embedding_models: Dict[str, Dict[str, Any]] = {}

  def read_model_config(self):
    """ read model config from json config file """
    try:
      with open(self.model_config_path, "r", encoding="utf-8") as file:
        model_config = json.load(file)
        self.llm_model_providers = model_config.get(KEY_PROVIDERS, {})
        self.llm_model_vendors = model_config.get(KEY_VENDORS, {})
        self.llm_models = model_config.get(KEY_MODELS, {})
        self.llm_embedding_models = model_config.get(KEY_EMBEDDINGS, {})
    except Exception as e:
      Logger.error(
          "Can't load models config json at"
          f" {self.model_config_path}: {str(e)}")
      raise RuntimeError(str(e)) from e

  def copy_model_config(self, mc):
    """ copy model config from another config object """
    self.model_config_path = mc.model_config_path
    self.llm_model_providers = mc.llm_model_providers
    self.llm_model_vendors = mc.llm_model_vendors
    self.llm_models = mc.llm_models
    self.llm_embedding_models = mc.llm_embedding_models

  def set_model_config(self):
    """
    Initialize and set config for providers, models and embeddings, based
    on current config dicts (loaded from a config file), environment variables
    and secrets associated with the project.

    This method performs the following:

    - Validate model config, by checking model type and keys

    - Set enabled flags for models.
      A model is enabled if its config setting is enabled, environment
      variables (which override config file settings) are set to true if
      present, the provider of the model is enabled, and the
      API key is present (if applicable).

    - Set API keys for models.

    - Instantiate model classes and store in the config dicts for models and
    Embeddings.

    We always default to True if a setting or env var is not present.
    """
    for model_id, model_config in self.get_all_model_config().items():
      # validate model config
      if model_id not in MODEL_TYPES:
        raise InvalidModelConfigException(f"{model_id} not in MODEL_TYPES")

      # check keys
      for key in model_config.keys():
        if key not in MODEL_CONFIG_KEYS:
          raise InvalidModelConfigException(
              f"Invalid key {key} in {model_config}")

      # Get model enabled boolean setting in model config and env vars
      model_enabled = self.is_model_enabled(model_id)

      # Get vendor enabled setting in config and env vars
      vendor_id, _ = self.get_model_vendor_config(model_id)
      vendor_enabled = self.is_vendor_enabled(vendor_id)

      # Validate presence of provider config and determine whether the
      # provider is enabled. By default providers are enabled. If provider
      # config is not present model is disabled.
      provider_id, provider_config = self.get_model_provider_config(model_id)
      if provider_config is None:
        Logger.error(
            f"Provider config for model {model_id} not found: disabling")
        model_config[KEY_ENABLED] = False
        continue
      provider_enabled = self.is_provider_enabled(provider_id)

      # Get api keys if present. If an api key secret is configured and
      # the key is missing, disable the model.
      api_key = self.get_api_key(model_id)
      api_check = True
      if self.get_config_value(model_id, KEY_API_KEY):
        api_check = api_key is not None

      # set model_enabled flag based on conjunction of settings
      model_enabled = \
          model_enabled and \
          api_check and \
          provider_enabled and \
          vendor_enabled

      model_config[KEY_ENABLED] = model_enabled

      # instantiate model class if necessary (mainly langchain models)
      if model_enabled and KEY_MODEL_CLASS in model_config:
        model_instance = self.instantiate_model_class(model_id)
        if model_instance is None:
          Logger.warning(f"Disabling model {model_id}")
          model_config[KEY_ENABLED] = False
        model_config[KEY_MODEL_CLASS] = model_instance

      # download model file if necessary
      if KEY_MODEL_FILE_URL in model_config and model_enabled:
        self.download_model_file(model_id, model_config)

  def is_model_enabled(self, model_id: str) -> bool:
    """
    Get model enabled setting.  We default to true if there is no key
    present, so users must set the enable flag = false in config if that is
    the desired behavior.
    """
    model_config = self.get_model_config(model_id)

    # check env flag if present
    model_flag_setting = True
    if KEY_ENV_FLAG in model_config:
      env_flag = model_config[KEY_ENV_FLAG]
      model_flag_setting = get_environ_flag(env_flag)

    # check enabled config key
    model_key_enabled = model_config.get(KEY_ENABLED, True)

    # provider enabled if config and env flag are true
    model_enabled = model_key_enabled and model_flag_setting

    return model_enabled

  def get_model_config(self, model_id: str) -> dict:
    """
    Get model config, for any model (llm or embedding).
    It is an error if the model config is missing for model_id, so raise an
    exception if so.
    """
    model_config = self.get_all_model_config().get(model_id, None)
    if model_config is None:
      raise ModelConfigMissingException(model_id)
    return model_config

  # providers

  def is_provider_enabled(self, provider_id: str) -> bool:
    """ return provider enabled setting """
    provider_config = self.get_provider_config(provider_id)
    if provider_config is None:
      raise ModelConfigMissingException(provider_id)

    # check provider enable env flag
<<<<<<< HEAD
    provider_flag_setting = True
=======
    provider_flag_setting = None
>>>>>>> 9d0dd2b5
    if KEY_ENV_FLAG in provider_config:
      env_flag = provider_config[KEY_ENV_FLAG]
      provider_flag_setting = get_environ_flag(env_flag)

    # check enabled config key
    provider_key_enabled = provider_config.get(KEY_ENABLED, True)

    # provider enabled if config and env flag are true
    provider_enabled = provider_key_enabled and provider_flag_setting

    return provider_enabled

  def get_provider_llm_types(self, provider_id: str) -> List[str]:
    """ Get list of model ids (llm only, not embedding) for provider LLMs """
    provider_llms = [
      model_id for model_id, model_config in self.llm_models.items()
      if model_config.get(KEY_PROVIDER) == provider_id
    ]
    return provider_llms

  def get_provider_embedding_types(self, provider_id: str) -> List[str]:
    provider_embeddings = [
      model_id for model_id, model_config in self.llm_embedding_models.items()
      if model_config.get(KEY_PROVIDER) == provider_id
    ]
    return provider_embeddings

  def get_provider_config(self, provider_id: str) -> dict:
    """ get provider config for provider """
    return self.llm_model_providers.get(provider_id, None)

  def get_model_provider_config(self, model_id: str) -> Tuple[str, dict]:
    """
    Get provider config for model.
    Args:
      model_id: model id
    Returns:
      tuple of provider id, config
    """
    provider_config = None
    model_config = self.get_model_config(model_id)
    provider = model_config.get(KEY_PROVIDER, None)
    if provider is not None:
      provider_config = self.get_provider_config(provider)
      Logger.info(f"provider = {provider}")
      Logger.info(f"provider_config = {provider_config}")
    return provider, provider_config

  def get_provider_models(self, provider_id: str) -> List[str]:
    """ return list of model ids for provider """
    provider_models = [
      model_id
      for model_id, _ in self.get_all_model_config().items()
      if self.get_config_value(model_id, KEY_PROVIDER) == provider_id
    ]
    return provider_models

  def get_provider_model_config(self, provider_id: str) -> dict:
    """ get model config dict for provider models """
    provider_model_config = {
      model_id: model_config
      for model_id, model_config in self.get_all_model_config().items()
      if self.get_config_value(model_id, KEY_PROVIDER) == provider_id
    }
    return provider_model_config

  def get_provider_value(self, provider_id: str, key: str,
                         model_id: str = None, default=None) -> Any:
    """ get config value from provider model config """

    Logger.info("Get provider value:")
    Logger.info(f"provider_id={provider_id}")
    Logger.info(f"model_id={model_id}")

    if model_id is None:
      # get global provider value
      provider_config = self.get_provider_config(provider_id)
      value = provider_config.get(key, default)
    else:
      provider_config = self.get_provider_model_config(provider_id)
      Logger.debug(f"provider_config={provider_config}")
      model_config = provider_config.get(model_id)
      value = model_config.get(key, default)

    if value is None:
      Logger.error(f"key {key} for provider {provider_id} is None")
    return value

  # vendors

  def is_vendor_enabled(self, vendor_id: str) -> bool:
    """ return vendor enabled setting """
    vendor_config = self.get_vendor_config(vendor_id)

    # if vendor config is missing assume vendor is enabled
    if vendor_config is None:
      return True

<<<<<<< HEAD
    vendor_flag_setting = True
=======
    vendor_flag_setting = None
>>>>>>> 9d0dd2b5
    if KEY_ENV_FLAG in vendor_config:
      env_flag = vendor_config[KEY_ENV_FLAG]
      vendor_flag_setting = get_environ_flag(env_flag)

    # check enabled config key
    vendor_key_enabled = vendor_config.get(KEY_ENABLED, True)

    # provider enabled if config and env flag are true
    vendor_enabled = vendor_key_enabled and vendor_flag_setting

    return vendor_enabled

  def get_model_vendor_config(self, model_id: str) -> dict:
    """
    Get vendor config for model.
    Args:
      model_id: model id
    Returns:
      tuple of vendor id, config
    """
    vendor_config = None
    model_config = self.get_model_config(model_id)
    vendor_id = model_config.get(KEY_VENDOR, None)
    if vendor_id is not None:
      vendor_config = self.get_vendor_config(vendor_id)
    return vendor_id, vendor_config

  def get_vendor_config(self, vendor_id: str) -> dict:
    return self.llm_model_vendors.get(vendor_id, None)

  def get_vendor_api_key(self, vendor_id: str) -> Tuple[str, str]:
    """ get vendor API key name and value """
    api_key = None
    api_key_name = None
    vendor_config = self.get_vendor_config(vendor_id)
    if vendor_config is not None:
      api_key_name = vendor_config.get(KEY_API_KEY)
      if api_key_name:
        # if there is a secret id in config get the key from secrets
        try:
          api_key = get_secret(api_key_name)
        except Exception as e:
          # Failing to retrieve the key should be a non-fatal error -
          # it should normally just result in the model being disabled.
          # Here we will just log an error.
          Logger.error(
              f"Unable to get api key secret {api_key_name} "
              f"for {vendor_id}: {str(e)}")

        # return the name in proper format as a param name
        api_key_name = api_key_name.replace("-", "_")
    return api_key_name, api_key

  def get_config_value(self, model_id: str, key: str, default=None) -> Any:
    return self.get_model_config(model_id).get(key, default)

  def get_all_model_config(self):
    """ return dict of model config and embedding model config combined """
    model_config = self.llm_models.copy()
    model_config.update(self.llm_embedding_models)
    return model_config

  def get_api_keys(self) -> dict:
    """ return a dict of model_id: api_key """
    api_keys = {}
    for model_id, _ in self.get_all_model_config().items():
      api_key = self.get_api_key(model_id)
      api_keys.update({model_id: api_key})
    return api_keys

  def get_api_key(self, model_id: str) -> str:
    """ Get api key for model.  Also set it into model config. """
    model_config = self.get_model_config(model_id)
    api_key = None
    if self.is_model_enabled(model_id):
      # if vendor config exists retrieve api key
      vendor_id, vendor_config = self.get_model_vendor_config(model_id)
      if vendor_config is not None:
        _, api_key = self.get_vendor_api_key(vendor_id)
        if api_key is None:
          # log error if vendor is configured for model but api key not found
          Logger.error(f"Unable to get api key for {model_id} ")

    model_config[KEY_API_KEY] = api_key
    return api_key

  def instantiate_model_class(self, model_id: str) -> Callable:
    """
    Instantiate the model class for providers that use them (e.g. Langchain)
    """
    langchain_classes = load_langchain_classes()
    model_class_instance = None
    provider, _ = self.get_model_provider_config(model_id)
    model_class_name = self.get_config_value(model_id, KEY_MODEL_CLASS)
    model_name = self.get_config_value(model_id, KEY_MODEL_NAME)
    model_params = self.get_config_value(model_id, KEY_MODEL_PARAMS)

    if model_params is None:
      model_params = {}
    if provider == PROVIDER_LANGCHAIN:
      vendor_id, vendor_config = self.get_model_vendor_config(model_id)
      if vendor_config is not None:
        # get api key name and value for model vendor
        api_key_name, api_key = self.get_vendor_api_key(vendor_id)

        # add api key to model params
        model_params.update({api_key_name: api_key})

      # retrieve and instantiate langchain model class
      model_cls = langchain_classes.get(model_class_name, None)
      if model_cls is None:
        Logger.error(f"Cannot load langchain model class {model_class_name}")
        model_class_instance = None
      elif model_name is None:
        model_class_instance = model_cls(**model_params)
      else:
        model_class_instance = model_cls(model_name=model_name, **model_params)
    return model_class_instance

  def load_model_config(self):
    """
    Load model config dicts.
    Refresh api keys and set enabled flags for all models.
    """
    self.read_model_config()
    self.set_model_config()

  def get_llm_types(self) -> dict:
    """ Get all supported and enabled LLM types, as a list of model
        identifiers.
    """
    llm_configured_types = self.llm_models.keys()
    llm_types = [
      llm for llm in llm_configured_types if self.is_model_enabled(llm)
    ]
    return llm_types

  def get_chat_llm_types(self) -> dict:
    """ Get all supported and enabled chat LLM types, as a list of model
        identifiers.
    """
    chat_llm_types = [
      m for m,config in self.llm_models.items()
      if (KEY_IS_CHAT in config and config[KEY_IS_CHAT]) and self.is_model_enabled(m)
    ]
    return chat_llm_types

  def get_multi_llm_types(self) -> dict:
    """ Get all supported and enabled multimodal LLM types, as a list of model
        identifiers.
    """
    multi_llm_types = [
      m for m,config in self.llm_models.items()
      if (KEY_IS_MULTI in config and config[KEY_IS_MULTI]) and self.is_model_enabled(m)
    ]
    return multi_llm_types

  def get_embedding_types(self) -> dict:
    """ Get all supported and enabled embedding types, as a list of model
        identifiers.
    """
    embedding_types = [
      m for m,config in self.llm_embedding_models.items()
      if self.is_model_enabled(m)
    ]
    return embedding_types

  def download_model_file(self, model_id: str, model_config: dict):
    """
    Download model file for model.
    Args:
      model_id: model identifier
      model_config: model config dict

    Raises:
      RuntimeError if model download fails
      InvalidModelConfigException if config is invalid/missing
    """
    model_file_url = model_config.get(KEY_MODEL_FILE_URL, None)
    Logger.info(f"{model_id} model file url = {model_file_url}")
    model_file = Path(model_file_url).name
    models_dir = os.path.join(os.path.dirname(__file__), "models/")
    model_file_path = os.path.join(models_dir, model_file)
    Logger.info(f"{model_id} model file = {model_file_path}")
    try:
      if model_file_url.startswith("gs://"):
        # download model file from GCS
        Logger.info(f"downloading {model_id} from model file url {model_file_url}")
        model_file_path = \
            download_file_from_gcs(model_file_url,
                                   destination_folder_path=models_dir)
      elif model_file_url.startswith("file://"):
        model_file_path = model_file_url
        if not os.path.exists(model_file_path):
          raise RuntimeError(
              "{model_id} model file not present at {model_file_path}")
        model_file_path = Path(model_file_url).path
      else:
        raise InvalidModelConfigException("Invalid model url {model_file_url}")
    except Exception as e:
      raise RuntimeError(
          f"Failed to download model file {str(e)}") from e

    # set model file path in model params
    model_params = self.get_config_value(model_id, KEY_MODEL_PARAMS)
    if model_params is None:
      model_params = {}
    model_params[KEY_MODEL_PATH] = model_file_path<|MERGE_RESOLUTION|>--- conflicted
+++ resolved
@@ -407,11 +407,7 @@
       raise ModelConfigMissingException(provider_id)
 
     # check provider enable env flag
-<<<<<<< HEAD
     provider_flag_setting = True
-=======
-    provider_flag_setting = None
->>>>>>> 9d0dd2b5
     if KEY_ENV_FLAG in provider_config:
       env_flag = provider_config[KEY_ENV_FLAG]
       provider_flag_setting = get_environ_flag(env_flag)
@@ -510,11 +506,7 @@
     if vendor_config is None:
       return True
 
-<<<<<<< HEAD
     vendor_flag_setting = True
-=======
-    vendor_flag_setting = None
->>>>>>> 9d0dd2b5
     if KEY_ENV_FLAG in vendor_config:
       env_flag = vendor_config[KEY_ENV_FLAG]
       vendor_flag_setting = get_environ_flag(env_flag)
