--- conflicted
+++ resolved
@@ -61,11 +61,7 @@
     DEFAULT_CHAT_LLM_TYPE,
     DEFAULT_QUERY_CHAT_MODEL,
     DEFAULT_QUERY_EMBEDDING_MODEL,
-<<<<<<< HEAD
     DEFAULT_QUERY_MULTI_EMBEDDING_MODEL,
-    DEFAULT_LLM_TYPE,
-=======
->>>>>>> 787636f1
     DEFAULT_MULTI_LLM_TYPE,
 
     # query engine and other defaults
