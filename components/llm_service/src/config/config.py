# Copyright 2023 Google LLC
#
# Licensed under the Apache License, Version 2.0 (the "License");
# you may not use this file except in compliance with the License.
# You may obtain a copy of the License at
#
#      http://www.apache.org/licenses/LICENSE-2.0
#
# Unless required by applicable law or agreed to in writing, software
# distributed under the License is distributed on an "AS IS" BASIS,
# WITHOUT WARRANTIES OR CONDITIONS OF ANY KIND, either express or implied.
# See the License for the specific language governing permissions and
# limitations under the License.

"""
  LLM Service config file
"""
# pylint: disable=unspecified-encoding,line-too-long,broad-exception-caught,unused-import
import os
from common.config import REGION
from common.utils.config import get_environ_flag
from common.utils.logging_handler import Logger
from common.utils.secrets import get_secret
from common.utils.token_handler import UserCredentials
from schemas.error_schema import (UnauthorizedResponseModel,
                                  InternalServerErrorResponseModel,
                                  ValidationErrorResponseModel)
from google.cloud import secretmanager
from config.model_config import (ModelConfig, VENDOR_OPENAI,
                                PROVIDER_VERTEX, VENDOR_COHERE,
                                PROVIDER_LANGCHAIN, PROVIDER_MODEL_GARDEN,
                                PROVIDER_TRUSS, PROVIDER_LLM_SERVICE,
                                VERTEX_LLM_TYPE_BISON_CHAT,
                                VERTEX_LLM_TYPE_GECKO_EMBEDDING
                                )

Logger = Logger.get_logger(__file__)
secrets = secretmanager.SecretManagerServiceClient()

PORT = os.environ["PORT"] if os.environ.get("PORT") is not None else 80
PROJECT_ID = os.environ.get("PROJECT_ID")
assert PROJECT_ID, "PROJECT_ID must be set"

os.environ["GOOGLE_CLOUD_PROJECT"] = PROJECT_ID
GCP_PROJECT = PROJECT_ID
DATABASE_PREFIX = os.getenv("DATABASE_PREFIX", "")

try:
  with open("/var/run/secrets/kubernetes.io/serviceaccount/namespace", "r",
            encoding="utf-8", errors="ignore") as ns_file:
    namespace = ns_file.readline()
    JOB_NAMESPACE = namespace
except FileNotFoundError as e:
  JOB_NAMESPACE = "default"
  Logger.info("Namespace File not found, setting job namespace as default")

LLM_SERVICE_PATH = "llm-service/api/v1"
CONTAINER_NAME = os.getenv("CONTAINER_NAME")
DEPLOYMENT_NAME = os.getenv("DEPLOYMENT_NAME")
API_BASE_URL = os.getenv("API_BASE_URL")
SERVICE_NAME = os.getenv("SERVICE_NAME")
SKAFFOLD_NAMESPACE = os.getenv("SKAFFOLD_NAMESPACE")
GKE_CLUSTER = os.getenv("GKE_CLUSTER")
GCP_ZONE = os.getenv("GCP_ZONE")

PAYLOAD_FILE_SIZE = 1024

ERROR_RESPONSES = {
    500: {
        "model": InternalServerErrorResponseModel
    },
    401: {
        "model": UnauthorizedResponseModel
    },
    422: {
        "model": ValidationErrorResponseModel
    }
}

<<<<<<< HEAD
# LLM configuration

def get_environ_flag(env_flag_str, default=True):
  default_str = str(default)
  evn_val = os.getenv(env_flag_str, default_str)
  if evn_val is None or evn_val == "":
    evn_val = default_str
  evn_flag = evn_val.lower() == "true"
  Logger.info(f"{env_flag_str} = {evn_flag}")
  return evn_flag


# VertexAI models are enabled by default
ENABLE_GOOGLE_LLM = get_environ_flag("ENABLE_GOOGLE_LLM", True)
ENABLE_GOOGLE_MODEL_GARDEN = get_environ_flag("ENABLE_GOOGLE_MODEL_GARDEN",
                                              True)

# llama2cpp (via langchain) requires special configuration as the model is
# served by CPU in memory
ENABLE_LLAMA2CPP_LLM = get_environ_flag("ENABLE_LLAMA2CPP_LLM", False)

# 3rd party models are enabled if the flag is set AND the API key is defined
ENABLE_OPENAI_LLM = get_environ_flag("ENABLE_OPENAI_LLM", True)
ENABLE_COHERE_LLM = get_environ_flag("ENABLE_COHERE_LLM", True)

# truss hosted models
ENABLE_TRUSS_LLAMA2 = get_environ_flag("ENABLE_TRUSS_LLAMA2", True)

OPENAI_API_KEY = os.getenv("OPENAI_API_KEY")
if OPENAI_API_KEY is None:
  OPENAI_API_KEY = get_secret("openai-api-key")
ENABLE_OPENAI_LLM = ENABLE_OPENAI_LLM and (OPENAI_API_KEY is not None)

COHERE_API_KEY = os.getenv("COHERE_API_KEY")
if COHERE_API_KEY is None:
  COHERE_API_KEY = get_secret("cohere-api-key")
ENABLE_COHERE_LLM = ENABLE_COHERE_LLM and (COHERE_API_KEY is not None)

OPENAI_LLM_TYPE_GPT3_5 = "OpenAI-GPT3.5"
OPENAI_LLM_TYPE_GPT4 = "OpenAI-GPT4"
OPENAI_EMBEDDING_TYPE = "OpenAI-Embeddings"
COHERE_LLM_TYPE = "Cohere"
LLAMA2CPP_LLM_TYPE = "Llama2cpp"
LLAMA2CPP_LLM_TYPE_EMBEDDING = "Llama2cpp-Embedding"
VERTEX_LLM_TYPE_BISON_TEXT = "VertexAI-Text"
VERTEX_LLM_TYPE_BISON_V1_CHAT = "VertexAI-Chat-V1"
VERTEX_LLM_TYPE_BISON_CHAT = "VertexAI-Chat"
VERTEX_LLM_TYPE_GEMINI_CHAT = "VertexAI-Gemini-Chat"
VERTEX_LLM_TYPE_GECKO_EMBEDDING = "VertexAI-Embedding"
VERTEX_AI_MODEL_GARDEN_LLAMA2_CHAT = "VertexAI-ModelGarden-LLAMA2-Chat"
TRUSS_LLM_LLAMA2_CHAT = "Truss-Llama2-Chat"

LLM_TRUSS_MODEL_ENDPOINT = os.getenv("TRUSS_LLAMA2_ENDPOINT", "http://truss-llama2-7b-service:8080")

LLM_TYPES = []
OPENAI_LLM_TYPES = [OPENAI_LLM_TYPE_GPT3_5, OPENAI_LLM_TYPE_GPT4]
COHERE_LLM_TYPES = [COHERE_LLM_TYPE]
GOOGLE_LLM_TYPES = [VERTEX_LLM_TYPE_BISON_TEXT,
                    VERTEX_LLM_TYPE_BISON_V1_CHAT,
                    VERTEX_LLM_TYPE_BISON_CHAT,
                    VERTEX_LLM_TYPE_GEMINI_CHAT]

# these LLMs are trained as chat models
CHAT_LLM_TYPES = [OPENAI_LLM_TYPE_GPT3_5,
                  OPENAI_LLM_TYPE_GPT4,
                  VERTEX_LLM_TYPE_BISON_V1_CHAT,
                  VERTEX_LLM_TYPE_BISON_CHAT,
                  VERTEX_LLM_TYPE_GEMINI_CHAT,
                  TRUSS_LLM_LLAMA2_CHAT,
                  VERTEX_AI_MODEL_GARDEN_LLAMA2_CHAT]

if ENABLE_OPENAI_LLM:
  LLM_TYPES.extend(OPENAI_LLM_TYPES)

if ENABLE_COHERE_LLM:
  LLM_TYPES.extend(COHERE_LLM_TYPES)

if ENABLE_GOOGLE_LLM:
  LLM_TYPES.extend(GOOGLE_LLM_TYPES)

LANGCHAIN_LLM = {}
LLAMA2CPP_MODEL_PATH = None
if ENABLE_LLAMA2CPP_LLM:
  LLAMA2CPP_MODEL_FILE = os.getenv("LLAMA2CPP_MODEL_FILE")
  models_dir = os.path.join(os.path.dirname(__file__), "models/")
  Logger.info(f"llama2cpp model file = {LLAMA2CPP_MODEL_FILE}")

  # download Llama2cpp model file from GCS
  try:
    if LLAMA2CPP_MODEL_FILE.startswith("gs://"):
      LLAMA2CPP_MODEL_PATH = \
          download_file_from_gcs(LLAMA2CPP_MODEL_FILE,
                                 destination_folder_path=models_dir)
    else:
      # assume its a file path
      LLAMA2CPP_MODEL_PATH = LLAMA2CPP_MODEL_FILE

  except Exception as e:
    raise InternalServerError(
        f"Failed to download llama2cpp model file {str(e)}") from e

  Logger.info(f"llama2cpp model path = {LLAMA2CPP_MODEL_PATH}")

  LANGCHAIN_LLM.update({
    LLAMA2CPP_LLM_TYPE: LlamaCpp(model_path=LLAMA2CPP_MODEL_PATH)
  })
  LLM_TYPES.append(LLAMA2CPP_LLM_TYPE)

if ENABLE_OPENAI_LLM:
  LANGCHAIN_LLM.update({
    OPENAI_LLM_TYPE_GPT3_5: ChatOpenAI(temperature=0,
                                       openai_api_key=OPENAI_API_KEY,
                                       model_name="gpt-3.5-turbo"),
    OPENAI_LLM_TYPE_GPT4: ChatOpenAI(temperature=0,
                                     openai_api_key=OPENAI_API_KEY,
                                     model_name="gpt-4")
  })

if ENABLE_COHERE_LLM:
  LANGCHAIN_LLM.update({
    COHERE_LLM_TYPE: Cohere(cohere_api_key=COHERE_API_KEY, max_tokens=1024)
  })

GOOGLE_LLM = {}
if ENABLE_GOOGLE_LLM:
  GOOGLE_LLM = {
    VERTEX_LLM_TYPE_BISON_TEXT: "text-bison",
    VERTEX_LLM_TYPE_BISON_V1_CHAT: "chat-bison@001",
    VERTEX_LLM_TYPE_BISON_CHAT: "chat-bison-32k",
    VERTEX_LLM_TYPE_GEMINI_CHAT: "gemini-pro",
    VERTEX_LLM_TYPE_GECKO_EMBEDDING: "textembedding-gecko@001"
  }
  LANGCHAIN_LLM.update({
    VERTEX_LLM_TYPE_BISON_TEXT: VertexAI(
      model_name=GOOGLE_LLM[VERTEX_LLM_TYPE_BISON_TEXT], project=PROJECT_ID),
    VERTEX_LLM_TYPE_BISON_V1_CHAT: ChatVertexAI(
      model_name=GOOGLE_LLM[VERTEX_LLM_TYPE_BISON_V1_CHAT], project=PROJECT_ID),
    VERTEX_LLM_TYPE_BISON_CHAT: ChatVertexAI(
      model_name=GOOGLE_LLM[VERTEX_LLM_TYPE_BISON_CHAT], project=PROJECT_ID),
    VERTEX_LLM_TYPE_GEMINI_CHAT: ChatVertexAI(
      model_name=GOOGLE_LLM[VERTEX_LLM_TYPE_GEMINI_CHAT], project=PROJECT_ID)
  })

GOOGLE_MODEL_GARDEN = {}
if ENABLE_GOOGLE_MODEL_GARDEN:
  MODEL_GARDEN_LLAMA2_CHAT_ENDPOINT_ID = \
    os.getenv("MODEL_GARDEN_LLAMA2_CHAT_ENDPOINT_ID")
  if MODEL_GARDEN_LLAMA2_CHAT_ENDPOINT_ID:
    GOOGLE_MODEL_GARDEN_TYPES = [VERTEX_AI_MODEL_GARDEN_LLAMA2_CHAT]
    GOOGLE_MODEL_GARDEN = {
        VERTEX_AI_MODEL_GARDEN_LLAMA2_CHAT: MODEL_GARDEN_LLAMA2_CHAT_ENDPOINT_ID,
    }
    LLM_TYPES.extend(GOOGLE_MODEL_GARDEN_TYPES)


# read llm service models from json config file
LLM_SERVICE_MODEL_CONFIG_PATH = os.path.join(os.path.dirname(__file__),
                                             "llm_service_models.json")
LLM_SERVICE_MODELS = {}
LLM_SERVICE_EMBEDDING_MODELS = []
try:
  with open(LLM_SERVICE_MODEL_CONFIG_PATH, "r", encoding="utf-8") as file:
    LLM_SERVICE_MODELS = json.load(file)

  # populate credentials in config dict
  for llm_type, llm_config in LLM_SERVICE_MODELS.items():
    auth_password = get_secret(f"llm_service_password_{llm_type}")
    LLM_SERVICE_MODELS[llm_type]["password"] = auth_password

  LLM_SERVICE_MODEL_TYPES = list(LLM_SERVICE_MODELS.keys())
  LLM_TYPES.extend(LLM_SERVICE_MODEL_TYPES)
  LLM_SERVICE_EMBEDDING_MODELS = LLM_SERVICE_MODEL_TYPES
  Logger.info(
      f"Loaded LLM Service-provider models: {LLM_SERVICE_MODEL_TYPES}")
  Logger.info(
      f"Loaded LLM Service-provider embedding models: {LLM_SERVICE_EMBEDDING_MODELS}")
except Exception as e:
  Logger.info(f"Can't load llm_service_models.json: {str(e)}")

# truss models
LLM_TRUSS_MODELS = {}
if ENABLE_TRUSS_LLAMA2:
  LLM_TRUSS_MODELS = {
      TRUSS_LLM_LLAMA2_CHAT: LLM_TRUSS_MODEL_ENDPOINT,
  }
  LLM_TYPES.append(TRUSS_LLM_LLAMA2_CHAT)

Logger.info(f"LLM types loaded {LLM_TYPES}")

=======
# model config
_model_config = None
MODEL_CONFIG_PATH = None

def get_model_config() -> ModelConfig:
  global _model_config
  global MODEL_CONFIG_PATH
  if _model_config is None:
    MODEL_CONFIG_PATH = os.path.join(os.path.dirname(__file__), "models.json")
    _model_config = ModelConfig(MODEL_CONFIG_PATH)
    _model_config.load_model_config()
  return _model_config

mc = get_model_config()

# provider enabled flags
ENABLE_GOOGLE_LLM = mc.is_provider_enabled(PROVIDER_VERTEX)
ENABLE_GOOGLE_MODEL_GARDEN = \
    mc.is_provider_enabled(PROVIDER_MODEL_GARDEN)
ENABLE_TRUSS_LLAMA2 = mc.is_provider_enabled(PROVIDER_TRUSS)

# vendor enabled flags
ENABLE_OPENAI_LLM = mc.is_vendor_enabled(VENDOR_OPENAI)
ENABLE_COHERE_LLM = mc.is_vendor_enabled(VENDOR_COHERE)

Logger.info(f"ENABLE_GOOGLE_LLM = {ENABLE_GOOGLE_LLM}")
Logger.info(f"ENABLE_OPENAI_LLM = {ENABLE_OPENAI_LLM}")
Logger.info(f"ENABLE_COHERE_LLM = {ENABLE_COHERE_LLM}")
Logger.info(f"ENABLE_GOOGLE_MODEL_GARDEN = {ENABLE_GOOGLE_MODEL_GARDEN}")
Logger.info(f"ENABLE_TRUSS_LLAMA2 = {ENABLE_TRUSS_LLAMA2}")

# API Keys
_, OPENAI_API_KEY = mc.get_vendor_api_key(VENDOR_OPENAI)
_, COHERE_API_KEY = mc.get_vendor_api_key(VENDOR_COHERE)

# default models
DEFAULT_LLM_TYPE = VERTEX_LLM_TYPE_BISON_CHAT
>>>>>>> ce94cf4f
DEFAULT_QUERY_CHAT_MODEL = VERTEX_LLM_TYPE_BISON_CHAT
DEFAULT_QUERY_EMBEDDING_MODEL = VERTEX_LLM_TYPE_GECKO_EMBEDDING

# services config
SERVICES = {
  "user-management": {
    "host": "http://user-management",
    "port": 80,
    "api_path": "/user-management/api/v1",
    "api_url_prefix": "http://user-management:80/user-management/api/v1",
  },
  "tools-service": {
    "host": "http://tools-service",
    "port": 80,
    "api_path": "/tools-service/api/v1",
    "api_url_prefix": "http://tools-service:80/tools-service/api/v1",
  },
  "rules-engine": {
    "host": "http://rules-engine",
    "port": 80,
    "api_path": "/rules-engine/api/v1",
    "api_url_prefix": "http://rules-engine:80/rules-engine/api/v1",
  }
}

USER_MANAGEMENT_BASE_URL = f"{SERVICES['user-management']['host']}:" \
                  f"{SERVICES['user-management']['port']}" \
                  f"/user-management/api/v1"

TOOLS_SERVICE_BASE_URL = f"{SERVICES['tools-service']['host']}:" \
                  f"{SERVICES['tools-service']['port']}" \
                  f"/tools-service/api/v1"

RULES_ENGINE_BASE_URL = f"{SERVICES['rules-engine']['host']}:" \
                  f"{SERVICES['rules-engine']['port']}" \
                  f"/rules-engine/api/v1"

try:
  LLM_BACKEND_ROBOT_USERNAME = get_secret("llm-backend-robot-username")
except Exception as e:
  LLM_BACKEND_ROBOT_USERNAME = None

try:
  LLM_BACKEND_ROBOT_PASSWORD = get_secret("llm-backend-robot-password")
except Exception as e:
  LLM_BACKEND_ROBOT_PASSWORD = None

# Update this config for local development or notebook usage, by adding
# a parameter to the UserCredentials class initializer, to
# pass URL to auth client.
# auth_client = UserCredentials(LLM_BACKEND_ROBOT_USERNAME,
#                               LLM_BACKEND_ROBOT_PASSWORD,
#                               "http://localhost:9004")
# pass URL to auth client for external routes to auth.  Replace dev.domain with
# the externally mapped domain for your dev server
# auth_client = UserCredentials(LLM_BACKEND_ROBOT_USERNAME,
#                               LLM_BACKEND_ROBOT_PASSWORD,
#                               "https://[dev.domain]")

auth_client = UserCredentials(LLM_BACKEND_ROBOT_USERNAME,
                              LLM_BACKEND_ROBOT_PASSWORD)

# agent config
AGENT_CONFIG_PATH = os.path.join(os.path.dirname(__file__), "agent_config.json")

AGENT_DATASET_CONFIG_PATH = \
    os.path.join(os.path.dirname(__file__), "agent_datasets.json")<|MERGE_RESOLUTION|>--- conflicted
+++ resolved
@@ -77,197 +77,6 @@
     }
 }
 
-<<<<<<< HEAD
-# LLM configuration
-
-def get_environ_flag(env_flag_str, default=True):
-  default_str = str(default)
-  evn_val = os.getenv(env_flag_str, default_str)
-  if evn_val is None or evn_val == "":
-    evn_val = default_str
-  evn_flag = evn_val.lower() == "true"
-  Logger.info(f"{env_flag_str} = {evn_flag}")
-  return evn_flag
-
-
-# VertexAI models are enabled by default
-ENABLE_GOOGLE_LLM = get_environ_flag("ENABLE_GOOGLE_LLM", True)
-ENABLE_GOOGLE_MODEL_GARDEN = get_environ_flag("ENABLE_GOOGLE_MODEL_GARDEN",
-                                              True)
-
-# llama2cpp (via langchain) requires special configuration as the model is
-# served by CPU in memory
-ENABLE_LLAMA2CPP_LLM = get_environ_flag("ENABLE_LLAMA2CPP_LLM", False)
-
-# 3rd party models are enabled if the flag is set AND the API key is defined
-ENABLE_OPENAI_LLM = get_environ_flag("ENABLE_OPENAI_LLM", True)
-ENABLE_COHERE_LLM = get_environ_flag("ENABLE_COHERE_LLM", True)
-
-# truss hosted models
-ENABLE_TRUSS_LLAMA2 = get_environ_flag("ENABLE_TRUSS_LLAMA2", True)
-
-OPENAI_API_KEY = os.getenv("OPENAI_API_KEY")
-if OPENAI_API_KEY is None:
-  OPENAI_API_KEY = get_secret("openai-api-key")
-ENABLE_OPENAI_LLM = ENABLE_OPENAI_LLM and (OPENAI_API_KEY is not None)
-
-COHERE_API_KEY = os.getenv("COHERE_API_KEY")
-if COHERE_API_KEY is None:
-  COHERE_API_KEY = get_secret("cohere-api-key")
-ENABLE_COHERE_LLM = ENABLE_COHERE_LLM and (COHERE_API_KEY is not None)
-
-OPENAI_LLM_TYPE_GPT3_5 = "OpenAI-GPT3.5"
-OPENAI_LLM_TYPE_GPT4 = "OpenAI-GPT4"
-OPENAI_EMBEDDING_TYPE = "OpenAI-Embeddings"
-COHERE_LLM_TYPE = "Cohere"
-LLAMA2CPP_LLM_TYPE = "Llama2cpp"
-LLAMA2CPP_LLM_TYPE_EMBEDDING = "Llama2cpp-Embedding"
-VERTEX_LLM_TYPE_BISON_TEXT = "VertexAI-Text"
-VERTEX_LLM_TYPE_BISON_V1_CHAT = "VertexAI-Chat-V1"
-VERTEX_LLM_TYPE_BISON_CHAT = "VertexAI-Chat"
-VERTEX_LLM_TYPE_GEMINI_CHAT = "VertexAI-Gemini-Chat"
-VERTEX_LLM_TYPE_GECKO_EMBEDDING = "VertexAI-Embedding"
-VERTEX_AI_MODEL_GARDEN_LLAMA2_CHAT = "VertexAI-ModelGarden-LLAMA2-Chat"
-TRUSS_LLM_LLAMA2_CHAT = "Truss-Llama2-Chat"
-
-LLM_TRUSS_MODEL_ENDPOINT = os.getenv("TRUSS_LLAMA2_ENDPOINT", "http://truss-llama2-7b-service:8080")
-
-LLM_TYPES = []
-OPENAI_LLM_TYPES = [OPENAI_LLM_TYPE_GPT3_5, OPENAI_LLM_TYPE_GPT4]
-COHERE_LLM_TYPES = [COHERE_LLM_TYPE]
-GOOGLE_LLM_TYPES = [VERTEX_LLM_TYPE_BISON_TEXT,
-                    VERTEX_LLM_TYPE_BISON_V1_CHAT,
-                    VERTEX_LLM_TYPE_BISON_CHAT,
-                    VERTEX_LLM_TYPE_GEMINI_CHAT]
-
-# these LLMs are trained as chat models
-CHAT_LLM_TYPES = [OPENAI_LLM_TYPE_GPT3_5,
-                  OPENAI_LLM_TYPE_GPT4,
-                  VERTEX_LLM_TYPE_BISON_V1_CHAT,
-                  VERTEX_LLM_TYPE_BISON_CHAT,
-                  VERTEX_LLM_TYPE_GEMINI_CHAT,
-                  TRUSS_LLM_LLAMA2_CHAT,
-                  VERTEX_AI_MODEL_GARDEN_LLAMA2_CHAT]
-
-if ENABLE_OPENAI_LLM:
-  LLM_TYPES.extend(OPENAI_LLM_TYPES)
-
-if ENABLE_COHERE_LLM:
-  LLM_TYPES.extend(COHERE_LLM_TYPES)
-
-if ENABLE_GOOGLE_LLM:
-  LLM_TYPES.extend(GOOGLE_LLM_TYPES)
-
-LANGCHAIN_LLM = {}
-LLAMA2CPP_MODEL_PATH = None
-if ENABLE_LLAMA2CPP_LLM:
-  LLAMA2CPP_MODEL_FILE = os.getenv("LLAMA2CPP_MODEL_FILE")
-  models_dir = os.path.join(os.path.dirname(__file__), "models/")
-  Logger.info(f"llama2cpp model file = {LLAMA2CPP_MODEL_FILE}")
-
-  # download Llama2cpp model file from GCS
-  try:
-    if LLAMA2CPP_MODEL_FILE.startswith("gs://"):
-      LLAMA2CPP_MODEL_PATH = \
-          download_file_from_gcs(LLAMA2CPP_MODEL_FILE,
-                                 destination_folder_path=models_dir)
-    else:
-      # assume its a file path
-      LLAMA2CPP_MODEL_PATH = LLAMA2CPP_MODEL_FILE
-
-  except Exception as e:
-    raise InternalServerError(
-        f"Failed to download llama2cpp model file {str(e)}") from e
-
-  Logger.info(f"llama2cpp model path = {LLAMA2CPP_MODEL_PATH}")
-
-  LANGCHAIN_LLM.update({
-    LLAMA2CPP_LLM_TYPE: LlamaCpp(model_path=LLAMA2CPP_MODEL_PATH)
-  })
-  LLM_TYPES.append(LLAMA2CPP_LLM_TYPE)
-
-if ENABLE_OPENAI_LLM:
-  LANGCHAIN_LLM.update({
-    OPENAI_LLM_TYPE_GPT3_5: ChatOpenAI(temperature=0,
-                                       openai_api_key=OPENAI_API_KEY,
-                                       model_name="gpt-3.5-turbo"),
-    OPENAI_LLM_TYPE_GPT4: ChatOpenAI(temperature=0,
-                                     openai_api_key=OPENAI_API_KEY,
-                                     model_name="gpt-4")
-  })
-
-if ENABLE_COHERE_LLM:
-  LANGCHAIN_LLM.update({
-    COHERE_LLM_TYPE: Cohere(cohere_api_key=COHERE_API_KEY, max_tokens=1024)
-  })
-
-GOOGLE_LLM = {}
-if ENABLE_GOOGLE_LLM:
-  GOOGLE_LLM = {
-    VERTEX_LLM_TYPE_BISON_TEXT: "text-bison",
-    VERTEX_LLM_TYPE_BISON_V1_CHAT: "chat-bison@001",
-    VERTEX_LLM_TYPE_BISON_CHAT: "chat-bison-32k",
-    VERTEX_LLM_TYPE_GEMINI_CHAT: "gemini-pro",
-    VERTEX_LLM_TYPE_GECKO_EMBEDDING: "textembedding-gecko@001"
-  }
-  LANGCHAIN_LLM.update({
-    VERTEX_LLM_TYPE_BISON_TEXT: VertexAI(
-      model_name=GOOGLE_LLM[VERTEX_LLM_TYPE_BISON_TEXT], project=PROJECT_ID),
-    VERTEX_LLM_TYPE_BISON_V1_CHAT: ChatVertexAI(
-      model_name=GOOGLE_LLM[VERTEX_LLM_TYPE_BISON_V1_CHAT], project=PROJECT_ID),
-    VERTEX_LLM_TYPE_BISON_CHAT: ChatVertexAI(
-      model_name=GOOGLE_LLM[VERTEX_LLM_TYPE_BISON_CHAT], project=PROJECT_ID),
-    VERTEX_LLM_TYPE_GEMINI_CHAT: ChatVertexAI(
-      model_name=GOOGLE_LLM[VERTEX_LLM_TYPE_GEMINI_CHAT], project=PROJECT_ID)
-  })
-
-GOOGLE_MODEL_GARDEN = {}
-if ENABLE_GOOGLE_MODEL_GARDEN:
-  MODEL_GARDEN_LLAMA2_CHAT_ENDPOINT_ID = \
-    os.getenv("MODEL_GARDEN_LLAMA2_CHAT_ENDPOINT_ID")
-  if MODEL_GARDEN_LLAMA2_CHAT_ENDPOINT_ID:
-    GOOGLE_MODEL_GARDEN_TYPES = [VERTEX_AI_MODEL_GARDEN_LLAMA2_CHAT]
-    GOOGLE_MODEL_GARDEN = {
-        VERTEX_AI_MODEL_GARDEN_LLAMA2_CHAT: MODEL_GARDEN_LLAMA2_CHAT_ENDPOINT_ID,
-    }
-    LLM_TYPES.extend(GOOGLE_MODEL_GARDEN_TYPES)
-
-
-# read llm service models from json config file
-LLM_SERVICE_MODEL_CONFIG_PATH = os.path.join(os.path.dirname(__file__),
-                                             "llm_service_models.json")
-LLM_SERVICE_MODELS = {}
-LLM_SERVICE_EMBEDDING_MODELS = []
-try:
-  with open(LLM_SERVICE_MODEL_CONFIG_PATH, "r", encoding="utf-8") as file:
-    LLM_SERVICE_MODELS = json.load(file)
-
-  # populate credentials in config dict
-  for llm_type, llm_config in LLM_SERVICE_MODELS.items():
-    auth_password = get_secret(f"llm_service_password_{llm_type}")
-    LLM_SERVICE_MODELS[llm_type]["password"] = auth_password
-
-  LLM_SERVICE_MODEL_TYPES = list(LLM_SERVICE_MODELS.keys())
-  LLM_TYPES.extend(LLM_SERVICE_MODEL_TYPES)
-  LLM_SERVICE_EMBEDDING_MODELS = LLM_SERVICE_MODEL_TYPES
-  Logger.info(
-      f"Loaded LLM Service-provider models: {LLM_SERVICE_MODEL_TYPES}")
-  Logger.info(
-      f"Loaded LLM Service-provider embedding models: {LLM_SERVICE_EMBEDDING_MODELS}")
-except Exception as e:
-  Logger.info(f"Can't load llm_service_models.json: {str(e)}")
-
-# truss models
-LLM_TRUSS_MODELS = {}
-if ENABLE_TRUSS_LLAMA2:
-  LLM_TRUSS_MODELS = {
-      TRUSS_LLM_LLAMA2_CHAT: LLM_TRUSS_MODEL_ENDPOINT,
-  }
-  LLM_TYPES.append(TRUSS_LLM_LLAMA2_CHAT)
-
-Logger.info(f"LLM types loaded {LLM_TYPES}")
-
-=======
 # model config
 _model_config = None
 MODEL_CONFIG_PATH = None
@@ -305,7 +114,6 @@
 
 # default models
 DEFAULT_LLM_TYPE = VERTEX_LLM_TYPE_BISON_CHAT
->>>>>>> ce94cf4f
 DEFAULT_QUERY_CHAT_MODEL = VERTEX_LLM_TYPE_BISON_CHAT
 DEFAULT_QUERY_EMBEDDING_MODEL = VERTEX_LLM_TYPE_GECKO_EMBEDDING
 
