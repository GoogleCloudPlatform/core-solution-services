# Copyright 2023 Google LLC
#
# Licensed under the Apache License, Version 2.0 (the "License");
# you may not use this file except in compliance with the License.
# You may obtain a copy of the License at
#
#      http://www.apache.org/licenses/LICENSE-2.0
#
# Unless required by applicable law or agreed to in writing, software
# distributed under the License is distributed on an "AS IS" BASIS,
# WITHOUT WARRANTIES OR CONDITIONS OF ANY KIND, either express or implied.
# See the License for the specific language governing permissions and
# limitations under the License.

"""
  LLM Service config file
"""
# pylint: disable=unspecified-encoding,line-too-long,broad-exception-caught,unused-import
import os
import json
from common.config import REGION
from common.utils.config import get_environ_flag, load_config_json
from common.utils.logging_handler import Logger
from common.utils.secrets import get_secret
from common.utils.gcs_adapter import get_blob_from_gcs_path
from common.utils.token_handler import UserCredentials
from schemas.error_schema import (UnauthorizedResponseModel,
                                  InternalServerErrorResponseModel,
                                  ValidationErrorResponseModel)
from google.cloud import secretmanager
from config.model_config import (ModelConfig, VENDOR_OPENAI,
                                PROVIDER_VERTEX, VENDOR_COHERE,
                                PROVIDER_LANGCHAIN, PROVIDER_MODEL_GARDEN,
                                PROVIDER_TRUSS, PROVIDER_LLM_SERVICE,
<<<<<<< HEAD
                                VERTEX_LLM_TYPE_BISON_CHAT,
                                VERTEX_LLM_TYPE_GECKO_EMBEDDING,
                                VERTEX_LLM_TYPE_GEMINI_PRO,
                                VERTEX_LLM_TYPE_GEMINI_PRO_VISION
=======
                                VERTEX_LLM_TYPE_BISON_CHAT, TRUSS_LLM_LLAMA2_CHAT,
                                VERTEX_LLM_TYPE_GECKO_EMBEDDING
>>>>>>> 0439fcc4
                                )

Logger = Logger.get_logger(__file__)
secrets = secretmanager.SecretManagerServiceClient()

PORT = os.environ["PORT"] if os.environ.get("PORT") is not None else 80
PROJECT_ID = os.environ.get("PROJECT_ID")
assert PROJECT_ID, "PROJECT_ID must be set"

os.environ["GOOGLE_CLOUD_PROJECT"] = PROJECT_ID
GCP_PROJECT = PROJECT_ID
DATABASE_PREFIX = os.getenv("DATABASE_PREFIX", "")

try:
  with open("/var/run/secrets/kubernetes.io/serviceaccount/namespace", "r",
            encoding="utf-8", errors="ignore") as ns_file:
    namespace = ns_file.readline()
    JOB_NAMESPACE = namespace
except FileNotFoundError as e:
  JOB_NAMESPACE = "default"
  Logger.info("Namespace File not found, setting job namespace as default")

LLM_SERVICE_PATH = "llm-service/api/v1"
CONTAINER_NAME = os.getenv("CONTAINER_NAME")
DEPLOYMENT_NAME = os.getenv("DEPLOYMENT_NAME")
API_BASE_URL = os.getenv("API_BASE_URL")
SERVICE_NAME = os.getenv("SERVICE_NAME")
SKAFFOLD_NAMESPACE = os.getenv("SKAFFOLD_NAMESPACE")
GKE_CLUSTER = os.getenv("GKE_CLUSTER")
GCP_ZONE = os.getenv("GCP_ZONE")

PAYLOAD_FILE_SIZE = 1024

ERROR_RESPONSES = {
    500: {
        "model": InternalServerErrorResponseModel
    },
    401: {
        "model": UnauthorizedResponseModel
    },
    422: {
        "model": ValidationErrorResponseModel
    }
}

# model config
_model_config = None
MODEL_CONFIG_PATH = None

def get_model_config() -> ModelConfig:
  global _model_config
  global MODEL_CONFIG_PATH
  if _model_config is None:
    MODEL_CONFIG_PATH = os.path.join(os.path.dirname(__file__), "models.json")
    _model_config = ModelConfig(MODEL_CONFIG_PATH)
    _model_config.load_model_config()
  return _model_config

mc = get_model_config()

# provider enabled flags
ENABLE_GOOGLE_LLM = mc.is_provider_enabled(PROVIDER_VERTEX)
ENABLE_GOOGLE_MODEL_GARDEN = \
    mc.is_provider_enabled(PROVIDER_MODEL_GARDEN)
ENABLE_TRUSS_LLAMA2 = mc.is_provider_enabled(PROVIDER_TRUSS)

# vendor enabled flags
ENABLE_OPENAI_LLM = mc.is_vendor_enabled(VENDOR_OPENAI)
ENABLE_COHERE_LLM = mc.is_vendor_enabled(VENDOR_COHERE)

Logger.info(f"ENABLE_GOOGLE_LLM = {ENABLE_GOOGLE_LLM}")
Logger.info(f"ENABLE_OPENAI_LLM = {ENABLE_OPENAI_LLM}")
Logger.info(f"ENABLE_COHERE_LLM = {ENABLE_COHERE_LLM}")
Logger.info(f"ENABLE_GOOGLE_MODEL_GARDEN = {ENABLE_GOOGLE_MODEL_GARDEN}")
Logger.info(f"ENABLE_TRUSS_LLAMA2 = {ENABLE_TRUSS_LLAMA2}")

# API Keys
_, OPENAI_API_KEY = mc.get_vendor_api_key(VENDOR_OPENAI)
_, COHERE_API_KEY = mc.get_vendor_api_key(VENDOR_COHERE)

# default models
DEFAULT_LLM_TYPE = VERTEX_LLM_TYPE_BISON_CHAT
<<<<<<< HEAD
DEFAULT_MULTI_LLM_TYPE = VERTEX_LLM_TYPE_GEMINI_PRO_VISION
DEFAULT_QUERY_CHAT_MODEL = VERTEX_LLM_TYPE_BISON_CHAT
=======
DEFAULT_QUERY_CHAT_MODEL = TRUSS_LLM_LLAMA2_CHAT
>>>>>>> 0439fcc4
DEFAULT_QUERY_EMBEDDING_MODEL = VERTEX_LLM_TYPE_GECKO_EMBEDDING

# other defaults
DEFAULT_WEB_DEPTH_LIMIT = 1

# config for agents and datasets
AGENT_CONFIG_PATH = os.environ.get("AGENT_CONFIG_PATH")
if not AGENT_CONFIG_PATH:
  AGENT_CONFIG_PATH = os.path.join(
      os.path.dirname(__file__), "agent_config.json")

DATASETS = None
AGENTS = None

def get_dataset_config() -> dict:
  return DATASETS

def get_agent_config() -> dict:
  global AGENTS
  global DATASETS
  if AGENTS is None:
    if AGENT_CONFIG_PATH[:5] == "gs://":
      blob = get_blob_from_gcs_path(AGENT_CONFIG_PATH)
      agent_config = json.loads(blob.download_as_string())
    else:
      agent_config = load_config_json(AGENT_CONFIG_PATH)
    if "Agents" in agent_config:
      AGENTS = agent_config["Agents"]
    else:
      raise RuntimeError("invalid agent config")
    if "Datasets" in agent_config:
      DATASETS = agent_config["Datasets"]
    else:
      DATASETS = {}
  return AGENTS

# load agent config
get_agent_config()

# services config
SERVICES = {
  "user-management": {
    "host": "http://user-management",
    "port": 80,
    "api_path": "/user-management/api/v1",
    "api_url_prefix": "http://user-management:80/user-management/api/v1",
  },
  "tools-service": {
    "host": "http://tools-service",
    "port": 80,
    "api_path": "/tools-service/api/v1",
    "api_url_prefix": "http://tools-service:80/tools-service/api/v1",
  },
  "rules-engine": {
    "host": "http://rules-engine",
    "port": 80,
    "api_path": "/rules-engine/api/v1",
    "api_url_prefix": "http://rules-engine:80/rules-engine/api/v1",
  }
}

USER_MANAGEMENT_BASE_URL = f"{SERVICES['user-management']['host']}:" \
                  f"{SERVICES['user-management']['port']}" \
                  f"/user-management/api/v1"

TOOLS_SERVICE_BASE_URL = f"{SERVICES['tools-service']['host']}:" \
                  f"{SERVICES['tools-service']['port']}" \
                  f"/tools-service/api/v1"

RULES_ENGINE_BASE_URL = f"{SERVICES['rules-engine']['host']}:" \
                  f"{SERVICES['rules-engine']['port']}" \
                  f"/rules-engine/api/v1"

try:
  LLM_BACKEND_ROBOT_USERNAME = get_secret("llm-backend-robot-username")
except Exception as e:
  LLM_BACKEND_ROBOT_USERNAME = None

try:
  LLM_BACKEND_ROBOT_PASSWORD = get_secret("llm-backend-robot-password")
except Exception as e:
  LLM_BACKEND_ROBOT_PASSWORD = None

# Update this config for local development or notebook usage, by adding
# a parameter to the UserCredentials class initializer, to
# pass URL to auth client.
# auth_client = UserCredentials(LLM_BACKEND_ROBOT_USERNAME,
#                               LLM_BACKEND_ROBOT_PASSWORD,
#                               "http://localhost:9004")
# pass URL to auth client for external routes to auth.  Replace dev.domain with
# the externally mapped domain for your dev server
# auth_client = UserCredentials(LLM_BACKEND_ROBOT_USERNAME,
#                               LLM_BACKEND_ROBOT_PASSWORD,
#                               "https://[dev.domain]")

auth_client = UserCredentials(LLM_BACKEND_ROBOT_USERNAME,
                              LLM_BACKEND_ROBOT_PASSWORD)<|MERGE_RESOLUTION|>--- conflicted
+++ resolved
@@ -32,16 +32,10 @@
                                 PROVIDER_VERTEX, VENDOR_COHERE,
                                 PROVIDER_LANGCHAIN, PROVIDER_MODEL_GARDEN,
                                 PROVIDER_TRUSS, PROVIDER_LLM_SERVICE,
-<<<<<<< HEAD
-                                VERTEX_LLM_TYPE_BISON_CHAT,
-                                VERTEX_LLM_TYPE_GECKO_EMBEDDING,
-                                VERTEX_LLM_TYPE_GEMINI_PRO,
-                                VERTEX_LLM_TYPE_GEMINI_PRO_VISION
-=======
                                 VERTEX_LLM_TYPE_BISON_CHAT, TRUSS_LLM_LLAMA2_CHAT,
                                 VERTEX_LLM_TYPE_GECKO_EMBEDDING
->>>>>>> 0439fcc4
-                                )
+                                VERTEX_LLM_TYPE_GEMINI_PRO,
+                                VERTEX_LLM_TYPE_GEMINI_PRO_VISION)
 
 Logger = Logger.get_logger(__file__)
 secrets = secretmanager.SecretManagerServiceClient()
@@ -123,12 +117,8 @@
 
 # default models
 DEFAULT_LLM_TYPE = VERTEX_LLM_TYPE_BISON_CHAT
-<<<<<<< HEAD
 DEFAULT_MULTI_LLM_TYPE = VERTEX_LLM_TYPE_GEMINI_PRO_VISION
-DEFAULT_QUERY_CHAT_MODEL = VERTEX_LLM_TYPE_BISON_CHAT
-=======
 DEFAULT_QUERY_CHAT_MODEL = TRUSS_LLM_LLAMA2_CHAT
->>>>>>> 0439fcc4
 DEFAULT_QUERY_EMBEDDING_MODEL = VERTEX_LLM_TYPE_GECKO_EMBEDDING
 
 # other defaults
