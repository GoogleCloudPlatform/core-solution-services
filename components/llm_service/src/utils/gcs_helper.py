--- conflicted
+++ resolved
@@ -71,17 +71,9 @@
   bucket.set_iam_policy(policy)
 
 def upload_to_gcs(storage_client: storage.Client, bucket_name: str,
-<<<<<<< HEAD
-                  file_name: str, content: str,
-                  content_type="text/plain") -> str:
-  """ Upload content to GCS bucket. Returns URL to file. """
-  Logger.info(f"Uploading {file_name} to GCS bucket {bucket_name}")
-  create_bucket(storage_client, bucket_name)
-=======
                   file_path: str) -> str:
   """ Upload file to GCS bucket. Returns URL to file. """
   Logger.info(f"Uploading {file_path} to GCS bucket {bucket_name}")
->>>>>>> b9e1acd0
   bucket = storage_client.bucket(bucket_name)
   file_name = Path(file_path).name
   blob = bucket.blob(file_name)
