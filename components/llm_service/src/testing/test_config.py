--- conflicted
+++ resolved
@@ -33,11 +33,7 @@
                     PROVIDER_TRUSS, PROVIDER_VLLM,
                     PROVIDER_MODEL_GARDEN,
                     VERTEX_AI_MODEL_GARDEN_LLAMA2_CHAT,
-<<<<<<< HEAD
-                    TRUSS_LLM_LLAMA2_CHAT,
-=======
                     TRUSS_LLM_LLAMA2_CHAT, VLLM_LLM_GEMMA_CHAT,
->>>>>>> 787636f1
                     KEY_PROVIDER, KEY_IS_CHAT, KEY_IS_MULTI, KEY_ENABLED,
                     KEY_MODEL_CLASS, KEY_MODEL_PARAMS, KEY_MODEL_NAME,
                     KEY_MODEL_ENDPOINT)
