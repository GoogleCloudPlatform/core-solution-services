--- conflicted
+++ resolved
@@ -66,18 +66,6 @@
 exit
 ```
 
-<<<<<<< HEAD
-## Apply `terraform infra` for LLM service
-
-Set up Cloud Storage with one sample PDF file for Query Engine to use later:
-```
-sb infra apply 4-llm
-```
-- This will create a `$PROJECT_ID-llm-docs` bucket and upload a `llm-sample-doc.pdf`.
-- It will add required Firestore indexes.
-
-=======
->>>>>>> 1d8596fa
 ## After Deployment
 
 ### Create a BOT account
