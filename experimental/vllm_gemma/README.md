--- conflicted
+++ resolved
@@ -1,57 +1,23 @@
 # Deploying Gemma 2B
 Reference: https://cloud.google.com/kubernetes-engine/docs/tutorials/serve-gemma-gpu-vllm
 
-<<<<<<< HEAD
 ## Pre-Requisites
 Kubernetes cluster with L4 GPUs nodepool
 ```shell
 export CLUSTER_NAME="main-cluster"
 export REGION="us-central1"
-=======
-Reference: https://cloud.google.com/kubernetes-engine/docs/tutorials/serve-gemma-gpu-vllm
-
-## Prerequisites
-
-### Hugging Face API Token
-* You will need API Token from Hugging Face to download the model.
-```shell
-export HF_TOKEN=...
-```
-
-### Cluster with Regional GPU nodepool
-
-```shell
-export PROJECT_ID=...
-export CLUSTER_NAME="main-cluster"
-export REGION="us-central1"
-
-gcloud container clusters get-credentials ${CLUSTER_NAME} --location=${REGION}
-```
-
-### Create a Kubernetes secret for Hugging Face credentials
-```shell
-kubectl create secret generic hf-secret \
-  --from-literal=hf_api_token=$HF_TOKEN \
-  --dry-run=client -o yaml | kubectl apply -f -
-```
-#### Create GPU node pool
-```shell
->>>>>>> 4d505d9e
 gcloud container node-pools create gpu-node-pool \
   --accelerator type=nvidia-l4,count=2,gpu-driver-version=latest \
   --project=${PROJECT_ID} \
   --location=${REGION} \
   --node-locations=${REGION}-a \
   --cluster=${CLUSTER_NAME} \
-<<<<<<< HEAD
   --service-account gke-sa@${PROJECT_ID}.iam.gserviceaccount.com \
-=======
->>>>>>> 4d505d9e
   --machine-type=g2-standard-24 \
   --disk-type pd-balanced \
   --disk-size 100 \
   --num-nodes=1
-<<<<<<< HEAD
+
 gcloud container node-pools list --region=${REGION} --cluster=${CLUSTER_NAME}
 ```
 
@@ -68,10 +34,6 @@
 kubectl describe secret hf-secret
 ```
 
-=======
-```
->>>>>>> 4d505d9e
-
 ## Deployment
 Deploy Gemma 2B LLM using `kubectl`
 ```shell
