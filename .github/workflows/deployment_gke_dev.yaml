name: GKE - Deploy microservices to dev
on:
  push:
    branches:
      - main
    paths:
      - "components/**"
      - "utils/**"
      - ".github/workflows/deployment_gke_dev.yaml"
  workflow_dispatch:

env:
  PROJECT_ID: ${{ vars.PROJECT_ID }}
  SKAFFOLD_DEFAULT_REPO: gcr.io/gcp-mira-demo
  SKAFFOLD_NAMESPACE: ${{ vars.GKE_NAMESPACE }}
  GKE_CLUSTER: main-cluster
  GKE_REGION: us-central1
  KUSTOMIZE_VERSION: 5.0.0
  SKAFFOLD_VERSION: 2.4.0
  SKAFFOLD_CACHE_GCS: gs://artifacts.gcp-mira-demo.appspot.com/skaffold/cache

# copier:raw
jobs:
  deploy_backends:
    name: Deploy microservices to GKE cluster
    runs-on: ubuntu-latest
    steps:
      - name: Check out repository
        uses: actions/checkout@v3

      - id: auth
        name: Auth with Service Account
        uses: google-github-actions/auth@v1
        with:
          credentials_json: ${{ secrets.GCP_CREDENTIALS }}
          # FIXME: Use workload identity instead of service account key.
          # workload_identity_provider: ''

      - name: Set up Cloud SDK
        uses: google-github-actions/setup-gcloud@v1
        with:
          install_components: gke-gcloud-auth-plugin, alpha

      - name: Connect to cluster
        run: |
          gcloud container clusters get-credentials "$GKE_CLUSTER" --region $GKE_REGION --project $PROJECT_ID

      - name: Set up Service Account
        run: |
          NAMESPACE=${SKAFFOLD_NAMESPACE} bash setup/setup_ksa.sh

      - name: Install Kustomize
        run: |
          wget -O kustomize.tar.gz https://github.com/kubernetes-sigs/kustomize/releases/download/kustomize/v$KUSTOMIZE_VERSION/kustomize_v${KUSTOMIZE_VERSION}_linux_amd64.tar.gz
          sudo tar -xvf kustomize.tar.gz -C /usr/local/bin/

      - name: Install Solutions Builder
        run: |
          pip install -U solutions-builder

      - name: Update the project id in config files
        run: |
          sb set project-id $PROJECT_ID --yes

      - name: Retrieve Firebase API key
        run: |
          KEY_NAME=$(gcloud alpha services api-keys list --filter="displayName='API Key for Identity Platform'" --format="value(name)")
          export FIREBASE_API_KEY=$(gcloud alpha services api-keys get-key-string ${KEY_NAME} --format="value(keyString)")
          echo "FIREBASE_API_KEY = $FIREBASE_API_KEY"

      - name: Install Skaffold release binary
        run: |
          curl -Lo skaffold https://storage.googleapis.com/skaffold/releases/v$SKAFFOLD_VERSION/skaffold-linux-amd64
          sudo install skaffold /usr/local/bin/skaffold

      - name: Set default repo for Skaffold
        run: |
          skaffold config set default-repo "$SKAFFOLD_DEFAULT_REPO"

      - name: Download Skaffold cache if exists
        run: |
          gsutil cp $SKAFFOLD_CACHE_GCS ~/.skaffold/ || true

      - name: Build and deploy to cluster
        run: |
<<<<<<< HEAD
          sb deploy --yes
=======
          skaffold run \
          --profile gke \
          -l commit=$GITHUB_SHA \
          --namespace $SKAFFOLD_NAMESPACE \
          --tag latest
>>>>>>> 349ab464

      - name: Upload Skaffold cache
        if: always()
        run: |
          gsutil cp ~/.skaffold/cache $SKAFFOLD_CACHE_GCS

# copier:endraw<|MERGE_RESOLUTION|>--- conflicted
+++ resolved
@@ -1,3 +1,5 @@
+# copier:raw
+
 name: GKE - Deploy microservices to dev
 on:
   push:
@@ -19,7 +21,6 @@
   SKAFFOLD_VERSION: 2.4.0
   SKAFFOLD_CACHE_GCS: gs://artifacts.gcp-mira-demo.appspot.com/skaffold/cache
 
-# copier:raw
 jobs:
   deploy_backends:
     name: Deploy microservices to GKE cluster
@@ -83,15 +84,7 @@
 
       - name: Build and deploy to cluster
         run: |
-<<<<<<< HEAD
           sb deploy --yes
-=======
-          skaffold run \
-          --profile gke \
-          -l commit=$GITHUB_SHA \
-          --namespace $SKAFFOLD_NAMESPACE \
-          --tag latest
->>>>>>> 349ab464
 
       - name: Upload Skaffold cache
         if: always()
